--- conflicted
+++ resolved
@@ -1,13 +1,8 @@
 <Project Sdk="Microsoft.NET.Sdk">
 
   <PropertyGroup>
-<<<<<<< HEAD
     <TargetFramework>net6.0</TargetFramework>
-    <Version>0.0.11.1</Version>
-=======
-    <TargetFramework>netstandard2.0</TargetFramework>
-    <Version>0.0.11.2</Version>
->>>>>>> 454c245f
+	  <Version>0.0.11.2</Version>
     <Authors>kavics,aniko,tusmester</Authors>
     <Company>Sense/Net Inc.</Company>
     <Copyright>Copyright © Sense/Net Inc.</Copyright>
