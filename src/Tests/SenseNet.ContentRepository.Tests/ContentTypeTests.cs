--- conflicted
+++ resolved
@@ -72,7 +72,6 @@
     </Fields>
 </ContentType>
 ");
-<<<<<<< HEAD
                     Assert.Fail("ContentRegistrationException was not thrown.");
                 }
                 catch (ContentRegistrationException e)
@@ -85,8 +84,6 @@
                 Assert.IsTrue(message.Contains(contentTypeName));
                 Assert.IsTrue(message.Contains(fieldName));
                 Assert.IsTrue(message.Contains(analyzerValue));
-=======
->>>>>>> 29ebeb17
             });
         }
     }
