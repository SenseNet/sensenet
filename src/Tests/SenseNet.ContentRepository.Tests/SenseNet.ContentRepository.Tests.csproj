--- conflicted
+++ resolved
@@ -114,14 +114,10 @@
     <Compile Include="VersionNumberTests.cs" />
   </ItemGroup>
   <ItemGroup>
-<<<<<<< HEAD
-    <None Include="App.config" />
-    <None Include="packages.config" />
-=======
     <None Include="packages.config">
       <SubType>Designer</SubType>
     </None>
->>>>>>> 0b662b59
+    <None Include="App.config" />
   </ItemGroup>
   <ItemGroup>
     <ProjectReference Include="..\..\BlobStorage\BlobStorage.csproj">
