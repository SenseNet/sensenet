﻿<?xml version="1.0" encoding="utf-8"?>
<Project ToolsVersion="15.0" DefaultTargets="Build" xmlns="http://schemas.microsoft.com/developer/msbuild/2003">
  <Import Project="..\..\packages\MSTest.TestAdapter.1.2.0\build\net45\MSTest.TestAdapter.props" Condition="Exists('..\..\packages\MSTest.TestAdapter.1.2.0\build\net45\MSTest.TestAdapter.props')" />
  <PropertyGroup>
    <Configuration Condition=" '$(Configuration)' == '' ">Debug</Configuration>
    <Platform Condition=" '$(Platform)' == '' ">AnyCPU</Platform>
    <ProjectGuid>{1CF177B1-BCF9-4634-AD71-9DC6D0E58AB7}</ProjectGuid>
    <OutputType>Library</OutputType>
    <AppDesignerFolder>Properties</AppDesignerFolder>
    <RootNamespace>SenseNet.ContentRepository.Tests</RootNamespace>
    <AssemblyName>SenseNet.ContentRepository.Tests</AssemblyName>
    <TargetFrameworkVersion>v4.6.1</TargetFrameworkVersion>
    <FileAlignment>512</FileAlignment>
    <ProjectTypeGuids>{3AC096D0-A1C2-E12C-1390-A8335801FDAB};{FAE04EC0-301F-11D3-BF4B-00C04F79EFBC}</ProjectTypeGuids>
    <VisualStudioVersion Condition="'$(VisualStudioVersion)' == ''">15.0</VisualStudioVersion>
    <VSToolsPath Condition="'$(VSToolsPath)' == ''">$(MSBuildExtensionsPath32)\Microsoft\VisualStudio\v$(VisualStudioVersion)</VSToolsPath>
    <ReferencePath>$(ProgramFiles)\Common Files\microsoft shared\VSTT\$(VisualStudioVersion)\UITestExtensionPackages</ReferencePath>
    <IsCodedUITest>False</IsCodedUITest>
    <TestProjectType>UnitTest</TestProjectType>
    <NuGetPackageImportStamp>
    </NuGetPackageImportStamp>
    <TargetFrameworkProfile />
  </PropertyGroup>
  <PropertyGroup Condition=" '$(Configuration)|$(Platform)' == 'Debug|AnyCPU' ">
    <DebugSymbols>true</DebugSymbols>
    <DebugType>full</DebugType>
    <Optimize>false</Optimize>
    <OutputPath>bin\Debug\</OutputPath>
    <DefineConstants>DEBUG;TRACE</DefineConstants>
    <ErrorReport>prompt</ErrorReport>
    <WarningLevel>4</WarningLevel>
  </PropertyGroup>
  <PropertyGroup Condition=" '$(Configuration)|$(Platform)' == 'Release|AnyCPU' ">
    <DebugType>pdbonly</DebugType>
    <Optimize>true</Optimize>
    <OutputPath>bin\Release\</OutputPath>
    <DefineConstants>TRACE</DefineConstants>
    <ErrorReport>prompt</ErrorReport>
    <WarningLevel>4</WarningLevel>
  </PropertyGroup>
  <ItemGroup>
    <Reference Include="Microsoft.VisualStudio.TestPlatform.TestFramework, Version=14.0.0.0, Culture=neutral, PublicKeyToken=b03f5f7f11d50a3a, processorArchitecture=MSIL">
      <HintPath>..\..\packages\MSTest.TestFramework.1.2.0\lib\net45\Microsoft.VisualStudio.TestPlatform.TestFramework.dll</HintPath>
    </Reference>
    <Reference Include="Microsoft.VisualStudio.TestPlatform.TestFramework.Extensions, Version=14.0.0.0, Culture=neutral, PublicKeyToken=b03f5f7f11d50a3a, processorArchitecture=MSIL">
      <HintPath>..\..\packages\MSTest.TestFramework.1.2.0\lib\net45\Microsoft.VisualStudio.TestPlatform.TestFramework.Extensions.dll</HintPath>
    </Reference>
    <Reference Include="Newtonsoft.Json, Version=11.0.0.0, Culture=neutral, PublicKeyToken=30ad4fe6b2a6aeed, processorArchitecture=MSIL">
      <HintPath>..\..\packages\Newtonsoft.Json.11.0.2\lib\net45\Newtonsoft.Json.dll</HintPath>
    </Reference>
    <Reference Include="SenseNet.Preview, Version=7.1.0.0, Culture=neutral, processorArchitecture=MSIL">
      <HintPath>..\..\packages\SenseNet.Preview.7.1.0\lib\netstandard2.0\SenseNet.Preview.dll</HintPath>
    </Reference>
    <Reference Include="SenseNet.Security, Version=4.0.0.0, Culture=neutral, processorArchitecture=MSIL">
      <HintPath>..\..\packages\SenseNet.Security.4.0.0\lib\netstandard2.0\SenseNet.Security.dll</HintPath>
    </Reference>
    <Reference Include="SenseNet.Tools, Version=3.1.0.0, Culture=neutral, processorArchitecture=MSIL">
      <HintPath>..\..\packages\SenseNet.Tools.3.1.0\lib\netstandard2.0\SenseNet.Tools.dll</HintPath>
    </Reference>
    <Reference Include="System" />
    <Reference Include="System.Configuration" />
    <Reference Include="System.Configuration.ConfigurationManager, Version=4.0.1.0, Culture=neutral, PublicKeyToken=cc7b13ffcd2ddd51, processorArchitecture=MSIL">
      <HintPath>..\..\packages\System.Configuration.ConfigurationManager.4.5.0\lib\net461\System.Configuration.ConfigurationManager.dll</HintPath>
    </Reference>
    <Reference Include="System.Core" />
    <Reference Include="System.Data" />
    <Reference Include="System.Data.OracleClient" />
    <Reference Include="System.Data.SqlClient, Version=4.4.0.0, Culture=neutral, PublicKeyToken=b03f5f7f11d50a3a, processorArchitecture=MSIL">
      <HintPath>..\..\packages\System.Data.SqlClient.4.5.1\lib\net461\System.Data.SqlClient.dll</HintPath>
    </Reference>
    <Reference Include="System.Diagnostics.EventLog, Version=4.0.0.0, Culture=neutral, PublicKeyToken=cc7b13ffcd2ddd51, processorArchitecture=MSIL">
      <HintPath>..\..\packages\System.Diagnostics.EventLog.4.5.0\lib\net461\System.Diagnostics.EventLog.dll</HintPath>
    </Reference>
    <Reference Include="System.Drawing" />
    <Reference Include="System.Drawing.Common, Version=4.0.0.1, Culture=neutral, PublicKeyToken=cc7b13ffcd2ddd51, processorArchitecture=MSIL">
      <HintPath>..\..\packages\System.Drawing.Common.4.5.1\lib\net461\System.Drawing.Common.dll</HintPath>
    </Reference>
    <Reference Include="System.Net" />
    <Reference Include="System.Runtime.Caching" />
    <Reference Include="System.Security.AccessControl, Version=4.1.1.0, Culture=neutral, PublicKeyToken=b03f5f7f11d50a3a, processorArchitecture=MSIL">
      <HintPath>..\..\packages\System.Security.AccessControl.4.5.0\lib\net461\System.Security.AccessControl.dll</HintPath>
    </Reference>
    <Reference Include="System.Security.Permissions, Version=4.0.1.0, Culture=neutral, PublicKeyToken=cc7b13ffcd2ddd51, processorArchitecture=MSIL">
      <HintPath>..\..\packages\System.Security.Permissions.4.5.0\lib\net461\System.Security.Permissions.dll</HintPath>
    </Reference>
    <Reference Include="System.Security.Principal.Windows, Version=4.1.1.0, Culture=neutral, PublicKeyToken=b03f5f7f11d50a3a, processorArchitecture=MSIL">
      <HintPath>..\..\packages\System.Security.Principal.Windows.4.5.0\lib\net461\System.Security.Principal.Windows.dll</HintPath>
    </Reference>
    <Reference Include="System.ServiceProcess" />
    <Reference Include="System.Transactions" />
    <Reference Include="System.Web" />
    <Reference Include="System.XML" />
  </ItemGroup>
  <ItemGroup>
    <Compile Include="Accessors.cs" />
    <Compile Include="AccessTokenTests.cs" />
    <Compile Include="AllowedChildTypesTests.cs" />
    <Compile Include="AspectTests.cs" />
    <Compile Include="AuditLogTests.cs" />
    <Compile Include="AutoNamingTests.cs" />
    <Compile Include="CacheTests.cs" />
    <Compile Include="ClientMetadataProviderTests.cs" />
    <Compile Include="ComponentVersionTests.cs" />
    <Compile Include="ContentHandlers\EnumTestNode.cs" />
    <Compile Include="ContentTypeInheritanceTests.cs" />
    <Compile Include="ContentTypeTests.cs" />
    <Compile Include="CryptoApiTests.cs" />
    <Compile Include="EvaluatorTests.cs" />
    <Compile Include="FieldSettingTests.cs" />
    <Compile Include="FileTests.cs" />
    <Compile Include="GenericContentTests.cs" />
    <Compile Include="IndexingTests.cs" />
    <Compile Include="LinqTests.cs" />
    <Compile Include="LoggerTests.cs" />
    <Compile Include="MaintenanceTests.cs" />
    <Compile Include="NodeTests.cs" />
    <Compile Include="UnknownContentHandlerTests.cs" />
    <Compile Include="SharedLockTests.cs" />
    <Compile Include="SharingTests.cs" />
    <Compile Include="SharingVisitorTests.cs" />
    <Compile Include="UserTests.cs" />
    <Compile Include="NodeIdentifierTests.cs" />
    <Compile Include="NotifyChangedTests.cs" />
    <Compile Include="PortalContextTest.cs" />
    <Compile Include="Properties\AssemblyInfo.cs" />
    <Compile Include="ProvidersTests.cs" />
    <Compile Include="RepositoryStartTests.cs" />
    <Compile Include="SavingActionTests.cs" />
    <Compile Include="ScenarioTests.cs" />
    <Compile Include="SchemaEditorSchemaWriterTests.cs" />
    <Compile Include="SchemaEditorTests.cs" />
    <Compile Include="SqlSchemaWriterTests.cs" />
    <Compile Include="TemplateReplacerTests.cs" />
    <Compile Include="TimestampTests.cs" />
    <Compile Include="TransactionScopeTests.cs" />
    <Compile Include="TreeLockTests.cs" />
    <Compile Include="TypeCollectionTests.cs" />
    <Compile Include="VersionExistenceTests.cs" />
    <Compile Include="VersionHistoryTests.cs" />
    <Compile Include="VersionNumberTests.cs" />
    <Compile Include="DataProviderExtensionTests.cs" />
  </ItemGroup>
  <ItemGroup>
    <None Include="App.config">
      <SubType>Designer</SubType>
    </None>
    <None Include="packages.config">
      <SubType>Designer</SubType>
    </None>
    <EmbeddedResource Include="TestFiles\sensenettest.docx" />
  </ItemGroup>
  <ItemGroup>
    <ProjectReference Include="..\..\BlobStorage\SenseNet.BlobStorage.csproj">
      <Project>{C250C071-6ACD-42E0-9FFC-63283AFB8C6C}</Project>
      <Name>SenseNet.BlobStorage</Name>
    </ProjectReference>
    <ProjectReference Include="..\..\Common\SenseNet.Common.csproj">
      <Project>{a453e920-29c0-45cd-984c-0d8e3631b1e3}</Project>
      <Name>SenseNet.Common</Name>
    </ProjectReference>
    <ProjectReference Include="..\..\ContentRepository\SenseNet.ContentRepository.csproj">
      <Project>{786e6165-ca02-45a9-bf58-207a45d7d6df}</Project>
      <Name>SenseNet.ContentRepository</Name>
    </ProjectReference>
    <ProjectReference Include="..\..\Search\SenseNet.Search.csproj">
      <Project>{0279705b-779d-485d-86b9-f7ab3dd1f2c3}</Project>
      <Name>SenseNet.Search</Name>
    </ProjectReference>
    <ProjectReference Include="..\..\Services\SenseNet.Services.csproj">
      <Project>{b72529c8-feb1-49f5-b08b-56055b58f296}</Project>
      <Name>SenseNet.Services</Name>
    </ProjectReference>
    <ProjectReference Include="..\..\Storage\SenseNet.Storage.csproj">
      <Project>{5db4ddba-81f6-4d81-943a-18f3178b3355}</Project>
      <Name>SenseNet.Storage</Name>
    </ProjectReference>
<<<<<<< HEAD
    <ProjectReference Include="..\SenseNet.Tests.Hosting\SenseNet.Tests.Hosting.csproj">
      <Project>{3fd689f9-c015-44b3-9ede-144e60e666a9}</Project>
      <Name>SenseNet.Tests.Hosting</Name>
=======
    <ProjectReference Include="..\SenseNet.Packaging.Tests\SenseNet.Packaging.Tests.csproj">
      <Project>{6B711835-9172-4F07-9FC3-BA79C7DFA916}</Project>
      <Name>SenseNet.Packaging.Tests</Name>
>>>>>>> 29ebeb17
    </ProjectReference>
    <ProjectReference Include="..\SenseNet.Tests\SenseNet.Tests.csproj">
      <Project>{A0909E8F-E039-4080-A259-676CFD38CCD1}</Project>
      <Name>SenseNet.Tests</Name>
    </ProjectReference>
  </ItemGroup>
  <Import Project="$(VSToolsPath)\TeamTest\Microsoft.TestTools.targets" Condition="Exists('$(VSToolsPath)\TeamTest\Microsoft.TestTools.targets')" />
  <Import Project="$(MSBuildToolsPath)\Microsoft.CSharp.targets" />
  <Target Name="EnsureNuGetPackageBuildImports" BeforeTargets="PrepareForBuild">
    <PropertyGroup>
      <ErrorText>This project references NuGet package(s) that are missing on this computer. Use NuGet Package Restore to download them.  For more information, see http://go.microsoft.com/fwlink/?LinkID=322105. The missing file is {0}.</ErrorText>
    </PropertyGroup>
    <Error Condition="!Exists('..\..\packages\MSTest.TestAdapter.1.2.0\build\net45\MSTest.TestAdapter.props')" Text="$([System.String]::Format('$(ErrorText)', '..\..\packages\MSTest.TestAdapter.1.2.0\build\net45\MSTest.TestAdapter.props'))" />
    <Error Condition="!Exists('..\..\packages\MSTest.TestAdapter.1.2.0\build\net45\MSTest.TestAdapter.targets')" Text="$([System.String]::Format('$(ErrorText)', '..\..\packages\MSTest.TestAdapter.1.2.0\build\net45\MSTest.TestAdapter.targets'))" />
  </Target>
  <Import Project="..\..\packages\MSTest.TestAdapter.1.2.0\build\net45\MSTest.TestAdapter.targets" Condition="Exists('..\..\packages\MSTest.TestAdapter.1.2.0\build\net45\MSTest.TestAdapter.targets')" />
</Project><|MERGE_RESOLUTION|>--- conflicted
+++ resolved
@@ -174,15 +174,13 @@
       <Project>{5db4ddba-81f6-4d81-943a-18f3178b3355}</Project>
       <Name>SenseNet.Storage</Name>
     </ProjectReference>
-<<<<<<< HEAD
+    <ProjectReference Include="..\SenseNet.Packaging.Tests\SenseNet.Packaging.Tests.csproj">
+      <Project>{6B711835-9172-4F07-9FC3-BA79C7DFA916}</Project>
+      <Name>SenseNet.Packaging.Tests</Name>
+    </ProjectReference>
     <ProjectReference Include="..\SenseNet.Tests.Hosting\SenseNet.Tests.Hosting.csproj">
       <Project>{3fd689f9-c015-44b3-9ede-144e60e666a9}</Project>
       <Name>SenseNet.Tests.Hosting</Name>
-=======
-    <ProjectReference Include="..\SenseNet.Packaging.Tests\SenseNet.Packaging.Tests.csproj">
-      <Project>{6B711835-9172-4F07-9FC3-BA79C7DFA916}</Project>
-      <Name>SenseNet.Packaging.Tests</Name>
->>>>>>> 29ebeb17
     </ProjectReference>
     <ProjectReference Include="..\SenseNet.Tests\SenseNet.Tests.csproj">
       <Project>{A0909E8F-E039-4080-A259-676CFD38CCD1}</Project>
