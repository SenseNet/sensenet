--- conflicted
+++ resolved
@@ -244,7 +244,6 @@
         {
             await IsolatedODataTestAsync(async () =>
             {
-<<<<<<< HEAD
                 InstallCarContentType();
                 var testRoot = CreateTestRoot("ODataTestRoot");
                 var content = Content.CreateNew("Folder", testRoot, Guid.NewGuid().ToString());
@@ -269,39 +268,8 @@
                 var folder = Node.LoadNode(folderRepoPath);
                 var car = Node.LoadNode(carRepoPath);
 
-                Assert.IsTrue(folder.Security.HasPermission(User.Visitor, PermissionType.OpenMinor));
-                Assert.IsFalse(car.Security.HasPermission(User.Visitor, PermissionType.OpenMinor));
-=======
-                using (new ODataOperationTests.ActionResolverSwindler(new ODataOperationTests.TestActionResolver()))
-                {
-                    InstallCarContentType();
-                    var testRoot = CreateTestRoot("ODataTestRoot");
-                    var content = Content.CreateNew("Folder", testRoot, Guid.NewGuid().ToString());
-                    content.Save();
-                    var folderPath = ODataMiddleware.GetEntityUrl(content.Path);
-                    var folderRepoPath = content.Path;
-                    content = Content.CreateNew("Car", testRoot, Guid.NewGuid().ToString());
-                    content.Save();
-                    var carRepoPath = content.Path;
-
-                    // ACTION
-                    var response = await ODataPostAsync(
-                            $"/OData.svc/{folderPath}/SetPermissions",
-                            "",
-                            "{r:[{identity:\"/Root/IMS/BuiltIn/Portal/Visitor\"," +
-                            " OpenMinor:\"allow\", propagates:false}]}")
-                        .ConfigureAwait(false);
-
-                    // ASSERT
-                    Assert.AreEqual(0, response.Result.Length);
-                    Assert.AreEqual(204, response.StatusCode);
-                    var folder = Node.LoadNode(folderRepoPath);
-                    var car = Node.LoadNode(carRepoPath);
-
-                    Assert.IsTrue(folder.Security.HasPermission(User.Visitor as IUser, PermissionType.OpenMinor));
-                    Assert.IsFalse(car.Security.HasPermission(User.Visitor as IUser, PermissionType.OpenMinor));
-                }
->>>>>>> 8cbb5bd9
+                Assert.IsTrue(folder.Security.HasPermission(User.Visitor as IUser, PermissionType.OpenMinor));
+                Assert.IsFalse(car.Security.HasPermission(User.Visitor as IUser, PermissionType.OpenMinor));
             }).ConfigureAwait(false);
         }
 
