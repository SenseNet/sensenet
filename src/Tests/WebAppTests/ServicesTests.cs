--- conflicted
+++ resolved
@@ -27,10 +27,7 @@
 using SenseNet.ContentRepository.Security.ApiKeys;
 using SenseNet.ContentRepository.Security.Clients;
 using SenseNet.ContentRepository.Security.Cryptography;
-<<<<<<< HEAD
-=======
 using SenseNet.ContentRepository.Sharing;
->>>>>>> 79084e6b
 using SenseNet.ContentRepository.Storage;
 using SenseNet.ContentRepository.Storage.AppModel;
 using SenseNet.ContentRepository.Storage.Caching;
@@ -385,7 +382,6 @@
                     typeof(RepositoryHostedService),
                     typeof(SnMaintenance),
                 }},
-                {typeof(ICryptoServiceProvider), typeof(DefaultCryptoServiceProvider)},
                 {typeof(ISnService), Array.Empty<Type>() },
             };
         }
@@ -545,7 +541,6 @@
             typeof(ICryptoServiceProvider),
 
             typeof(ITestingDataProvider),
-            typeof(ICryptoServiceProvider),
         };
         private readonly string[] _defaultIncludedProvidersByName = Array.Empty<string>();
 
@@ -571,11 +566,8 @@
                     }},
                     {typeof(OperationInspector), typeof(OperationInspector)},
                     {typeof(IOperationMethodStorage), typeof(OperationMethodStorage)},
-<<<<<<< HEAD
                     {typeof(ISnService), new[] {typeof(WopiService) }},
-=======
                     {typeof(IClientMetadataProvider), typeof(ClientMetadataProvider)},
->>>>>>> 79084e6b
                 },
                 includedProvidersByType: _defaultIncludedProvidersByType,
                 includedProvidersByName: _defaultIncludedProvidersByName
@@ -603,11 +595,8 @@
                     }},
                     {typeof(OperationInspector), typeof(OperationInspector)},
                     {typeof(IOperationMethodStorage), typeof(OperationMethodStorage)},
-<<<<<<< HEAD
                     {typeof(ISnService), new[] {typeof(WopiService) }},
-=======
                     {typeof(IClientMetadataProvider), typeof(ClientMetadataProvider)},
->>>>>>> 79084e6b
                 },
                 includedProvidersByType: _defaultIncludedProvidersByType,
                 includedProvidersByName: _defaultIncludedProvidersByName
@@ -638,11 +627,8 @@
                     }},
                     {typeof(OperationInspector), typeof(OperationInspector)},
                     {typeof(IOperationMethodStorage), typeof(OperationMethodStorage)},
-<<<<<<< HEAD
                     {typeof(ISnService), new[] {typeof(WopiService) }},
-=======
                     {typeof(IClientMetadataProvider), typeof(ClientMetadataProvider)},
->>>>>>> 79084e6b
                 },
                 includedProvidersByType: _defaultIncludedProvidersByType,
                 includedProvidersByName: _defaultIncludedProvidersByName,
@@ -674,11 +660,8 @@
                     }},
                     {typeof(OperationInspector), typeof(OperationInspector)},
                     {typeof(IOperationMethodStorage), typeof(OperationMethodStorage)},
-<<<<<<< HEAD
                     {typeof(ISnService), new[] {typeof(WopiService) }},
-=======
                     {typeof(IClientMetadataProvider), typeof(ClientMetadataProvider)},
->>>>>>> 79084e6b
                 },
                 includedProvidersByType: _defaultIncludedProvidersByType,
                 includedProvidersByName: _defaultIncludedProvidersByName,
@@ -717,14 +700,11 @@
                     }},
                     {typeof(OperationInspector), typeof(OperationInspector)},
                     {typeof(IOperationMethodStorage), typeof(OperationMethodStorage)},
-<<<<<<< HEAD
                     {typeof(ISnService), new[] {
                         typeof(ClusterChannelMonitor),
                         typeof(WopiService),
                     }},
-=======
                     {typeof(IClientMetadataProvider), typeof(ClientMetadataProvider)},
->>>>>>> 79084e6b
                 },
                 includedProvidersByType: _defaultIncludedProvidersByType,
                 includedProvidersByName: _defaultIncludedProvidersByName,
@@ -762,14 +742,11 @@
                     }},
                     {typeof(OperationInspector), typeof(OperationInspector)},
                     {typeof(IOperationMethodStorage), typeof(OperationMethodStorage)},
-<<<<<<< HEAD
                     {typeof(ISnService), new[] {
                         typeof(ClusterChannelMonitor),
                         typeof(WopiService),
                     }},
-=======
                     {typeof(IClientMetadataProvider), typeof(ClientMetadataProvider)},
->>>>>>> 79084e6b
                 },
                 includedProvidersByType: _defaultIncludedProvidersByType,
                 includedProvidersByName: _defaultIncludedProvidersByName,
