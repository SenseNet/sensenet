using System;
using System.Collections;
using System.Collections.Generic;
using System.Linq;
using System.Reflection;
using System.Threading;
using Microsoft.AspNetCore.Cors.Infrastructure;
using Microsoft.Extensions.Configuration;
using Microsoft.Extensions.DependencyInjection;
using Microsoft.Extensions.Hosting;
using Microsoft.Extensions.Logging;
using Microsoft.Extensions.Options;
using Microsoft.VisualStudio.TestTools.UnitTesting;
using SenseNet.ApplicationModel;
using SenseNet.BackgroundOperations;
using SenseNet.Communication.Messaging;
using SenseNet.Configuration;
using SenseNet.ContentRepository;
using SenseNet.ContentRepository.Components;
using SenseNet.ContentRepository.Diagnostics;
using SenseNet.ContentRepository.Email;
using SenseNet.ContentRepository.InMemory;
using SenseNet.ContentRepository.Packaging;
using SenseNet.ContentRepository.Packaging.Steps.Internal;
using SenseNet.ContentRepository.Search;
using SenseNet.ContentRepository.Search.Indexing;
using SenseNet.ContentRepository.Security.ApiKeys;
using SenseNet.ContentRepository.Security.Clients;
using SenseNet.ContentRepository.Security.Cryptography;
using SenseNet.ContentRepository.Sharing;
using SenseNet.ContentRepository.Storage;
using SenseNet.ContentRepository.Storage.AppModel;
using SenseNet.ContentRepository.Storage.Caching;
using SenseNet.ContentRepository.Storage.Data;
using SenseNet.ContentRepository.Storage.Data.MsSqlClient;
using SenseNet.ContentRepository.Storage.Security;
using SenseNet.Diagnostics;
using SenseNet.Events;
using SenseNet.IntegrationTests.Infrastructure;
using SenseNet.IntegrationTests.Platforms;
using SenseNet.OData;
using SenseNet.OData.Metadata;
using SenseNet.ODataTests;
using SenseNet.Packaging;
using SenseNet.Portal.Virtualization;
using SenseNet.Preview;
using SenseNet.Search;
using SenseNet.Search.Indexing;
using SenseNet.Search.Lucene29;
using SenseNet.Search.Lucene29.Centralized.Common;
using SenseNet.Search.Lucene29.Centralized.GrpcClient;
using SenseNet.Search.Querying;
using SenseNet.Security;
using SenseNet.Security.Data;
using SenseNet.Security.EFCSecurityStore;
using SenseNet.Security.Messaging;
using SenseNet.Services.Core;
using SenseNet.Services.Core.Authentication;
using SenseNet.Services.Core.Authentication.IdentityServer4;
using SenseNet.Services.Core.Cors;
using SenseNet.Services.Core.Diagnostics;
using SenseNet.Storage;
using SenseNet.Storage.Data.MsSqlClient;
using SenseNet.Storage.Diagnostics;
using SenseNet.Storage.Security;
using SenseNet.TaskManagement.Core;
using SenseNet.Testing;
using SenseNet.Tests.Core;
using SenseNet.Tests.Core.Implementations;
using SenseNet.Tools.Diagnostics;
using SenseNet.Tools.SnInitialDataGenerator;
using SenseNet.WebHooks;
using BlobStorage = SenseNet.ContentRepository.Storage.Data.BlobStorage;

namespace WebAppTests
{
    [TestClass]
    public class ServicesTests : TestBase
    {
        #region Infrastructure
        private void StartupServicesTest<T>(
            IDictionary<Type, Type> platformSpecificExpectations, IDictionary<Type, object> customizedExpectations,
            Type[] includedProvidersByType, string[] includedProvidersByName,
            IEnumerable<string> excludedProviderPropertyNames = null)
        {
            var configurationBuilder = new ConfigurationBuilder();
            //configuration.AddJsonFile("appSettings.json")
            var configuration = configurationBuilder.Build();

            var serviceCollection = new ServiceCollection();
            var cnOptions = Options.Create<ConnectionStringOptions>(new ConnectionStringOptions { Repository = "fake" });
            serviceCollection.AddSingleton<IOptions<ConnectionStringOptions>>(cnOptions);

            //var startup = new SnWebApplication.Api.InMem.Admin.Startup(configuration);
            var ctor = typeof(T).GetConstructor(new[] {typeof(IConfiguration) });
            //var startup = (T)ctor.Invoke();

            // ACTION
            var startupAcc = new ObjectAccessor(typeof(T), new[] {typeof(IConfiguration) }, new[] { configuration });
            startupAcc.Invoke("ConfigureServices", new[] {typeof(IServiceCollection) }, new[] { serviceCollection });

            // ASSERT
            AssertServices(serviceCollection,
                platformSpecificExpectations, customizedExpectations,
                includedProvidersByType, includedProvidersByName,
                excludedProviderPropertyNames);
        }

        private void AssertServices(IServiceCollection serviceCollection,
            IDictionary<Type, Type> platformSpecificExpectations, IDictionary<Type, object> customizedExpectations,
            Type[] includedProvidersByType, string[] includedProvidersByName,
            IEnumerable<string> excludedProviderPropertyNames = null)
        {
            AssertServices(true, serviceCollection.BuildServiceProvider(),
                platformSpecificExpectations, customizedExpectations,
                includedProvidersByType, includedProvidersByName,
                excludedProviderPropertyNames);
        }
        private void AssertServices(bool useHosting, IServiceProvider services,
            IDictionary<Type, Type> platformSpecificExpectations, IDictionary<Type, object> customizedExpectations,
            Type[] includedProvidersByType, string[] includedProvidersByName,
            IEnumerable<string> excludedProviderPropertyNames = null)
        {
            if (useHosting)
            {
                var repositoryHostedService = (RepositoryHostedService)services.GetService<IEnumerable<IHostedService>>()?
                    .FirstOrDefault(x => x.GetType() == typeof(RepositoryHostedService));
                repositoryHostedService?.BuildProviders();
            }

            var expectation = GetGeneralizedExpectations();
            if(platformSpecificExpectations != null)
                foreach (var item in platformSpecificExpectations)
                    expectation[item.Key] = item.Value;
            if(customizedExpectations != null)
                foreach (var item in customizedExpectations)
                    expectation[item.Key] = item.Value;

            var allServiceDescriptors = GetAllServiceDescriptors(services);
            var snServiceDescriptors = allServiceDescriptors
                .Where(x =>
                    (x.Key?.FullName?.Contains("SenseNet.") ?? false) ||
                    (
                        (x.Value?.ServiceType?.FullName ?? "null") +
                        (x.Value?.ImplementationType?.FullName ?? "null") +
                        (x.Value?.ImplementationInstance?.GetType().FullName ?? "null")
                    ).Contains("SenseNet.")
                ).ToDictionary(x => x.Key, x => x.Value);
            var unexpectedSnServices = snServiceDescriptors.Keys.Except(expectation.Keys)
                .Where(x=>x.Namespace != "Microsoft.Extensions.Options")
                .ToDictionary(x => x, x => snServiceDescriptors[x]);


            var dump = expectation.ToDictionary(
                x => x.Key,
                x => GetServiceOrServices(services, expectation, x.Key) /*services.GetService(x.Key)?.GetType()*/);

            Assert.AreEqual(0, dump
                .Where(x => x.Value != null)
                .Count(x => !TypesAreEquals(x.Value, expectation[x.Key])), GetMessageForDifferences(dump, expectation));
            Assert.AreEqual(0, dump.Values.Count(x => x == null), GetMessageForNulls(dump));

            AssertProvidersInstance(includedProvidersByType, includedProvidersByName, excludedProviderPropertyNames ?? Array.Empty<string>());

            Assert.AreEqual(0, unexpectedSnServices.Count, $"Unexpected services: {ServiceEntriesToString(unexpectedSnServices)}");
        }

        private object GetServiceOrServices(IServiceProvider services, IDictionary<Type, object> expectation, Type key)
        {
            if (!expectation.TryGetValue(key, out var exp))
                return null;
            if (exp is Type[])
                return services.GetServices(key)?
                    .Select(x => x.GetType())
                    .Where(t=>t.Namespace?.Contains("SenseNet.") ?? false)
                    .ToArray();
            return services.GetService(key)?.GetType();
        }
        #region GetAllServiceDescriptors
        public static Dictionary<Type, ServiceDescriptor> GetAllServiceDescriptors(IServiceProvider provider)
        {
            if (provider is ServiceProvider serviceProvider)
            {
                var result = new Dictionary<Type, ServiceDescriptor>();

                var engine = GetFieldValue(serviceProvider, "_engine");
                var callSiteFactory = GetPropertyValue(engine, "CallSiteFactory");
                var descriptorLookup = GetFieldValue(callSiteFactory, "_descriptorLookup");
                if (descriptorLookup is IDictionary dictionary)
                {
                    foreach (DictionaryEntry entry in dictionary)
                    {
                        result.Add((Type)entry.Key, (ServiceDescriptor)GetPropertyValue(entry.Value, "Last"));
                    }
                }

                return result;
            }

            throw new NotSupportedException($"Type '{provider.GetType()}' is not supported!");
        }
        public static object GetFieldValue(object obj, string fieldName)
        {
            if (obj == null)
                throw new ArgumentNullException(nameof(obj));
            Type objType = obj.GetType();
            var fieldInfo = GetFieldInfo(objType, fieldName);
            if (fieldInfo == null)
                throw new ArgumentOutOfRangeException(fieldName,
                    $"Couldn't find field {fieldName} in type {objType.FullName}");
            return fieldInfo.GetValue(obj);
        }
        private static FieldInfo GetFieldInfo(Type type, string fieldName)
        {
            FieldInfo fieldInfo = null;
            do
            {
                fieldInfo = type.GetField(fieldName, BindingFlags.Instance | BindingFlags.Public | BindingFlags.NonPublic);
                type = type.BaseType;
            } while (fieldInfo == null && type != null);

            return fieldInfo;
        }
        public static object GetPropertyValue(object obj, string propertyName)
        {
            if (obj == null)
                throw new ArgumentNullException(nameof(obj));
            Type objType = obj.GetType();
            var propertyInfo = GetPropertyInfo(objType, propertyName);
            if (propertyInfo == null)
                throw new ArgumentOutOfRangeException(propertyName,
                    $"Couldn't find property {propertyName} in type {objType.FullName}");
            return propertyInfo.GetValue(obj, null);
        }
        private static PropertyInfo GetPropertyInfo(Type type, string propertyName)
        {
            PropertyInfo propertyInfo = null;
            do
            {
                propertyInfo = type.GetProperty(propertyName, BindingFlags.Instance | BindingFlags.Public | BindingFlags.NonPublic);
                type = type.BaseType;
            } while (propertyInfo == null && type != null);

            return propertyInfo;
        }
        #endregion

        private string ServiceEntriesToString(Dictionary<Type, ServiceDescriptor> unexpectedSnServices)
        {
            //var lines = unexpectedSnServices.Select(x => x.ToString()).ToArray();
            var lines = unexpectedSnServices.Select(x => x.Key.Name).ToArray();
            return string.Join(" ", lines);
        }

        private bool TypesAreEquals(object a, object b)
            {
                if (a is Type && b is Type)
                    return a == b;
                if (!(a is Type[] aa && b is Type[] bb))
                    return false;
                if (aa.Length != bb.Length)
                    return false;
                foreach (var t in aa)
                    if (!bb.Contains(t))
                        return false;

                return true;
            }
        private string GetMessageForDifferences(Dictionary<Type, object> dump, IDictionary<Type, object> expectation)
        {
            string GetName(object a)
            {
                if (a == null)
                    return "null";
                if (a is Type t)
                    return t.Name;
                return $"[{string.Join(", ", ((Type[]) a).Select(x => x.Name))}]";
            }
            
            var diffs = dump.Where(x => !TypesAreEquals(x.Value, expectation[x.Key]))
                .Where(x => x.Value != null)
                .ToDictionary(x => x.Key, x => (Actual: x.Value, Expected: expectation[x.Key]))
                .Select(x => $"{x.Key.Name}: expected: {GetName(x.Value.Expected)}, actual: {GetName(x.Value.Actual)}")
                .ToArray();
            return $"Different services: {string.Join(", ", diffs)}";
        }
        private string GetMessageForNulls(IDictionary<Type, object> dump)
        {
            var nulls = dump.Where(x => x.Value == null).Select(x => x.Key.Name);
            return $"Missing services: {string.Join(", ", nulls)}";
        }

        protected override void InitializeTest()
        {
            base.InitializeTest();
            Providers.Instance = null;
        }

        #endregion

        private IDictionary<Type, object> GetGeneralizedExpectations()
        {
            return new Dictionary<Type, object>
            {
                {typeof(IEventLogger), typeof(SnILogger)},
                {typeof(ISnTracer), typeof(SnILoggerTracer)},

                {typeof(ITreeLockController), typeof(TreeLockController)},

                {typeof(IBlobProviderStore), typeof(BlobProviderStore)},
                {typeof(IBlobStorage), typeof(BlobStorage)},
                {typeof(IExternalBlobProviderFactory), typeof(NullExternalBlobProviderFactory)},

                {typeof(StorageSchema), typeof(StorageSchema)},
                {typeof(SecurityHandler), typeof(SecurityHandler)},
                {typeof(IMissingEntityHandler), typeof(SnMissingEntityHandler)},
                {typeof(IPermissionFilterFactory), typeof(PermissionFilterFactory)},

                {typeof(IPasswordHashProvider), typeof(SenseNetPasswordHashProvider)},
                {typeof(IPasswordHashProviderForMigration), typeof(Sha256PasswordHashProviderWithoutSalt)},

                // Search
                {typeof(ISearchManager), typeof(SearchManager)},
                {typeof(IIndexManager), typeof(IndexManager)},
                {typeof(IIndexPopulator), typeof(DocumentPopulator)},
                {typeof(IIndexingActivityFactory), typeof(IndexingActivityFactory)},

                // TaskManager
                {typeof(ITaskManager), typeof(TaskManagerBase)},
                {typeof(ITaskManagementClient), typeof(TaskManagementClient)},

                // Preview
                {typeof(IPreviewProvider), typeof(DefaultDocumentPreviewProvider)},

                // Components
                {typeof(ILatestComponentStore), typeof(DefaultLatestComponentStore)},

                // Not used?
                {typeof(IApplicationCache), typeof(ApplicationCache)},

                // Not categorized
                {typeof(ISnCache), typeof(SnMemoryCache)},
                {typeof(IIndexDocumentProvider), typeof(IndexDocumentProvider)},
                {typeof(IEventPropertyCollector), typeof(EventPropertyCollector)},
                {typeof(IContentNamingProvider), typeof(CharReplacementContentNamingProvider)},
                {typeof(ICorsPolicyProvider), typeof(SnCorsPolicyProvider)},
                {typeof(ICompatibilitySupport), typeof(EmptyCompatibilitySupport)},
                {typeof(IContentProtector), typeof(ContentProtector)},
                {typeof(DocumentBinaryProvider), typeof(DefaultDocumentBinaryProvider)},
                {typeof(ISnClientRequestParametersProvider), typeof(DefaultSnClientRequestParametersProvider)},
                {typeof(ClientStore), typeof(ClientStore)},
                {typeof(IClientManager), typeof(DefaultClientManager)},
                {typeof(IApiKeyManager), typeof(ApiKeyManager)},
                {typeof(IEmailTemplateManager), typeof(RepositoryEmailTemplateManager)},
                {typeof(IEmailSender), typeof(EmailSender)},
                {typeof(ICryptoServiceProvider), typeof(DefaultCryptoServiceProvider)},
                {typeof(ISharingNotificationFormatter), typeof(DefaultSharingNotificationFormatter)},
                {typeof(DefaultRegistrationProvider), typeof(DefaultRegistrationProvider)},
                {typeof(RegistrationProviderStore), typeof(RegistrationProviderStore)},
                {typeof(IStatisticalDataCollector), typeof(StatisticalDataCollector)},
                {typeof(WebTransferRegistrator), typeof(WebTransferRegistrator)},
                {typeof(IStatisticalDataAggregator), new[] {
                    typeof(WebTransferStatisticalDataAggregator),
                    typeof(DatabaseUsageStatisticalDataAggregator),
                    typeof(WebHookStatisticalDataAggregator),
                }},
                {typeof(IStatisticalDataAggregationController), typeof(StatisticalDataAggregationController)},
                {typeof(IDatabaseUsageHandler), typeof(DatabaseUsageHandler)},
                {typeof(IDataStore), typeof(DataStore)},
                {typeof(IMessageSenderManager), typeof(MessageSenderManager)},
                {typeof(IMaintenanceTask), new[] {
                    //typeof(ReindexBinariesTask),
                    typeof(CleanupFilesTask),
                    typeof(StartActiveDirectorySynchronizationTask),
                    typeof(AccessTokenCleanupTask),
                    typeof(SharedLockCleanupTask),
                    typeof(StatisticalDataAggregationMaintenanceTask),
                    typeof(StatisticalDataCollectorMaintenanceTask),
                }},
                {typeof(IHostedService), new[] {
                    typeof(RepositoryHostedService),
                    typeof(SnMaintenance),
                }},
            };
        }
        private IDictionary<Type, Type> GetInMemoryPlatform()
        {
            return new Dictionary<Type, Type>
            {
                // DataProvider
                {typeof(DataProvider), typeof(InMemoryDataProvider)},

                // Blob
                {typeof(IBlobStorageMetaDataProvider), typeof(InMemoryBlobStorageMetaDataProvider)},
                {typeof(IBlobProvider), typeof(InMemoryBlobProvider)},
                {typeof(IBlobProviderSelector), typeof(InMemoryBlobProviderSelector)},

                // Security
                {typeof(ISecurityDataProvider), typeof(MemoryDataProvider)},
                {typeof(ElevatedModificationVisibilityRule), typeof(ElevatedModificationVisibilityRule)},

                // ????
                {typeof(ISharedLockDataProvider), typeof(InMemorySharedLockDataProvider)},
                {typeof(IExclusiveLockDataProvider), typeof(InMemoryExclusiveLockDataProvider)},
                {typeof(IAccessTokenDataProvider), typeof(InMemoryAccessTokenDataProvider)},
                {typeof(IPackagingDataProvider), typeof(InMemoryPackageStorageProvider)},
                {typeof(IAuditEventWriter), typeof(InactiveAuditEventWriter)},

                {typeof(IClientStoreDataProvider), typeof(InMemoryClientStoreDataProvider)},
                {typeof(IStatisticalDataProvider), typeof(InMemoryStatisticalDataProvider)},

                //UNDONE: Add to services
                //{typeof(ISearchEngine), typeof(InMemorySearchEngine)},
                //InMemoryIndex?
                //{typeof(IIndexingEngine), typeof(InMemoryIndexingEngine)},
                //{typeof(IQueryEngine), typeof(InMemoryQueryEngine)},
            };
        }
        private IDictionary<Type, Type> GetMsSqlPlatform()
        {
            return new Dictionary<Type, Type>
            {
                // DataProvider
                {typeof(DataProvider), typeof(MsSqlDataProvider)},
                {typeof(IDataInstaller), typeof(MsSqlDataInstaller)},
                {typeof(MsSqlDatabaseInstaller), typeof(MsSqlDatabaseInstaller)},

                // Blob
                {typeof(IBlobStorageMetaDataProvider), typeof(MsSqlBlobMetaDataProvider)},
                {typeof(IBlobProvider), typeof(BuiltInBlobProvider)},
                {typeof(IBlobProviderSelector), typeof(BuiltInBlobProviderSelector)},

                {typeof(ISecurityDataProvider), typeof(EFCSecurityDataProvider)},

                // ????
                {typeof(ISharedLockDataProvider), typeof(MsSqlSharedLockDataProvider)},
                {typeof(IExclusiveLockDataProvider), typeof(MsSqlExclusiveLockDataProvider)},
                {typeof(IAccessTokenDataProvider), typeof(MsSqlAccessTokenDataProvider)},
                {typeof(IPackagingDataProvider), typeof(MsSqlPackagingDataProvider)},
                {typeof(IAuditEventWriter), typeof(DatabaseAuditEventWriter)},

                {typeof(IClientStoreDataProvider), typeof(MsSqlClientStoreDataProvider)},
                {typeof(IStatisticalDataProvider), typeof(MsSqlStatisticalDataProvider)},

                //UNDONE: Add to services
                //{typeof(ISearchEngine), typeof(Lucene29SearchEngine)},
                //IndexDirectory?
                //{typeof(IIndexingEngine), typeof(Lucene29LocalIndexingEngine)},
                //{typeof(IQueryEngine), typeof(Lucene29LocalQueryEngine)},
            };
        }
        private void AssertProvidersInstance(Type[] includedProvidersByType, string[] includedProvidersByName,
            IEnumerable<string> excludedPropertyNames)
        {
            var pi = Providers.Instance;
            Assert.IsNotNull(pi);
            Assert.IsNotNull(pi.EventLogger);
            Assert.IsNotNull(pi.PropertyCollector);
            Assert.IsNotNull(pi.AuditEventWriter);
            Assert.IsNotNull(pi.DataProvider);
            Assert.IsNotNull(pi.DataStore);
            Assert.IsNotNull(pi.TreeLock);
            Assert.IsNotNull(pi.BlobMetaDataProvider);
            Assert.IsNotNull(pi.BlobProviderSelector);
//Assert.IsNotNull(pi.BlobStorage);
            Assert.IsNotNull(pi.BlobProviders);
            Assert.IsNotNull(pi.SearchEngine);
            Assert.IsNotNull(pi.SearchManager);
            Assert.IsNotNull(pi.IndexManager);
            Assert.IsNotNull(pi.IndexPopulator);
            Assert.IsNotNull(pi.AccessProvider);
            Assert.IsNotNull(pi.SecurityDataProvider);
            Assert.IsNotNull(pi.SecurityMessageProvider);
            Assert.IsNotNull(pi.SecurityHandler);
            Assert.IsNotNull(pi.PasswordHashProvider);
            Assert.IsNotNull(pi.PasswordHashProviderForMigration);
            Assert.IsNotNull(pi.ContentNamingProvider);
            Assert.IsNotNull(pi.PreviewProvider);
            if(!excludedPropertyNames.Contains(nameof(pi.ElevatedModificationVisibilityRuleProvider)))
                Assert.IsNotNull(pi.ElevatedModificationVisibilityRuleProvider);
            Assert.IsNotNull(pi.MembershipExtender);
            Assert.IsNotNull(pi.CacheProvider);
            Assert.IsNotNull(pi.ApplicationCacheProvider);
            Assert.IsNotNull(pi.ClusterChannelProvider);
            Assert.IsNotNull(pi.PermissionFilterFactory);
            Assert.IsNotNull(pi.IndexDocumentProvider);
            Assert.IsNotNull(pi.ContentProtector);
            Assert.IsNotNull(pi.StorageSchema);
            Assert.IsNotNull(pi.CompatibilitySupport);
            Assert.IsNotNull(pi.EventDistributor);
            //Assert.IsNotNull(pi.AuditLogEventProcessor);
            Assert.IsNotNull(pi.TaskManager);

            Assert.IsTrue(pi.NodeObservers.Length > 0);
            //Assert.IsTrue(pi.AsyncEventProcessors.Count > 0);
            Assert.IsTrue(pi.Components.Count > 0);

            var providersMessage = GetProvidersMessage(includedProvidersByType, includedProvidersByName);
            if(providersMessage != null)
                Assert.Fail(providersMessage);
        }
        private string GetProvidersMessage(Type[] includedProvidersByType, string[] includedProvidersByName)
        {
            var pi = Providers.Instance;
            string providersMessage = null;

            var notNullProvidersByName = pi.ProvidersByName
                .Where(x => x.Value != null)
                .ToDictionary(x => x.Key, x => x.Value);
            var unexpectedNames = notNullProvidersByName.Keys.Except(includedProvidersByName).ToArray();
            var missingNames = includedProvidersByName.Except(pi.ProvidersByName.Keys).ToArray();
            if (unexpectedNames.Length > 0)
                providersMessage = $"Unexpected providers by name: {string.Join(", ", unexpectedNames)}. ";
            if (missingNames.Length > 0)
                providersMessage += $"Missing providers by name: {string.Join(", ", missingNames)}. ";

            var unexpectedTypes = pi.ProvidersByType.Keys.Except(includedProvidersByType).Select(t => t.Name).ToArray();
            var missingTypes = includedProvidersByType.Except(pi.ProvidersByType.Keys).Select(t => t.Name).ToArray();
            if (unexpectedTypes.Length > 0)
                providersMessage += $"Unexpected providers by type: {string.Join(", ", unexpectedTypes)}. ";
            if (missingTypes.Length > 0)
                providersMessage += $"Missing providers by type: {string.Join(", ", missingTypes)}. ";

            return providersMessage;
        }

        private readonly Type[] _defaultIncludedProvidersByType = new[]
        {
<<<<<<< HEAD
            typeof(IPackagingDataProvider),
=======
            typeof(ISharedLockDataProvider),
            typeof(IExclusiveLockDataProvider),
            typeof(IAccessTokenDataProvider),
>>>>>>> faf5a545
            typeof(IStatisticalDataProvider),
            typeof(ISnTracer[]),
            typeof(ILogger<SnILogger>),
            typeof(ICryptoServiceProvider),
        };
        private readonly Type[] _includedProvidersByTypeWithTests = new[]
        {
<<<<<<< HEAD
            typeof(IPackagingDataProvider),
=======
            typeof(ISharedLockDataProvider),
            typeof(IExclusiveLockDataProvider),
            typeof(IAccessTokenDataProvider),
>>>>>>> faf5a545
            typeof(IStatisticalDataProvider),
            typeof(ISnTracer[]),
            typeof(ILogger<SnILogger>),
            typeof(ICryptoServiceProvider),

            typeof(ITestingDataProvider),
        };
        private readonly string[] _defaultIncludedProvidersByName = Array.Empty<string>();

        [TestMethod, TestCategory("Services")]
        public void WebApp_Services_Api_InMem_Admin()
        {
            StartupServicesTest<SnWebApplication.Api.InMem.Admin.Startup>(
                platformSpecificExpectations: GetInMemoryPlatform(),
                customizedExpectations: new Dictionary<Type, object>
                {
                    {typeof(IMessageProvider), typeof(DefaultMessageProvider)},
                    {typeof(ISearchEngine), typeof(InMemorySearchEngine)},

                    {typeof(IWebHookClient), typeof(HttpWebHookClient)},
                    {typeof(TemplateReplacerBase), typeof(WebHooksTemplateReplacer)},
                    {typeof(IEventProcessor), typeof(LocalWebHookProcessor)},
                    {typeof(IWebHookSubscriptionStore), typeof(BuiltInWebHookSubscriptionStore)},
                    {typeof(IWebHookEventProcessor), typeof(LocalWebHookProcessor)},

                    {typeof(ISnComponent), new[] {
                        typeof(ServicesComponent),
                        typeof(WebHookComponent),
                    }},
                    {typeof(OperationInspector), typeof(OperationInspector)},
                    {typeof(IOperationMethodStorage), typeof(OperationMethodStorage)},
                    {typeof(IClientMetadataProvider), typeof(ClientMetadataProvider)},
                },
                includedProvidersByType: _defaultIncludedProvidersByType,
                includedProvidersByName: _defaultIncludedProvidersByName
            );
        }
        [TestMethod, TestCategory("Services")]
        public void WebApp_Services_Api_InMem_TokenAuth()
        {
            StartupServicesTest<SnWebApplication.Api.InMem.TokenAuth.Startup>(
                platformSpecificExpectations: GetInMemoryPlatform(),
                customizedExpectations: new Dictionary<Type, object>
                {
                    {typeof(IMessageProvider), typeof(DefaultMessageProvider)},
                    {typeof(ISearchEngine), typeof(InMemorySearchEngine)},

                    {typeof(IWebHookClient), typeof(HttpWebHookClient)},
                    {typeof(TemplateReplacerBase), typeof(WebHooksTemplateReplacer)},
                    {typeof(IEventProcessor), typeof(LocalWebHookProcessor)},
                    {typeof(IWebHookSubscriptionStore), typeof(BuiltInWebHookSubscriptionStore)},
                    {typeof(IWebHookEventProcessor), typeof(LocalWebHookProcessor)},

                    {typeof(ISnComponent), new[] {
                        typeof(ServicesComponent),
                        typeof(WebHookComponent),
                    }},
                    {typeof(OperationInspector), typeof(OperationInspector)},
                    {typeof(IOperationMethodStorage), typeof(OperationMethodStorage)},
                    {typeof(IClientMetadataProvider), typeof(ClientMetadataProvider)},
                },
                includedProvidersByType: _defaultIncludedProvidersByType,
                includedProvidersByName: _defaultIncludedProvidersByName
            );
        }
        [TestMethod, TestCategory("Services")]
        public void WebApp_Services_Api_Sql_Admin()
        {
            StartupServicesTest<SnWebApplication.Api.Sql.Admin.Startup>(
                platformSpecificExpectations: GetMsSqlPlatform(),
                customizedExpectations: new Lucene.Net.Support.Dictionary<Type, object>
                {
                    {typeof(IMessageProvider), typeof(DefaultMessageProvider)},
                    {typeof(IInstallPackageDescriptor), typeof(InstallPackageDescriptor)},

                    {typeof(IWebHookClient), typeof(HttpWebHookClient)},
                    {typeof(TemplateReplacerBase), typeof(WebHooksTemplateReplacer)},
                    {typeof(IEventProcessor), typeof(LocalWebHookProcessor)},
                    {typeof(IWebHookSubscriptionStore), typeof(BuiltInWebHookSubscriptionStore)},
                    {typeof(IWebHookEventProcessor), typeof(LocalWebHookProcessor)},

                    {typeof(ISnComponent), new[] {
                        typeof(ServicesComponent),
                        typeof(MsSqlExclusiveLockComponent),
                        typeof(MsSqlStatisticsComponent),
                        typeof(MsSqlClientStoreComponent),
                        typeof(WebHookComponent),
                    }},
                    {typeof(OperationInspector), typeof(OperationInspector)},
                    {typeof(IOperationMethodStorage), typeof(OperationMethodStorage)},
                    {typeof(IClientMetadataProvider), typeof(ClientMetadataProvider)},
                },
                includedProvidersByType: _defaultIncludedProvidersByType,
                includedProvidersByName: _defaultIncludedProvidersByName,
                excludedProviderPropertyNames: new[] {"ElevatedModificationVisibilityRuleProvider"}
            );
        }
        [TestMethod, TestCategory("Services")]
        public void WebApp_Services_Api_Sql_TokenAuth()
        {
            StartupServicesTest<SnWebApplication.Api.Sql.TokenAuth.Startup>(
                platformSpecificExpectations: GetMsSqlPlatform(),
                customizedExpectations: new Dictionary<Type, object>
                {
                    {typeof(IMessageProvider), typeof(DefaultMessageProvider)},
                    {typeof(IInstallPackageDescriptor), typeof(InstallPackageDescriptor)},

                    {typeof(IWebHookClient), typeof(HttpWebHookClient)},
                    {typeof(TemplateReplacerBase), typeof(WebHooksTemplateReplacer)},
                    {typeof(IEventProcessor), typeof(LocalWebHookProcessor)},
                    {typeof(IWebHookSubscriptionStore), typeof(BuiltInWebHookSubscriptionStore)},
                    {typeof(IWebHookEventProcessor), typeof(LocalWebHookProcessor)},

                    {typeof(ISnComponent), new[] {
                        typeof(ServicesComponent),
                        typeof(MsSqlExclusiveLockComponent),
                        typeof(MsSqlStatisticsComponent),
                        typeof(MsSqlClientStoreComponent),
                        typeof(WebHookComponent),
                    }},
                    {typeof(OperationInspector), typeof(OperationInspector)},
                    {typeof(IOperationMethodStorage), typeof(OperationMethodStorage)},
                    {typeof(IClientMetadataProvider), typeof(ClientMetadataProvider)},
                },
                includedProvidersByType: _defaultIncludedProvidersByType,
                includedProvidersByName: _defaultIncludedProvidersByName,
                excludedProviderPropertyNames: new[] {"ElevatedModificationVisibilityRuleProvider"}
            );
        }

        [TestMethod, TestCategory("Services")]
        public void WebApp_Services_Api_Sql_SearchService_Admin()
        {
            StartupServicesTest<SnWebApplication.Api.Sql.SearchService.Admin.Startup>(
                platformSpecificExpectations: GetMsSqlPlatform(),
                customizedExpectations: new Dictionary<Type, object>
                {
                    {typeof(IMessageProvider), typeof(SenseNet.Security.Messaging.RabbitMQ.RabbitMQMessageProvider)},
                    {typeof(IInstallPackageDescriptor), typeof(InstallPackageDescriptor)},
                    {typeof(IIndexingEngine), typeof(Lucene29CentralizedIndexingEngine)},
                    {typeof(IQueryEngine), typeof(Lucene29CentralizedQueryEngine)},
                    {typeof(ISearchEngine), typeof(Lucene29SearchEngine)},
                    {typeof(ISearchServiceClient), typeof(GrpcServiceClient)},
                    {typeof(IClusterMessageFormatter), typeof(BinaryMessageFormatter)},
                    {typeof(IClusterChannel), typeof(SenseNet.Messaging.RabbitMQ.RabbitMQMessageProvider)},

                    {typeof(IWebHookClient), typeof(HttpWebHookClient)},
                    {typeof(TemplateReplacerBase), typeof(WebHooksTemplateReplacer)},
                    {typeof(IEventProcessor), typeof(LocalWebHookProcessor)},
                    {typeof(IWebHookSubscriptionStore), typeof(BuiltInWebHookSubscriptionStore)},
                    {typeof(IWebHookEventProcessor), typeof(LocalWebHookProcessor)},

                    {typeof(ISnComponent), new[] {
                        typeof(ServicesComponent),
                        typeof(MsSqlExclusiveLockComponent),
                        typeof(MsSqlStatisticsComponent),
                        typeof(MsSqlClientStoreComponent),
                        typeof(WebHookComponent),
                    }},
                    {typeof(OperationInspector), typeof(OperationInspector)},
                    {typeof(IOperationMethodStorage), typeof(OperationMethodStorage)},
                    {typeof(IClientMetadataProvider), typeof(ClientMetadataProvider)},
                },
                includedProvidersByType: _defaultIncludedProvidersByType,
                includedProvidersByName: _defaultIncludedProvidersByName,
                excludedProviderPropertyNames: new[] {"ElevatedModificationVisibilityRuleProvider"}
            );
        }
        [TestMethod, TestCategory("Services")]
        public void WebApp_Services_Api_Sql_SearchService_TokenAuth()
        {
            StartupServicesTest<SnWebApplication.Api.Sql.SearchService.TokenAuth.Startup>(
                platformSpecificExpectations: GetMsSqlPlatform(),
                customizedExpectations: new Dictionary<Type, object>
                {
                    {typeof(IMessageProvider), typeof(SenseNet.Security.Messaging.RabbitMQ.RabbitMQMessageProvider)},
                    {typeof(IInstallPackageDescriptor), typeof(InstallPackageDescriptor)},
                    {typeof(IIndexingEngine), typeof(Lucene29CentralizedIndexingEngine)},
                    {typeof(IQueryEngine), typeof(Lucene29CentralizedQueryEngine)},
                    {typeof(ISearchEngine), typeof(Lucene29SearchEngine)},
                    {typeof(ISearchServiceClient), typeof(GrpcServiceClient)},
                    {typeof(IClusterMessageFormatter), typeof(BinaryMessageFormatter)},
                    {typeof(IClusterChannel), typeof(SenseNet.Messaging.RabbitMQ.RabbitMQMessageProvider)},

                    {typeof(IWebHookClient), typeof(HttpWebHookClient)},
                    {typeof(TemplateReplacerBase), typeof(WebHooksTemplateReplacer)},
                    {typeof(IEventProcessor), typeof(LocalWebHookProcessor)},
                    {typeof(IWebHookSubscriptionStore), typeof(BuiltInWebHookSubscriptionStore)},
                    {typeof(IWebHookEventProcessor), typeof(LocalWebHookProcessor)},

                    {typeof(ISnComponent), new[] {
                        typeof(ServicesComponent),
                        typeof(MsSqlExclusiveLockComponent),
                        typeof(MsSqlStatisticsComponent),
                        typeof(MsSqlClientStoreComponent),
                        typeof(WebHookComponent),
                    }},
                    {typeof(OperationInspector), typeof(OperationInspector)},
                    {typeof(IOperationMethodStorage), typeof(OperationMethodStorage)},
                    {typeof(IClientMetadataProvider), typeof(ClientMetadataProvider)},
                },
                includedProvidersByType: _defaultIncludedProvidersByType,
                includedProvidersByName: _defaultIncludedProvidersByName,
                excludedProviderPropertyNames: new[] {"ElevatedModificationVisibilityRuleProvider"}
            );
        }

        /* ========================================================================= Test tests */

        private class TestClassForTestingServices : TestBase
        {
            public TestClassForTestingServices(TestContext testContext) { TestContext = testContext; }
            public RepositoryBuilder CreateRepositoryBuilder() => CreateRepositoryBuilderForTest();
            public IServiceProvider CreateServiceProvider() => CreateServiceProviderForTest();
        }

        [TestMethod, TestCategory("Services")]
        public void Test_Services_TestBase()
        {
            // ACTION
            var builder = new TestClassForTestingServices(TestContext).CreateRepositoryBuilder();

            // ASSERT
            AssertServices(true, builder.Services,
                platformSpecificExpectations: GetInMemoryPlatform(),
                customizedExpectations: new Dictionary<Type, object>
                {
                    {typeof(IMessageProvider), typeof(DefaultMessageProvider)},
                    {typeof(ITestingDataProvider), typeof(InMemoryTestingDataProvider)},
                    {typeof(ISearchEngine), typeof(InMemorySearchEngine)},
                    {typeof(IStatisticalDataAggregator), new[] { // overrides the general services
                        typeof(WebTransferStatisticalDataAggregator),
                        typeof(DatabaseUsageStatisticalDataAggregator)}},

                    {typeof(ISnComponent), new[] {
                        typeof(ServicesComponent),
                    }},
                },
                includedProvidersByType: _includedProvidersByTypeWithTests,
                includedProvidersByName: _defaultIncludedProvidersByName
            );
        }

        private class TestClassForTestingODataServices : ODataTestBase
        {
            public TestClassForTestingODataServices(TestContext testContext) { TestContext = testContext; }
            public RepositoryBuilder CreateRepositoryBuilder() => CreateRepositoryBuilderForTest();
        }
        [TestMethod, TestCategory("Services")]
        public void Test_Services_ODataTestBase()
        {
            // ACTION
            var testInstance = new TestClassForTestingODataServices(TestContext);
            var builder = testInstance.CreateRepositoryBuilder();

            // ASSERT
            AssertServices(true, builder.Services,
                platformSpecificExpectations: GetInMemoryPlatform(),
                customizedExpectations: new Dictionary<Type, object>
                {
                    {typeof(IMessageProvider), typeof(DefaultMessageProvider)},
                    {typeof(ITestingDataProvider), typeof(InMemoryTestingDataProvider)},
                    {typeof(ISearchEngine), typeof(InMemorySearchEngine)},
                    {typeof(IStatisticalDataAggregator), new[] { // overrides the general services
                        typeof(WebTransferStatisticalDataAggregator),
                        typeof(DatabaseUsageStatisticalDataAggregator)}},

                    {typeof(ISnComponent), new[] {
                        typeof(ServicesComponent),
                    }},
                    {typeof(OperationInspector), typeof(OperationInspector)},
                    {typeof(IOperationMethodStorage), typeof(OperationMethodStorage)},
                    {typeof(IClientMetadataProvider), typeof(ClientMetadataProvider)},
                },
                includedProvidersByType: _includedProvidersByTypeWithTests,
                includedProvidersByName: _defaultIncludedProvidersByName
            );
        }

        [TestMethod, TestCategory("Services")]
        public void Test_Services_Integration_InMem()
        {
            var platform = new InMemPlatform();
            var configuration = new ConfigurationBuilder().Build();
            var services = new ServiceCollection();

            // ACTION
            platform.BuildServices(configuration, services);

            // ASSERT
            AssertServices(services,
                platformSpecificExpectations: GetInMemoryPlatform(),
                customizedExpectations: new Dictionary<Type, object>
                {
                    {typeof(IMessageProvider), typeof(DefaultMessageProvider)},
                    {typeof(ITestingDataProvider), typeof(InMemoryTestingDataProvider)},
                    {typeof(ISearchEngine), typeof(InMemorySearchEngine)},
                    {typeof(IStatisticalDataAggregator), new[] { // overrides the general services
                        typeof(WebTransferStatisticalDataAggregator),
                        typeof(DatabaseUsageStatisticalDataAggregator)}},

                    {typeof(ISnComponent), new[] {
                        typeof(ServicesComponent),
                    }},
                },
                includedProvidersByType: _defaultIncludedProvidersByType,
                includedProvidersByName: _defaultIncludedProvidersByName
            );
        }
        [TestMethod, TestCategory("Services")]
        public void Test_Services_Integration_MsSql()
        {
            var platform = new MsSqlPlatform();
            var configuration = new ConfigurationBuilder().Build();
            var services = new ServiceCollection();
            var cnOptions = Options.Create<ConnectionStringOptions>(new ConnectionStringOptions {Repository = "fake"});
            services.AddSingleton<IOptions<ConnectionStringOptions>>(cnOptions);

            // ACTION
            platform.BuildServices(configuration, services);

            // ASSERT
            AssertServices(services,
                platformSpecificExpectations: GetMsSqlPlatform(),
                customizedExpectations: new Dictionary<Type, object>
                {
                    {typeof(IMessageProvider), typeof(DefaultMessageProvider)},
                    {typeof(ITestingDataProvider), typeof(MsSqlTestingDataProvider)},
                    {typeof(IStatisticalDataAggregator), new[] { // overrides the general services
                        typeof(WebTransferStatisticalDataAggregator),
                        typeof(DatabaseUsageStatisticalDataAggregator)}},

                    {typeof(ISnComponent), new[] {
                        typeof(ServicesComponent),
                        typeof(MsSqlExclusiveLockComponent),
                        typeof(MsSqlStatisticsComponent),
                        typeof(MsSqlClientStoreComponent),
                    }},
                },
                includedProvidersByType: _defaultIncludedProvidersByType,
                includedProvidersByName: _defaultIncludedProvidersByName,
                excludedProviderPropertyNames: new[] {"ElevatedModificationVisibilityRuleProvider"}
            );

        }

        [TestMethod, TestCategory("Services")]
        public void Test_Services_InitialDataGenerator()
        {
            // ACTION
            var builder = SenseNet.Tools.SnInitialDataGenerator.Program.CreateRepositoryBuilder(null);
            var services = builder.Services;

            // ASSERT
            AssertServices(true, services,
                platformSpecificExpectations: GetInMemoryPlatform(),
                customizedExpectations: new Dictionary<Type, object>
                {
                    {typeof(IMessageProvider), typeof(DefaultMessageProvider)},
                    {typeof(ISearchEngine), typeof(SearchEngineForInitialDataGenerator)}, // overrides the platform's service
                    {typeof(IStatisticalDataAggregator), new[] { // overrides the general services
                        typeof(WebTransferStatisticalDataAggregator),
                        typeof(DatabaseUsageStatisticalDataAggregator)}},

                    {typeof(ISnComponent), new[] {
                        typeof(ServicesComponent),
                    }},
                },
                includedProvidersByType: _defaultIncludedProvidersByType,
                includedProvidersByName: _defaultIncludedProvidersByName
            );
        }
    }
}<|MERGE_RESOLUTION|>--- conflicted
+++ resolved
@@ -526,13 +526,6 @@
 
         private readonly Type[] _defaultIncludedProvidersByType = new[]
         {
-<<<<<<< HEAD
-            typeof(IPackagingDataProvider),
-=======
-            typeof(ISharedLockDataProvider),
-            typeof(IExclusiveLockDataProvider),
-            typeof(IAccessTokenDataProvider),
->>>>>>> faf5a545
             typeof(IStatisticalDataProvider),
             typeof(ISnTracer[]),
             typeof(ILogger<SnILogger>),
@@ -540,13 +533,6 @@
         };
         private readonly Type[] _includedProvidersByTypeWithTests = new[]
         {
-<<<<<<< HEAD
-            typeof(IPackagingDataProvider),
-=======
-            typeof(ISharedLockDataProvider),
-            typeof(IExclusiveLockDataProvider),
-            typeof(IAccessTokenDataProvider),
->>>>>>> faf5a545
             typeof(IStatisticalDataProvider),
             typeof(ISnTracer[]),
             typeof(ILogger<SnILogger>),
