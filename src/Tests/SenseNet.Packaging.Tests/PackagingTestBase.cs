﻿using System;
using System.Diagnostics;
using System.IO;
using System.Security.Policy;
using System.Text;
using System.Xml;
using Microsoft.VisualStudio.TestTools.UnitTesting;
using SenseNet.ContentRepository;
using SenseNet.ContentRepository.Storage;
using SenseNet.ContentRepository.Storage.Data;
using SenseNet.Diagnostics;
using SenseNet.Packaging.Tests.Implementations;
using SenseNet.Tests;

namespace SenseNet.Packaging.Tests
{
    [TestClass]
    public abstract class PackagingTestBase : TestBase
    {
        [AssemblyInitialize]
        public static void InitializeAssembly(TestContext context)
        {
            //TODO: Find a correct solution to avoid assembly duplications and remove this line
            var dummy = typeof(SenseNet.Portal.OData.ODataHandler).Name;
        }

        protected static StringBuilder _log;
        [TestInitialize]
        public void PrepareTest()
        {
            // preparing logger
            _log = new StringBuilder();
            var loggers = new[] { new PackagingTestLogger(_log) };
            var loggerAcc = new PrivateType(typeof(Logger));
            loggerAcc.SetStaticField("_loggers", loggers);

<<<<<<< HEAD
            var builder = CreateRepositoryBuilderForTest();

            if (DataStore.Enabled)
                builder.UsePackagingDataProviderExtension(new InMemoryPackageStorageProvider2());
            else
                builder.UsePackagingDataProviderExtension(new TestPackageStorageProvider());
=======
            var unused = CreateRepositoryBuilderForTestInstance();
>>>>>>> 29ebeb17

            RepositoryVersionInfo.Reset();
        }
        [TestCleanup]
        public void AfterTest()
        {
            // do nothing
        }

        protected override RepositoryBuilder CreateRepositoryBuilderForTestInstance()
        {
            var builder = base.CreateRepositoryBuilderForTestInstance();
            builder.UsePackagingDataProviderExtension(new TestPackageStorageProvider());

            return builder;
        }

        /*================================================= tools */

        protected void SavePackage(string id, string version, string execTime, string releaseDate, PackageType packageType, ExecutionResult result)
        {
            var package = new Package
            {
                ComponentId = id,
                ComponentVersion = Version.Parse(version),
                Description = $"{id}-Description",
                ExecutionDate = DateTime.Parse($"2017-03-30 {execTime}"),
                ReleaseDate = DateTime.Parse(releaseDate),
                ExecutionError = null,
                ExecutionResult = result,
                PackageType = packageType,
            };
            PackageManager.Storage.SavePackage(package);
        }

        protected Manifest ParseManifestHead(string manifestXml)
        {
            var xml = new XmlDocument();
            xml.LoadXml(manifestXml);
            var manifest = new Manifest();
            Manifest.ParseHead(xml, manifest);
            return manifest;
        }
        protected Manifest ParseManifest(string manifestXml, int currentPhase, bool forcedReinstall = false)
        {
            var xml = new XmlDocument();
            xml.LoadXml(manifestXml);
            return Manifest.Parse(xml, currentPhase, true, new PackageParameter[0], forcedReinstall);
        }

        protected PackagingResult ExecutePhases(string manifestXml, TextWriter console = null)
        {
            var xml = new XmlDocument();
            xml.LoadXml(manifestXml);
            return ExecutePhases(xml, console);
        }
        protected PackagingResult ExecutePhases(XmlDocument manifestXml, TextWriter console = null)
        {
            var phase = -1;
            var errors = 0;
            PackagingResult result;
            do
            {
                result = ExecutePhase(manifestXml, ++phase, console);
                errors += result.Errors;
            } while (result.NeedRestart);
            result.Errors = errors;
            return result;
        }
        protected PackagingResult ExecutePhase(XmlDocument manifestXml, int phase, TextWriter console = null)
        {
            var manifest = Manifest.Parse(manifestXml, phase, true, new PackageParameter[0]);
            var executionContext = ExecutionContext.CreateForTest("packagePath", "targetPath", new string[0], "sandboxPath", manifest, phase, manifest.CountOfPhases, null, console);
            var result = PackageManager.ExecuteCurrentPhase(manifest, executionContext);
            RepositoryVersionInfo.Reset();
            return result;
        }

    }
}<|MERGE_RESOLUTION|>--- conflicted
+++ resolved
@@ -34,16 +34,12 @@
             var loggerAcc = new PrivateType(typeof(Logger));
             loggerAcc.SetStaticField("_loggers", loggers);
 
-<<<<<<< HEAD
             var builder = CreateRepositoryBuilderForTest();
 
             if (DataStore.Enabled)
                 builder.UsePackagingDataProviderExtension(new InMemoryPackageStorageProvider2());
             else
                 builder.UsePackagingDataProviderExtension(new TestPackageStorageProvider());
-=======
-            var unused = CreateRepositoryBuilderForTestInstance();
->>>>>>> 29ebeb17
 
             RepositoryVersionInfo.Reset();
         }
