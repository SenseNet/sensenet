﻿using System;
using System.Collections.Generic;
using System.IO;
using System.Linq;
using System.Text;
using Microsoft.VisualStudio.TestTools.UnitTesting;
using SenseNet.Configuration;
using SenseNet.ContentRepository;
using SenseNet.ContentRepository.Search;
using SenseNet.ContentRepository.Search.Indexing;
using SenseNet.ContentRepository.Storage;
using SenseNet.ContentRepository.Storage.Data;
using SenseNet.ContentRepository.Storage.Security;
using SenseNet.Search;
using SenseNet.Search.Indexing;
using SenseNet.Search.Querying;
using SenseNet.Security.Data;
using SenseNet.Tests.Implementations;

namespace SenseNet.Tests.SelfTest
{
    [TestClass]
    public class InMemorySearchTests : TestBase
    {
        [TestMethod, TestCategory("IR")]
        public void InMemSearch_Indexing_Create()
        {
            Node node;
            Test(() =>
            {
                // create a test node under the root.
                node = new SystemFolder(Node.LoadNode(Identifiers.PortalRootId))
                {
                    Name = "Node1",
                    DisplayName = "Node 1",
                    Index = 42
                };

                // ACTION
                node.Save();

                // reload the newly created.
                node = Node.Load<SystemFolder>(node.Id);

                // load the pre-converted index document and  last indexing activity
                IndexDocumentData indexDoc;
                IIndexingActivity lastActivity;
                if (DataStore.Enabled)
                {
                    indexDoc = DataStore.LoadIndexDocumentByVersionIdAsync(node.VersionId).Result;
                    var activityId = DataStore.GetLastIndexingActivityIdAsync().Result;
                    lastActivity =
                        DataStore.LoadIndexingActivitiesAsync(activityId, activityId, 1, false, IndexingActivityFactory.Instance)
                            .Result.FirstOrDefault();
                }
                else
                {
                    indexDoc = DataProvider.Instance.LoadIndexDocumentByVersionId(node.VersionId); //DB:ok
                    var activityId = DataProvider.Instance.GetLastIndexingActivityId();
                    lastActivity =
                        DataProvider.Instance.LoadIndexingActivities(activityId, activityId, 1, false, IndexingActivityFactory.Instance)
                            .FirstOrDefault();
                }

                var index = GetTestIndex();

                // check the index document head consistency
                Assert.IsNotNull(indexDoc);
                Assert.AreEqual(node.Path, indexDoc.Path);
                Assert.AreEqual(node.Id, indexDoc.NodeId);
                Assert.AreEqual(node.NodeTypeId, indexDoc.NodeTypeId);
                Assert.AreEqual(node.ParentId, indexDoc.ParentId);
                Assert.AreEqual(node.VersionId, indexDoc.VersionId);

                // check the activity
                Assert.IsNotNull(lastActivity);
                Assert.AreEqual(IndexingActivityType.AddDocument, lastActivity.ActivityType);

                var history = IndexingActivityHistory.GetHistory();
                Assert.AreEqual(1, history.RecentLength);
                var item = history.Recent[0];
                Assert.AreEqual(IndexingActivityType.AddDocument.ToString(), item.TypeName);
                Assert.AreEqual(null, item.Error);

                var hit1 = index.GetStoredFieldsByTerm(new SnTerm(IndexFieldName.Name, "node1"));
                var hit2 = index.GetStoredFieldsByTerm(new SnTerm(IndexFieldName.DisplayName, "node 1"));
                var hit3 = index.GetStoredFieldsByTerm(new SnTerm(IndexFieldName.NodeId, node.Id));
                var hit4 = index.GetStoredFieldsByTerm(new SnTerm(IndexFieldName.VersionId, node.VersionId));
                var hit5 = index.GetStoredFieldsByTerm(new SnTerm(IndexFieldName.Index, node.Index));

                Assert.IsNotNull(hit1);
                Assert.IsNotNull(hit2);
                Assert.IsNotNull(hit3);
                Assert.IsNotNull(hit4);
                Assert.IsNotNull(hit5);
            });
        }

        [TestMethod, TestCategory("IR")]
        public void InMemSearch_Indexing_Update()
        {
            Node node;
            Test(() =>
            {
                // create a test node under the root.
                node = new SystemFolder(Node.LoadNode(Identifiers.PortalRootId))
                {
                    Name = "Node1",
                    DisplayName = "Node 1",
                    Index = 42
                };

                node.Save();
                // reload the newly created.
                node = Node.Load<SystemFolder>(node.Id);

                // ACTION
                node.DisplayName = "Node 2";
                node.Index = 43;
                node.Save();

                // reload the updated.
                node = Node.Load<SystemFolder>(node.Id);

                //// load the pre-converted index document
                //var db = DataProvider.Instance; //DB:??test??
                //var indexDoc = db.LoadIndexDocumentByVersionId(node.VersionId);

                //// load last indexing activity
                //var activityId = db.GetLastIndexingActivityId();
                //var lastActivity =
                //    db.LoadIndexingActivities(activityId, activityId, 1, false, IndexingActivityFactory.Instance)
                //        .FirstOrDefault();
                // load the pre-converted index document and  last indexing activity
                IndexDocumentData indexDoc;
                IIndexingActivity lastActivity;
                if (DataStore.Enabled)
                {
                    indexDoc = DataStore.LoadIndexDocumentByVersionIdAsync(node.VersionId).Result;
                    var activityId = DataStore.GetLastIndexingActivityIdAsync().Result;
                    lastActivity =
                        DataStore.LoadIndexingActivitiesAsync(activityId, activityId, 1, false, IndexingActivityFactory.Instance)
                            .Result.FirstOrDefault();
                }
                else
                {
                    indexDoc = DataProvider.Instance.LoadIndexDocumentByVersionId(node.VersionId); //DB:ok
                    var activityId = DataProvider.Instance.GetLastIndexingActivityId();
                    lastActivity =
                        DataProvider.Instance.LoadIndexingActivities(activityId, activityId, 1, false, IndexingActivityFactory.Instance)
                            .FirstOrDefault();
                }

                var index = GetTestIndex();

                // check the index document head consistency
                Assert.IsNotNull(indexDoc);
                Assert.AreEqual(node.Path, indexDoc.Path);
                Assert.AreEqual(node.Id, indexDoc.NodeId);
                Assert.AreEqual(node.NodeTypeId, indexDoc.NodeTypeId);
                Assert.AreEqual(node.ParentId, indexDoc.ParentId);
                Assert.AreEqual(node.VersionId, indexDoc.VersionId);

                // check the activity
                Assert.IsNotNull(lastActivity);
                Assert.AreEqual(IndexingActivityType.UpdateDocument, lastActivity.ActivityType);

                var history = IndexingActivityHistory.GetHistory();
                Assert.AreEqual(2, history.RecentLength);
                var item = history.Recent[0];
                Assert.AreEqual(IndexingActivityType.AddDocument.ToString(), item.TypeName);
                Assert.AreEqual(null, item.Error);
                item = history.Recent[1];
                Assert.AreEqual(IndexingActivityType.UpdateDocument.ToString(), item.TypeName);
                Assert.AreEqual(null, item.Error);

                var hit1 = index.GetStoredFieldsByTerm(new SnTerm(IndexFieldName.Name, "node1"));
                var hit2 = index.GetStoredFieldsByTerm(new SnTerm(IndexFieldName.DisplayName, "node 1"));
                var hit3 = index.GetStoredFieldsByTerm(new SnTerm(IndexFieldName.DisplayName, "node 2"));
                var hit4 = index.GetStoredFieldsByTerm(new SnTerm(IndexFieldName.NodeId, node.Id));
                var hit5 = index.GetStoredFieldsByTerm(new SnTerm(IndexFieldName.VersionId, node.VersionId));
                var hit6 = index.GetStoredFieldsByTerm(new SnTerm(IndexFieldName.Index, 42));
                var hit7 = index.GetStoredFieldsByTerm(new SnTerm(IndexFieldName.Index, 43));

                Assert.IsNotNull(hit1);
                Assert.IsNull(hit2);
                Assert.IsNotNull(hit3);
                Assert.IsNotNull(hit4);
                Assert.IsNotNull(hit5);
                Assert.IsNull(hit6);
                Assert.IsNotNull(hit7);
            });
        }

        [TestMethod, TestCategory("IR")]
        public void InMemSearch_Indexing_Delete()
        {
            Node node1, node2;

            Test(() =>
            {
                // create node#1 under the root.
                node1 = new SystemFolder(Node.LoadNode(Identifiers.PortalRootId))
                {
                    Name = "Node1",
                    DisplayName = "Node 1",
                    Index = 42
                };

                node1.Save();

                // create node#2 under the root.
                node2 = new SystemFolder(Node.LoadNode(Identifiers.PortalRootId))
                {
                    Name = "Node2",
                    DisplayName = "Node 2",
                    Index = 43
                };

                node2.Save();

                // reload.
                node1 = Node.Load<SystemFolder>(node1.Id);

                // ACTION
                node1.ForceDelete();

                // load last indexing activity
                IIndexingActivity lastActivity;
                if (DataStore.Enabled)
                {
                    var activityId = DataStore.GetLastIndexingActivityIdAsync().Result;
                    lastActivity = DataStore.LoadIndexingActivitiesAsync(activityId, activityId, 1, false, IndexingActivityFactory.Instance)
                        .Result.FirstOrDefault();
                }
                else
                {
                    var db = DataProvider.Instance; //DB:ok
                    var activityId = db.GetLastIndexingActivityId();
                    lastActivity = db.LoadIndexingActivities(activityId, activityId, 1, false, IndexingActivityFactory.Instance)
                            .FirstOrDefault();
                }

                // ASSERT
                var index = GetTestIndex();

                // check the activity
                Assert.IsNotNull(lastActivity);
                Assert.AreEqual(IndexingActivityType.RemoveTree, lastActivity.ActivityType);

                var history = IndexingActivityHistory.GetHistory();
                Assert.AreEqual(3, history.RecentLength);
                var item = history.Recent[0];
                Assert.AreEqual(IndexingActivityType.AddDocument.ToString(), item.TypeName);
                Assert.AreEqual(null, item.Error);
                item = history.Recent[1];
                Assert.AreEqual(IndexingActivityType.AddDocument.ToString(), item.TypeName);
                Assert.AreEqual(null, item.Error);
                item = history.Recent[2];
                Assert.AreEqual(IndexingActivityType.RemoveTree.ToString(), item.TypeName);
                Assert.AreEqual(null, item.Error);

                var hit1 = index.GetStoredFieldsByTerm(new SnTerm(IndexFieldName.Name, "node1"));
                var hit2 = index.GetStoredFieldsByTerm(new SnTerm(IndexFieldName.DisplayName, "node 1"));
                var hit3 = index.GetStoredFieldsByTerm(new SnTerm(IndexFieldName.NodeId, node1.Id));
                var hit4 = index.GetStoredFieldsByTerm(new SnTerm(IndexFieldName.VersionId, node1.VersionId));
                var hit5 = index.GetStoredFieldsByTerm(new SnTerm(IndexFieldName.Index, 42));
                var hit6 = index.GetStoredFieldsByTerm(new SnTerm(IndexFieldName.Name, "node2"));
                var hit7 = index.GetStoredFieldsByTerm(new SnTerm(IndexFieldName.DisplayName, "node 2"));
                var hit8 = index.GetStoredFieldsByTerm(new SnTerm(IndexFieldName.NodeId, node2.Id));
                var hit9 = index.GetStoredFieldsByTerm(new SnTerm(IndexFieldName.VersionId, node2.VersionId));
                var hit10 = index.GetStoredFieldsByTerm(new SnTerm(IndexFieldName.Index, 43));

                Assert.IsNull(hit1);
                Assert.IsNull(hit2);
                Assert.IsNull(hit3);
                Assert.IsNull(hit4);
                Assert.IsNull(hit5);
                Assert.IsNotNull(hit6);
                Assert.IsNotNull(hit7);
                Assert.IsNotNull(hit8);
                Assert.IsNotNull(hit9);
                Assert.IsNotNull(hit10);
            });
        }

        [TestMethod, TestCategory("IR")]
        public void InMemSearch_Indexing_Rename()
        {
            Node node1; // /Root/Node1
            Node node2; // /Root/Node1/Node2
            Node node3; // /Root/Node1/Node2/Node3
            Node node4; // /Root/Node1/Node4
            Node node5; // /Root/Node5
            Node node6; // /Root/Node5/Node6
            Node[] nodes;

            Test(builder => { builder.UseCacheProvider(new EmptyCache()); }, () =>
            {
                // create initial structure.
                var root = Node.LoadNode(Identifiers.PortalRootId);
                node1 = new SystemFolder(root) {Name = "Node1"};  node1.Save();
                node2 = new SystemFolder(node1) {Name = "Node2"}; node2.Save();
                node3 = new SystemFolder(node2) {Name = "Node3"}; node3.Save();
                node4 = new SystemFolder(node1) {Name = "Node4"}; node4.Save();
                node5 = new SystemFolder(root) {Name = "Node5"};  node5.Save();
                node6 = new SystemFolder(node5) {Name = "Node6"}; node6.Save();

                // ACTION
                node1 = Node.LoadNode(node1.Id);
                node1.Name = "Node1Renamed";
                node1.Save();

                // reload the newly created.
                nodes = new[]
                {
                    Node.LoadNode(node1.Id),
                    Node.LoadNode(node2.Id),
                    Node.LoadNode(node3.Id),
                    Node.LoadNode(node4.Id),
                    Node.LoadNode(node5.Id),
                    Node.LoadNode(node6.Id),
                };

                //return new Tuple<Node[], IndexingActivityHistory, InMemoryIndex>(nodes,
                //    IndexingActivityHistory.GetHistory(), GetTestIndex());
                var history = IndexingActivityHistory.GetHistory();
                var index = GetTestIndex();


                // check paths
                Assert.AreEqual("/Root/Node1Renamed", nodes[0].Path);
                Assert.AreEqual("/Root/Node1Renamed/Node2", nodes[1].Path);
                Assert.AreEqual("/Root/Node1Renamed/Node2/Node3", nodes[2].Path);
                Assert.AreEqual("/Root/Node1Renamed/Node4", nodes[3].Path);
                Assert.AreEqual("/Root/Node5", nodes[4].Path);
                Assert.AreEqual("/Root/Node5/Node6", nodes[5].Path);

                // check indexing activities and errors
                Assert.AreEqual(8, history.RecentLength);
                Assert.AreEqual(IndexingActivityType.AddDocument.ToString(), history.Recent[0].TypeName);
                Assert.AreEqual(IndexingActivityType.AddDocument.ToString(), history.Recent[1].TypeName);
                Assert.AreEqual(IndexingActivityType.AddDocument.ToString(), history.Recent[2].TypeName);
                Assert.AreEqual(IndexingActivityType.AddDocument.ToString(), history.Recent[3].TypeName);
                Assert.AreEqual(IndexingActivityType.AddDocument.ToString(), history.Recent[4].TypeName);
                Assert.AreEqual(IndexingActivityType.AddDocument.ToString(), history.Recent[5].TypeName);
                Assert.AreEqual(IndexingActivityType.RemoveTree.ToString(), history.Recent[6].TypeName);
                Assert.AreEqual(IndexingActivityType.AddTree.ToString(), history.Recent[7].TypeName);
                Assert.AreEqual(null, history.Recent[0].Error);
                Assert.AreEqual(null, history.Recent[1].Error);
                Assert.AreEqual(null, history.Recent[2].Error);
                Assert.AreEqual(null, history.Recent[3].Error);
                Assert.AreEqual(null, history.Recent[4].Error);
                Assert.AreEqual(null, history.Recent[5].Error);
                Assert.AreEqual(null, history.Recent[6].Error);
                Assert.AreEqual(null, history.Recent[7].Error);

                // check name terms in index
                var hit1 = index.GetStoredFieldsByTerm(new SnTerm(IndexFieldName.Name, "node1"));
                var hit2 = index.GetStoredFieldsByTerm(new SnTerm(IndexFieldName.Name, "node1renamed"));
                var hit3 = index.GetStoredFieldsByTerm(new SnTerm(IndexFieldName.Name, "node2"));
                var hit4 = index.GetStoredFieldsByTerm(new SnTerm(IndexFieldName.Name, "node3"));
                var hit5 = index.GetStoredFieldsByTerm(new SnTerm(IndexFieldName.Name, "node4"));
                var hit6 = index.GetStoredFieldsByTerm(new SnTerm(IndexFieldName.Name, "node5"));
                var hit7 = index.GetStoredFieldsByTerm(new SnTerm(IndexFieldName.Name, "node6"));
                Assert.IsNull(hit1);
                Assert.IsNotNull(hit2);
                Assert.IsNotNull(hit3);
                Assert.IsNotNull(hit4);
                Assert.IsNotNull(hit5);
                Assert.IsNotNull(hit6);
                Assert.IsNotNull(hit7);

                // check old subtree existence
                var node1Tree = index.GetStoredFieldsByTerm(new SnTerm(IndexFieldName.InTree, "/root/node1"));
                Assert.IsNull(node1Tree);

                // check renamed tree
                var renamedTree =
                    index.GetStoredFieldsByTerm(new SnTerm(IndexFieldName.InTree, "/root/node1renamed")).ToArray();
                Assert.IsNotNull(renamedTree);
                Assert.AreEqual(4, renamedTree.Length);
                // check node ids in renamed tree
                var ids = string.Join(", ", renamedTree
                    .Select(x => x.Item2.First(y => y.Name == IndexFieldName.NodeId).IntegerValue)
                    .OrderBy(z => z).Select(z => z.ToString()).ToArray());
                var expectedIds = string.Join(", ", new[] {nodes[0].Id, nodes[1].Id, nodes[2].Id, nodes[3].Id}
                    .OrderBy(z => z).Select(z => z.ToString()).ToArray());
                Assert.AreEqual(expectedIds, ids);
                // check paths ids in renamed tree
                var paths = string.Join(", ", renamedTree
                    .Select(x => x.Item2.First(y => y.Name == IndexFieldName.Path).StringValue)
                    .OrderBy(z => z).ToArray());
                var expectedPaths = string.Join(", ",
                    new[] {nodes[0].Path, nodes[1].Path, nodes[2].Path, nodes[3].Path}
                        .OrderBy(z => z).ToArray());
                Assert.AreEqual(expectedPaths.ToLowerInvariant(), paths);

                // check untouched tree
                var node5Tree = index.GetStoredFieldsByTerm(new SnTerm(IndexFieldName.InTree, "/root/node5"))
                    .ToArray();
                Assert.IsNotNull(node5Tree);
                Assert.AreEqual(2, node5Tree.Length);
                // check node ids in untouched tree
                ids = string.Join(", ", node5Tree
                    .Select(x => x.Item2.First(y => y.Name == IndexFieldName.NodeId).IntegerValue)
                    .OrderBy(z => z).Select(z => z.ToString()).ToArray());
                expectedIds = string.Join(", ", new[] {nodes[4].Id, nodes[5].Id}
                    .OrderBy(z => z).Select(z => z.ToString()).ToArray());
                Assert.AreEqual(expectedIds, ids);
                // check paths ids in untouched tree
                paths = string.Join(", ", node5Tree
                    .Select(x => x.Item2.First(y => y.Name == IndexFieldName.Path).StringValue)
                    .OrderBy(z => z).ToArray());
                expectedPaths = string.Join(", ", new[] {nodes[4].Path, nodes[5].Path}
                    .OrderBy(z => z).ToArray());
                Assert.AreEqual(expectedPaths.ToLowerInvariant(), paths);
            });
        }


        [TestMethod, TestCategory("IR")]
        public void InMemSearch_Indexing_AddTextEctract()
        {
            Node node;
            var additionalText = "additionaltext";

            Test(() =>
            {
                // create a test node under the root.
                node = new SystemFolder(Node.LoadNode(Identifiers.PortalRootId))
                {
                    Name = "Node1",
                    DisplayName = "Node 1",
                    Index = 42
                };

                node.Save();

                // ACTION
                IndexingTools.AddTextExtract(node.VersionId, additionalText);

                node = Node.Load<SystemFolder>(node.Id);

                // load the pre-converted index document
                var indexDoc = DataStore.Enabled
                    ? DataStore.LoadIndexDocumentByVersionIdAsync(node.VersionId).Result
                    : DataProvider.Instance.LoadIndexDocumentByVersionId(node.VersionId);

                // check the index document head consistency
                Assert.IsNotNull(indexDoc);
                Assert.AreEqual(node.VersionId, indexDoc.VersionId);
                Assert.IsTrue(indexDoc.IndexDocument.GetStringValue(IndexFieldName.AllText).Contains(additionalText));

                // check executed activities
                var history = IndexingActivityHistory.GetHistory();
                Assert.AreEqual(2, history.RecentLength);
                var item = history.Recent[0];
                Assert.AreEqual(IndexingActivityType.AddDocument.ToString(), item.TypeName);
                Assert.AreEqual(null, item.Error);
                item = history.Recent[1];
                Assert.AreEqual(IndexingActivityType.Rebuild.ToString(), item.TypeName);
                Assert.AreEqual(null, item.Error);

                // check index
                var index = GetTestIndex();

                var hit1 = index.GetStoredFieldsByTerm(new SnTerm(IndexFieldName.Name, "node1"));
                var hit2 = index.GetStoredFieldsByTerm(new SnTerm(IndexFieldName.VersionId, node.VersionId));
                var hit3 = index.GetStoredFieldsByTerm(new SnTerm(IndexFieldName.AllText, additionalText));

                Assert.IsNotNull(hit1);
                Assert.IsNotNull(hit2);
                Assert.IsNotNull(hit3);
            });
        }

        [TestMethod, TestCategory("IR")]
        public void InMemSearch_Indexing_ClearAndPopulateAll()
        {
            var sb = new StringBuilder();
            IIndexingActivity[] activities;
            Test(() =>
            {
                SaveInitialIndexDocuments();

                // ACTION
                using (var console = new StringWriter(sb))
                    SearchManager.GetIndexPopulator().ClearAndPopulateAll(console);

                // load last indexing activity
<<<<<<< HEAD
                int nodeCount, versionCount;
                if (DataStore.Enabled)
                {
                    var activityId = DataStore.GetLastIndexingActivityIdAsync().Result;
                    activities = DataStore.LoadIndexingActivitiesAsync(1, activityId, 10000, false, IndexingActivityFactory.Instance).Result;
                    nodeCount = DataStore.GetVersionCountAsync().Result;
                    versionCount = DataStore.GetVersionCountAsync().Result;
                }
                else
                {
                    var db = DataProvider.Instance; //DB:ok
                    var activityId = db.GetLastIndexingActivityId();
                    activities = db.LoadIndexingActivities(1, activityId, 10000, false, IndexingActivityFactory.Instance);
                    nodeCount = DataProvider.GetNodeCount(); //DB:??test??
                    versionCount = DataProvider.GetVersionCount(); //DB:??test??
                }
=======
                var db = DataProvider.Current;
                var activityId = db.GetLastIndexingActivityId();
                activities = db.LoadIndexingActivities(1, activityId, 10000, false, IndexingActivityFactory.Instance);

                // We cannot call the GetNodeCount and GetVersionCount methods directly here because
                // there may be some nodes that cannot be loaded therefore missing from the index, which
                // would mean different count values.
                var queryResults = ContentQuery.Query(ContentRepository.SafeQueries.InTree,
                    QuerySettings.AdminSettings, "/Root");

                var nodeCount = queryResults.Nodes.Count();
                var versionCount = queryResults.Nodes.Sum(n => n.LoadVersions().Count());
>>>>>>> df6953e6


                var index = GetTestIndex();
                var nodeCountInDb = nodeCount;
                var versionCountInDb = versionCount;

                // check activities
                Assert.IsNotNull(activities);
                Assert.AreEqual(0, activities.Length);

                var historyItems = IndexingActivityHistory.GetHistory().Recent;
                Assert.AreEqual(0, historyItems.Length);

                var nodeCountInIndex = index.GetTermCount(IndexFieldName.NodeId);
                var versionCountInIndex = index.GetTermCount(IndexFieldName.VersionId);

                Assert.AreEqual(nodeCountInDb, nodeCountInIndex);
                Assert.AreEqual(versionCountInDb, versionCountInIndex);
            });
        }

        /* ============================================================================ */

        [TestMethod, TestCategory("IR")]
        public void InMemSearch_Query_1Term1Hit()
        {
            Node node;
            Test(() =>
            {
                // create a test node under the root.
                node = new SystemFolder(Node.LoadNode(Identifiers.PortalRootId))
                {
                    Name = "Node1",
                    DisplayName = "Node 1",
                    Index = 42
                };

                node.Save();

                // ACTION
                var qresult = ContentQuery.Query(SafeQueries.Name, QuerySettings.AdminSettings, "Node1");

                // ASSERT
                var nodeId = node.Id;
                var nodeIds = qresult.Identifiers.ToArray();
                var nodes = qresult.Nodes.ToArray();

                Assert.IsTrue(nodeId > 0);

                Assert.AreEqual(1, nodeIds.Length);
                Assert.AreEqual(nodeId, nodeIds[0]);

                Assert.AreEqual(1, nodes.Length);
                Assert.AreEqual(nodeId, nodes[0].Id);
            });
        }

        [TestMethod, TestCategory("IR")]
        public void InMemSearch_Query_1TermMoreHit1Order()
        {
            var createNode = new Func<Node, string, int, Node>((parent, name, index) =>
            {
                var node = new SystemFolder(parent) {Name = name, Index = index};
                node.Save();
                return node;
            });

            Test(() =>
            {
                // create a test structure:
                //    Root
                //      F1
                //        Node1 (Index=42)
                //      F2
                //        Node1 (Index=41)
                //      F3
                //        Node1 (Index=43)
                var root = Node.LoadNode(Identifiers.PortalRootId);

                var f1 = createNode(root, "F1", 0);
                var node1 = createNode(f1, "Node1", 42);
                var f2 = createNode(root, "F2", 0);
                var node2 = createNode(f2, "Node1", 41);
                var f3 = createNode(root, "F3", 0);
                var node3 = createNode(f3, "Node1", 43);

                // ACTION
                var settings = QuerySettings.AdminSettings;
                settings.Sort = new[] { new SortInfo(IndexFieldName.Index) };
                var qresult = ContentQuery.Query(SafeQueries.Name, settings, "Node1");

                // ASSERT
                var nodeIds = qresult.Identifiers.ToArray();
                var nodes = qresult.Nodes.ToArray();

                var expectedNodeIds = $"{node2.Id}, {node1.Id}, {node3.Id}";
                var actualNodeIds = string.Join(", ", nodeIds);
                Assert.AreEqual(expectedNodeIds, actualNodeIds);

                var expectedPaths = "/Root/F2/Node1, /Root/F1/Node1, /Root/F3/Node1";
                var actualPaths = string.Join(", ", nodes.Select(n => n.Path));
                Assert.AreEqual(expectedPaths, actualPaths);
            });
        }

        [TestMethod, TestCategory("IR")]
        public void InMemSearch_Query_1TermMoreHit2Order()
        {
            var createNode = new Func<Node, string, string, int, Node>((parent, name, displayName, index) =>
            {
                var node = new SystemFolder(parent) { Name = name, DisplayName = displayName, Index = index };
                node.Save();
                return node;
            });

            Test(() =>
            {
                // create a test structure:
                var root = Node.LoadNode(Identifiers.PortalRootId);
                var f1 = createNode(root, "F1", "F1", 0);
                createNode(f1, "N1", "D2", 2);
                createNode(f1, "N2", "D3", 2);
                createNode(f1, "N3", "D2", 3);
                createNode(f1, "N4", "D3", 3);
                createNode(f1, "N5", "D1", 2);
                createNode(f1, "N6", "D3", 1);
                createNode(f1, "N7", "D2", 1);
                createNode(f1, "N8", "D1", 1);

                // ACTION
                var settings = QuerySettings.AdminSettings;
                settings.Sort = new[] {new SortInfo(IndexFieldName.DisplayName), new SortInfo(IndexFieldName.Index, true) };
                var qresult = ContentQuery.Query(SafeQueries.OneTerm, settings, "ParentId", f1.Id.ToString());

                // ASSERT
                var nodes = qresult.Nodes.ToArray();

                var expectedNames = "N5, N8, N3, N1, N7, N4, N2, N6";
                var actualNames = string.Join(", ", nodes.Select(n => n.Name));
                Assert.AreEqual(expectedNames, actualNames);
            });
        }

        [TestMethod, TestCategory("IR")]
        public void InMemSearch_Query_PrefixOrSuffix()
        {
            var createNode = new Func<Node, string, Node>((parent, name) =>
            {
                var node = new SystemFolder(parent) { Name = name };
                node.Save();
                return node;
            });

            Test(() =>
            {
                // create a test structure:
                var root = Node.LoadNode(Identifiers.PortalRootId);
                var f1 = createNode(root, "F1");
                createNode(f1, "Aa11");
                createNode(f1, "Bb11");
                createNode(f1, "Cc11");
                createNode(f1, "Aa22");
                createNode(f1, "Bb22");
                createNode(f1, "Cc22");
                createNode(f1, "Aa33");
                createNode(f1, "Bb33");
                createNode(f1, "Cc33");

                // ACTION
                var settings = QuerySettings.AdminSettings;
                settings.Sort = new[] { new SortInfo(IndexFieldName.Name) };
                var qresult1 = ContentQuery.Query(SafeQueries.OneTerm, settings, "Name", "Bb*");
                var qresult2 = ContentQuery.Query(SafeQueries.OneTerm, settings, "Name", "*33");

                var nodes1 = qresult1.Nodes.ToArray();
                var nodes2 = qresult2.Nodes.ToArray();
                Assert.AreEqual("Bb11, Bb22, Bb33", string.Join(", ", nodes1.Select(n => n.Name)));
                Assert.AreEqual("Aa33, Bb33, Cc33", string.Join(", ", nodes2.Select(n => n.Name)));
            });
        }

        [TestMethod, TestCategory("IR")]
        public void InMemSearch_Query_PrefixAndSuffixOrMiddle()
        {
            var createNode = new Func<Node, string, Node>((parent, name) =>
            {
                var node = new SystemFolder(parent) { Name = name };
                node.Save();
                return node;
            });

            Test(() =>
            {
                // create a test structure:
                var root = Node.LoadNode(Identifiers.PortalRootId);
                var f1 = createNode(root, "F1");
                createNode(f1, "AAxx11");
                createNode(f1, "AAxx22");
                createNode(f1, "AAyy11");
                createNode(f1, "AAyy22");
                createNode(f1, "BBxx11");
                createNode(f1, "BBxx22");
                createNode(f1, "BByy11");
                createNode(f1, "BByy22");

                // ACTION
                var settings = QuerySettings.AdminSettings;
                settings.Sort = new[] { new SortInfo(IndexFieldName.Name) };
                var qresult1 = ContentQuery.Query(SafeQueries.OneTerm, settings, "Name", "AA*22");
                var qresult2 = ContentQuery.Query(SafeQueries.OneTerm, settings, "Name", "*yy*");

                var nodes1 = qresult1.Nodes.ToArray();
                var nodes2 = qresult2.Nodes.ToArray();

                Assert.AreEqual("AAxx22, AAyy22", string.Join(", ", nodes1.Select(n => n.Name)));
                Assert.AreEqual("AAyy11, AAyy22, BByy11, BByy22", string.Join(", ", nodes2.Select(n => n.Name)));
            });
        }


        [TestMethod, TestCategory("IR")]
        public void InMemSearch_Query_Range()
        {
            var createNode = new Func<Node, string, Node>((parent, name) =>
            {
                var node = new SystemFolder(parent) { Name = name };
                node.Save();
                return node;
            });
            var executeQuery = new Func<string, string>((query) =>
            {
                return string.Join(", ", CreateSafeContentQuery(query).Execute().Nodes
                    .Where(n => n.Name.StartsWith("Nn")).Select(n => n.Name).ToArray());
            });

            Test(() =>
            {
                // create a test structure:
                var root = Node.LoadNode(Identifiers.PortalRootId);
                createNode(root, "Nn0");
                createNode(root, "Nn1");
                createNode(root, "Nn2");
                createNode(root, "Nn3");
                createNode(root, "Nn4");
                createNode(root, "Nn5");
                createNode(root, "Nn6");
                createNode(root, "Nn7");
                createNode(root, "Nn8");
                createNode(root, "Nn9");

                // ACTION
                var settings = QuerySettings.AdminSettings;
                settings.Sort = new[] { new SortInfo(IndexFieldName.Name) };

                Assert.AreEqual("Nn5, Nn6, Nn7, Nn8, Nn9",      executeQuery("+Name:>Nn4  +InFolder:/Root"));
                Assert.AreEqual("Nn4, Nn5, Nn6, Nn7, Nn8, Nn9", executeQuery("+Name:>=Nn4 +InFolder:/Root"));
                Assert.AreEqual("Nn0, Nn1, Nn2, Nn3",           executeQuery("+Name:<Nn4  +InFolder:/Root"));
                Assert.AreEqual("Nn0, Nn1, Nn2, Nn3, Nn4",      executeQuery("+Name:<=Nn4 +InFolder:/Root"));
                Assert.AreEqual("Nn2, Nn3, Nn4, Nn5, Nn6, Nn7", executeQuery("+Name:[Nn2 TO Nn7] +InFolder:/Root"));
                Assert.AreEqual("Nn2, Nn3, Nn4, Nn5, Nn6",      executeQuery("+Name:[Nn2 TO Nn7} +InFolder:/Root"));
                Assert.AreEqual("Nn3, Nn4, Nn5, Nn6, Nn7",      executeQuery("+Name:{Nn2 TO Nn7] +InFolder:/Root"));
                Assert.AreEqual("Nn3, Nn4, Nn5, Nn6",           executeQuery("+Name:{Nn2 TO Nn7} +InFolder:/Root"));
            });
        }
        [TestMethod, TestCategory("IR")]
        public void InMemSearch_Query_Range_Int()
        {
            var createNode = new Func<Node, int, Node>((parent, index) =>
            {
                var node = new SystemFolder(parent) { Name = $"Nn{index}", Index = index };
                node.Save();
                return node;
            });
            var executeQuery = new Func<string, string>((query) =>
            {
                return string.Join(", ", CreateSafeContentQuery(query).Execute().Nodes
                    .Where(n => n.Name.StartsWith("Nn")).Select(n => n.Index).OrderBy(i => i).ToArray());
            });

            Test(() =>
            {
                // create a test structure:
                var root = Node.LoadNode(Identifiers.PortalRootId);
                for (var i = 0; i < 100; i++)
                    createNode(root, i);

                // ACTION
                var settings = QuerySettings.AdminSettings;
                settings.Sort = new[] { new SortInfo(IndexFieldName.Name) };

                Assert.AreEqual("5, 6, 7, 8, 9", executeQuery("+Index:>4 +Index:<10"));
                Assert.AreEqual("4, 5, 6, 7, 8, 9", executeQuery("+Index:>=4 +Index:<10"));
                Assert.AreEqual("0, 1, 2, 3", executeQuery("+Index:<4  +InFolder:/Root"));
                Assert.AreEqual("0, 1, 2, 3, 4", executeQuery("+Index:<=4 +InFolder:/Root"));
                Assert.AreEqual("2, 3, 4, 5, 6, 7", executeQuery("+Index:[2 TO 7] +InFolder:/Root"));
                Assert.AreEqual("2, 3, 4, 5, 6", executeQuery("+Index:[2 TO 7} +InFolder:/Root"));
                Assert.AreEqual("3, 4, 5, 6, 7", executeQuery("+Index:{2 TO 7] +InFolder:/Root"));
                Assert.AreEqual("3, 4, 5, 6", executeQuery("+Index:{2 TO 7} +InFolder:/Root"));
            });
        }

        [TestMethod]
        public void InMemSearch_Converter_IntToString()
        {
            var input = new[] { int.MinValue, int.MinValue + 1, -124, -123, -12, -2, -1, 0, 1, 2, 12, 123, 124, int.MaxValue - 1, int.MaxValue };
            var output = input.Select(InMemoryIndex.IntToString).ToArray();

            for (var i = 1; i < output.Length; i++)
                Assert.IsTrue(string.CompareOrdinal(output[i - 1], output[i]) < 0, $"Result of String.CompareOrdinal({output[i - 1]}, {output[i]}) is {string.CompareOrdinal(output[i - 1], output[i])}");
        }

        [TestMethod]
        public void InMemSearch_Converter_LongToString()
        {
            var input = new[] { long.MinValue, long.MinValue + 1L, -124L, -123L, -12L, -2L, -1L, 0L, 1L, 2L, 12L, 123L, 124L, long.MaxValue - 1L, long.MaxValue };
            var output = input.Select(InMemoryIndex.LongToString).ToArray();

            for (var i = 1; i < output.Length; i++)
                Assert.IsTrue(string.CompareOrdinal(output[i - 1], output[i]) < 0, $"Result of String.CompareOrdinal({output[i - 1]}, {output[i]}) is {string.CompareOrdinal(output[i - 1], output[i])}");
        }

        [TestMethod, TestCategory("IR")]
        public void InMemSearch_Query_2TermsBool()
        {
            var createNode = new Func<Node, string, int, Node>((parent, name, index) =>
            {
                var node = new SystemFolder(parent) { Name = name, Index = index };
                node.Save();
                return node;
            });

            Test(() =>
            {
                // create a test structure:
                var root = Node.LoadNode(Identifiers.PortalRootId);
                createNode(root, "Xx0", 0);
                createNode(root, "Xx1", 111);
                createNode(root, "Xx2", 222);
                createNode(root, "Xx3", 333);
                createNode(root, "Yy0", 0);
                createNode(root, "Yy1", 111);
                createNode(root, "Yy2", 222);
                createNode(root, "Yy3", 333);

                // ACTION
                var settings = QuerySettings.AdminSettings;
                settings.Sort = new[] { new SortInfo(IndexFieldName.Name) };
                var result = new[]
                {
                    string.Join(", ", ContentQuery.Query(SafeQueries.TwoTermsShouldShould, settings, "Name", "Xx*", "Index", 111).Nodes.Select(n => n.Name).ToArray()),
                    string.Join(", ", ContentQuery.Query(SafeQueries.TwoTermsMustMust, settings, "Name", "Xx*", "Index", 111).Nodes.Select(n => n.Name).ToArray()),
                    string.Join(", ", ContentQuery.Query(SafeQueries.TwoTermsMustNot, settings, "Name", "Xx*", "Index", 111).Nodes.Select(n => n.Name).ToArray()),
                };

                Assert.AreEqual("Xx0, Xx1, Xx2, Xx3, Yy1", result[0]);
                Assert.AreEqual("Xx1", result[1]);
                Assert.AreEqual("Xx0, Xx2, Xx3", result[2]);
            });

        }

        [TestMethod, TestCategory("IR")]
        public void InMemSearch_Query_MultiLevelBool()
        {
            var createNode = new Func<Node, string, int, Node>((parent, name, index) =>
            {
                var node = new SystemFolder(parent) { Name = name, Index = index };
                node.Save();
                return node;
            });

            Test(() =>
            {
                // create a test structure:
                var root = Node.LoadNode(Identifiers.PortalRootId);
                createNode(root, "Aa0", 0);
                createNode(root, "Aa1", 11);
                createNode(root, "Aa2", 22);
                createNode(root, "Aa3", 33);
                createNode(root, "Bb0", 0);
                createNode(root, "Bb1", 11);
                createNode(root, "Bb2", 22);
                createNode(root, "Bb3", 33);

                // ACTION
                var settings = QuerySettings.AdminSettings;
                settings.Sort = new[] { new SortInfo(IndexFieldName.Name) };
                var result = new[]
                {
                    //  (+Name:A* +Index:1) (+Name:B* +Index:2) --> A1, B2
                    string.Join(", ", ContentQuery.Query(SafeQueries.MultiLevelBool1, settings, "Name", "Aa*", "Index", 11, "Name", "Bb*", "Index", 22).Nodes.Select(n => n.Name).ToArray()),
                    //  +(Name:A* Index:1) +(Name:B* Index:2) --> +(A0, A1, A2, A3, B1) +(B0, B1, B2, B3, A2) --> A2, B1
                    string.Join(", ", ContentQuery.Query(SafeQueries.MultiLevelBool2, settings, "Name", "Aa*", "Index", 11, "Name", "Bb*", "Index", 22).Nodes.Select(n => n.Name).ToArray()),
                };

                Assert.AreEqual("Aa1, Bb2", result[0]);
                Assert.AreEqual("Aa2, Bb1", result[1]);
            });
        }


        [TestMethod, TestCategory("IR")]
        public void InMemSearch_Query_Recursive_One()
        {
            var mock = new Dictionary<string, string[]>
            {
                {"Name:'MyDocument.doc' .SELECT:OwnerId", new [] {"1", "3", "7"}}
            };
            var log = new List<string>();
            QueryResult result = null;

            Test(builder => { builder.UseSearchEngine(new SearchEngineForNestedQueryTests(mock, log)); }, () =>
            {
                var qtext = "Id:{{Name:'MyDocument.doc' .SELECT:OwnerId}}";
                var cquery = ContentQuery.CreateQuery(qtext, QuerySettings.AdminSettings);
                var cqueryAcc = new PrivateObject(cquery);
                cqueryAcc.SetFieldOrProperty("IsSafe", true);
                result = cquery.Execute();
            });

            Assert.AreEqual(42, result.Identifiers.First());
            Assert.AreEqual(42, result.Count);

            Assert.AreEqual(2, log.Count);
            Assert.AreEqual("Name:'MyDocument.doc' .SELECT:OwnerId", log[0]);
            Assert.AreEqual("Id:(1 3 7)", log[1]);
        }

        [TestMethod, TestCategory("IR")]
        public void InMemSearch_Query_Recursive_Three()
        {
            var qtext = "+F4:{{F2:{{F1:v1 .SELECT:P1}} F3:v4 .SELECT:P2}} +F5:{{F6:v6 .SELECT:P6}}";
            var mock = new Dictionary<string, string[]>
            {
                {"F1:v1 .SELECT:P1", new [] {"v1a", "v1b", "v1c"}},
                {"F2:(v1a v1b v1c) F3:v4 .SELECT:P2", new [] {"v2a", "v2b", "v2c"}},
                {"F6:v6 .SELECT:P6", new [] {"v3a", "v3b", "v3c"}}
            };
            var indexingInfo = new Dictionary<string, IPerFieldIndexingInfo>
            {
                //{"_Text", new TestPerfieldIndexingInfoString()},
                {"F1", new TestPerfieldIndexingInfoString()},
                {"F2", new TestPerfieldIndexingInfoString()},
                {"F3", new TestPerfieldIndexingInfoString()},
                {"F4", new TestPerfieldIndexingInfoString()},
                {"F5", new TestPerfieldIndexingInfoString()},
                {"F6", new TestPerfieldIndexingInfoString()},
            };

            var log = new List<string>();
            QueryResult result = null;

            Test(builder => { builder.UseSearchEngine(new SearchEngineForNestedQueryTests(mock, log)); }, () =>
            {
                using (Tools.Swindle(typeof(SearchManager), "_searchEngineSupport", new TestSearchEngineSupport(indexingInfo)))
                {
                    var cquery = ContentQuery.CreateQuery(qtext, QuerySettings.AdminSettings);
                    var cqueryAcc = new PrivateObject(cquery);
                    cqueryAcc.SetFieldOrProperty("IsSafe", true);
                    result = cquery.Execute();
                }
            });

            Assert.AreEqual(42, result.Identifiers.First());
            Assert.AreEqual(42, result.Count);

            Assert.AreEqual(4, log.Count);
            Assert.AreEqual("F1:v1 .SELECT:P1", log[0]);
            Assert.AreEqual("F2:(v1a v1b v1c) F3:v4 .SELECT:P2", log[1]);
            Assert.AreEqual("F6:v6 .SELECT:P6", log[2]);
            Assert.AreEqual("+F4:(v2a v2b v2c) +F5:(v3a v3b v3c)", log[3]);
        }

        [TestMethod, TestCategory("IR")]
        public void InMemSearch_Query_Recursive_Resolve()
        {
            var qtext = "+F4:{{F2:{{F1:v1 .SELECT:P1}} F3:v4 .SELECT:P2}} +F5:{{F6:v6 .SELECT:P6}}";
            var expected = "+F4:(v2a v2b v2c) +F5:(v3a v3b v3c)";

            var mock = new Dictionary<string, string[]>
            {
                {"F1:v1 .SELECT:P1", new [] {"v1a", "v1b", "v1c"}},
                {"F2:(v1a v1b v1c) F3:v4 .SELECT:P2", new [] {"v2a", "v2b", "v2c"}},
                {"F6:v6 .SELECT:P6", new [] {"v3a", "v3b", "v3c"}}
            };
            var indexingInfo = new Dictionary<string, IPerFieldIndexingInfo>
            {
                //{"_Text", new TestPerfieldIndexingInfoString()},
                {"F1", new TestPerfieldIndexingInfoString()},
                {"F2", new TestPerfieldIndexingInfoString()},
                {"F3", new TestPerfieldIndexingInfoString()},
                {"F4", new TestPerfieldIndexingInfoString()},
                {"F5", new TestPerfieldIndexingInfoString()},
                {"F6", new TestPerfieldIndexingInfoString()},
            };

            var log = new List<string>();
            string resolved = null;
            Test(builder => { builder.UseSearchEngine(new SearchEngineForNestedQueryTests(mock, log)); }, () =>
            {
                using (Tools.Swindle(typeof(SearchManager), "_searchEngineSupport", new TestSearchEngineSupport(indexingInfo)))
                    resolved = ContentQuery.ResolveInnerQueries(qtext, QuerySettings.AdminSettings);
            });

            Assert.AreEqual(expected, resolved);

            Assert.AreEqual(3, log.Count);
            Assert.AreEqual("F1:v1 .SELECT:P1", log[0]);
            Assert.AreEqual("F2:(v1a v1b v1c) F3:v4 .SELECT:P2", log[1]);
            Assert.AreEqual("F6:v6 .SELECT:P6", log[2]);
        }

        /* ============================================================================ */

        [TestMethod, TestCategory("IR")]
        public void InMemSearch_ActivityStatus_WithoutRepository()
        {
            var newStatus = new IndexingActivityStatus
            {
                LastActivityId = 33,
                Gaps = new[] { 5, 6, 7 }
            };

            var searchEngine = new InMemorySearchEngine(GetInitialIndex());
            var originalStatus = searchEngine.IndexingEngine.ReadActivityStatusFromIndex();

            searchEngine.IndexingEngine.WriteActivityStatusToIndex(newStatus);

            var updatedStatus = searchEngine.IndexingEngine.ReadActivityStatusFromIndex();
            var resultStatus = new IndexingActivityStatus()
            {
                LastActivityId = updatedStatus.LastActivityId,
                Gaps = updatedStatus.Gaps
            };

            Assert.AreEqual(originalStatus.LastActivityId, 0);
            Assert.AreEqual(originalStatus.Gaps.Length, 0);
            Assert.AreEqual(newStatus.ToString(), resultStatus.ToString());
        }

        [TestMethod, TestCategory("IR")]
        public void InMemSearch_ActivityStatus_WithRepository()
        {
            var newStatus = new IndexingActivityStatus
            {
                LastActivityId = 33,
                Gaps = new[] { 5, 6, 7 }
            };

            Test(() =>
            {
                var searchEngine = SearchManager.SearchEngine;
                var originalStatus = searchEngine.IndexingEngine.ReadActivityStatusFromIndex();
                searchEngine.IndexingEngine.WriteActivityStatusToIndex(newStatus);

                var updatedStatus = searchEngine.IndexingEngine.ReadActivityStatusFromIndex();

                Assert.AreEqual(0, originalStatus.LastActivityId);
                Assert.AreEqual(0, originalStatus.Gaps.Length);
                Assert.AreEqual(newStatus.ToString(), updatedStatus.ToString());
            });

        }

        /* ============================================================================ */

        private InMemoryIndex GetTestIndex()
        {
            return ((InMemorySearchEngine) SearchManager.SearchEngine).Index;
        }

        private class SearchEngineForNestedQueryTests : ISearchEngine
        {
            private class QueryEngineForNestedQueryTests : IQueryEngine
            {
                private readonly Dictionary<string, string[]> _mockResultsPerQueries;
                private readonly List<string> _log;
                public QueryEngineForNestedQueryTests(Dictionary<string, string[]> mockResultsPerQueries, List<string> log)
                {
                    _mockResultsPerQueries = mockResultsPerQueries;
                    _log = log;
                }

                public QueryResult<int> ExecuteQuery(SnQuery query, IPermissionFilter filter, IQueryContext context)
                {
                    _log.Add(query.Querytext);
                    return new QueryResult<int>(new [] {42}, 42);
                }
                public QueryResult<string> ExecuteQueryAndProject(SnQuery query, IPermissionFilter filter, IQueryContext context)
                {
                    var strings = _mockResultsPerQueries[query.Querytext];
                    _log.Add(query.Querytext);
                    return new QueryResult<string>(strings, strings.Length);
                }
            }

            private class IndexingEngineForNestedQueryTests : IIndexingEngine
            {
                public bool Running { get; private set; }

                public bool IndexIsCentralized => false;

                public void Start(TextWriter consoleOut)
                {
                    Running = true;
                }
                public void ShutDown()
                {
                    Running = false;
                }
                public void ClearIndex()
                {
                    throw new NotImplementedException();
                }
                public IndexingActivityStatus ReadActivityStatusFromIndex()
                {
                    return IndexingActivityStatus.Startup;
                }
                public void WriteActivityStatusToIndex(IndexingActivityStatus state)
                {
                    throw new NotImplementedException();
                }
                public void WriteIndex(IEnumerable<SnTerm> deletions, IEnumerable<DocumentUpdate> updates, IEnumerable<IndexDocument> additions)
                {
                    throw new NotImplementedException();
                }
            }

            private readonly Dictionary<string, string[]> _mockResultsPerQueries;
            private readonly List<string> _log;
            // ReSharper disable once NotAccessedField.Local
            private IDictionary<string, IPerFieldIndexingInfo> _perFieldIndexingInfos;

            public SearchEngineForNestedQueryTests(Dictionary<string, string[]> mockResultsPerQueries, List<string> log)
            {
                _mockResultsPerQueries = mockResultsPerQueries;
                _log = log;
            }

            public IIndexingEngine IndexingEngine => new IndexingEngineForNestedQueryTests();
            public IQueryEngine QueryEngine => new QueryEngineForNestedQueryTests(_mockResultsPerQueries, _log);
            public IDictionary<string, IndexFieldAnalyzer> GetAnalyzers()
            {
                throw new NotImplementedException();
            }
            public void SetIndexingInfo(IDictionary<string, IPerFieldIndexingInfo> indexingInfo)
            {
                _perFieldIndexingInfos = indexingInfo;
            }
        }
    }
}<|MERGE_RESOLUTION|>--- conflicted
+++ resolved
@@ -489,14 +489,19 @@
                     SearchManager.GetIndexPopulator().ClearAndPopulateAll(console);
 
                 // load last indexing activity
-<<<<<<< HEAD
                 int nodeCount, versionCount;
                 if (DataStore.Enabled)
                 {
                     var activityId = DataStore.GetLastIndexingActivityIdAsync().Result;
                     activities = DataStore.LoadIndexingActivitiesAsync(1, activityId, 10000, false, IndexingActivityFactory.Instance).Result;
-                    nodeCount = DataStore.GetVersionCountAsync().Result;
-                    versionCount = DataStore.GetVersionCountAsync().Result;
+
+                    // We cannot call the GetNodeCount and GetVersionCount methods directly here because
+                    // there may be some nodes that cannot be loaded therefore missing from the index, which
+                    // would mean different count values.
+                    var queryResults = ContentQuery.Query(ContentRepository.SafeQueries.InTree,
+                        QuerySettings.AdminSettings, "/Root");
+                    nodeCount = queryResults.Nodes.Count();
+                    versionCount = queryResults.Nodes.Sum(n => n.LoadVersions().Count());
                 }
                 else
                 {
@@ -506,20 +511,6 @@
                     nodeCount = DataProvider.GetNodeCount(); //DB:??test??
                     versionCount = DataProvider.GetVersionCount(); //DB:??test??
                 }
-=======
-                var db = DataProvider.Current;
-                var activityId = db.GetLastIndexingActivityId();
-                activities = db.LoadIndexingActivities(1, activityId, 10000, false, IndexingActivityFactory.Instance);
-
-                // We cannot call the GetNodeCount and GetVersionCount methods directly here because
-                // there may be some nodes that cannot be loaded therefore missing from the index, which
-                // would mean different count values.
-                var queryResults = ContentQuery.Query(ContentRepository.SafeQueries.InTree,
-                    QuerySettings.AdminSettings, "/Root");
-
-                var nodeCount = queryResults.Nodes.Count();
-                var versionCount = queryResults.Nodes.Sum(n => n.LoadVersions().Count());
->>>>>>> df6953e6
 
 
                 var index = GetTestIndex();
