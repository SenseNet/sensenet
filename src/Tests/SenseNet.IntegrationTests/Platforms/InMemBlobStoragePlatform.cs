﻿using System;
using System.Collections.Generic;
using System.Linq;
using System.Xml.Schema;
using SenseNet.Configuration;
using SenseNet.ContentRepository;
using SenseNet.ContentRepository.InMemory;
using SenseNet.ContentRepository.Storage.Data;
using SenseNet.ContentRepository.Storage.Data.MsSqlClient;
using SenseNet.IntegrationTests.Common;
using SenseNet.IntegrationTests.Infrastructure;
using SenseNet.Testing;

namespace SenseNet.IntegrationTests.Platforms
{
    public class InMemBlobStoragePlatform : InMemPlatform, IBlobStoragePlatform
    {
<<<<<<< HEAD
        public virtual Type ExpectedExternalBlobProviderType => typeof(InMemoryBlobProvider);
        public virtual Type ExpectedBlobProviderDataType => typeof(InMemoryBlobProviderData);
        public virtual bool CanUseBuiltInBlobProvider => false;
        public virtual bool UseChunk => false;
=======
        //TODO: [DIREF] get blob service through the constructor
        private IBlobStorage BlobStorage => Providers.Instance.BlobStorage;

        public Type ExpectedExternalBlobProviderType => typeof(InMemoryBlobProvider);
        public Type ExpectedBlobProviderDataType => typeof(InMemoryBlobProviderData);
        public bool CanUseBuiltInBlobProvider => false;
>>>>>>> e69dca7c

        public DbFile[] LoadDbFiles(int versionId, string propertyName = "Binary")
        {
            //SELECT f.* FROM BinaryProperties b JOIN Files f on f.FileId = b.FileId
            //WHERE b.VersionId = {versionId} and b.PropertyTypeId = {propTypeId}";

            var db = ((InMemoryDataProvider) Providers.Instance.DataProvider).DB;
            var propertyType = db.Schema.PropertyTypes.FirstOrDefault(x => x.Name == propertyName);
            if (propertyType == null)
                throw new ApplicationException("Unknown property: " + propertyName);

            var fileIds = db.BinaryProperties
                .Where(x => x.VersionId == versionId && x.PropertyTypeId == propertyType.Id)
                .Select(x=>x.FileId)
                .ToArray();

            var result = db.Files
                .Where(x => fileIds.Contains(x.FileId))
                .Select(CreateFromFileRow)
                .ToArray();

            return result;
        }
        public DbFile LoadDbFile(int fileId)
        {
            var db = ((InMemoryDataProvider)Providers.Instance.DataProvider).DB;
            var result = db.Files
                .Where(x => fileId == x.FileId)
                .Select(CreateFromFileRow)
                .FirstOrDefault();
            return result;
        }
        private DbFile CreateFromFileRow(FileDoc file)
        {
            return new DbFile
            {
                FileId = file.FileId,
                ContentType = file.ContentType,
                FileNameWithoutExtension = file.FileNameWithoutExtension,
                Extension = file.Extension,
                Size = file.Size,
                //Checksum = null,
                Stream = file.Buffer,
                CreationDate = file.CreationDate,
                //RowGuid = Guid.Empty,
                Timestamp = file.Timestamp,
                Staging = file.Staging,
                //StagingVersionId = 0,
                //StagingPropertyTypeId = 0,
                IsDeleted = file.IsDeleted,
                BlobProvider = file.BlobProvider,
                BlobProviderData = file.BlobProviderData,
                ExternalStream = GetExternalData(file),
            };
        }
        private byte[] GetExternalData(FileDoc file)
        {
            return GetExternalData(file.BlobProvider, file.BlobProviderData, file.Size);
        }

        //UNDONE:<?Blob: Platform independent code
        public void ConfigureMinimumSizeForFileStreamInBytes(int cheat, out int originalValue)
        {
            originalValue = Configuration.BlobStorage.MinimumSizeForBlobProviderInBytes;
            Configuration.BlobStorage.MinimumSizeForBlobProviderInBytes = cheat;
        }

        //UNDONE:<?Blob: Platform independent code
        public byte[] GetExternalData(string blobProvider, string blobProviderData, long size)
        {
            if (blobProvider == null)
                return new byte[0];

            var provider = BlobStorage.GetProvider(blobProvider);
            var context = new BlobStorageContext(provider, blobProviderData) { Length = size };
            return GetExternalData(context);
        }
        //UNDONE:<?Blob: Platform independent code
        public byte[] GetExternalData(BlobStorageContext context)
        {
            try
            {
                using (var stream = context.Provider.GetStreamForRead(context))
                {
                    var buffer = new byte[stream.Length.ToInt()];
                    stream.Read(buffer, 0, buffer.Length);
                    return buffer;
                }
            }
            catch
            {
                return null;
            }
        }

        public byte[][] GetRawData(int fileId)
        {
            var dataProvider = (InMemoryDataProvider)Providers.Instance.DataProvider;
            var db = dataProvider.DB;
            var file = db.Files.Single(f => f.FileId == fileId);

            return GetRawData(file.BlobProvider, file.BlobProviderData);
        }
        protected virtual byte[][] GetRawData(string blobProvider, string blobProviderData)
        {
            var provider = (InMemoryBlobProvider)BlobStorageBase.GetProvider(blobProvider);
            var providerAcc = new ObjectAccessor(provider);
            var providerData = (InMemoryBlobProviderData)provider.ParseData(blobProviderData);

            var data = (Dictionary<Guid, byte[]>)providerAcc.GetField("_blobStorage");
            var buffer = data[providerData.BlobId];

            if (buffer.Length == 0)
                return new byte[0][];
            return new[] { buffer };
        }

        public void UpdateFileCreationDate(int fileId, DateTime creationDate)
        {
            // $"UPDATE Files SET CreationDate = @CreationDate WHERE FileId = {fileId}";
            var db = ((InMemoryDataProvider)Providers.Instance.DataProvider).DB;
            var file = db.Files.FirstOrDefault(x => fileId == x.FileId);
            if (file != null)
                file.CreationDate = creationDate;
        }

        public IDisposable SwindleWaitingBetweenCleanupFiles(int milliseconds)
        {
            return new InMemWaitingBetweenCleanupFilesSwindler(milliseconds);
        }
        private class InMemWaitingBetweenCleanupFilesSwindler : Swindler<int>
        {
            private static readonly string FieldName = "_waitBetweenCleanupFilesMilliseconds";
            public InMemWaitingBetweenCleanupFilesSwindler(int hack) : base(
                hack,
                () =>
                {
                    var metaDataProvider = (InMemoryBlobStorageMetaDataProvider)Providers.Instance.BlobMetaDataProvider;
                    var accessor = new ObjectAccessor(metaDataProvider);
                    return (int)accessor.GetField(FieldName);
                },
                (value) =>
                {
                    var metaDataProvider = (InMemoryBlobStorageMetaDataProvider)Providers.Instance.BlobMetaDataProvider;
                    var accessor = new ObjectAccessor(metaDataProvider);
                    accessor.SetField(FieldName, value);
                })
            {
            }
        }

    }
}<|MERGE_RESOLUTION|>--- conflicted
+++ resolved
@@ -15,19 +15,13 @@
 {
     public class InMemBlobStoragePlatform : InMemPlatform, IBlobStoragePlatform
     {
-<<<<<<< HEAD
+        //TODO: [DIREF] get blob service through the constructor
+        private IBlobStorage BlobStorage => Providers.Instance.BlobStorage;
+
         public virtual Type ExpectedExternalBlobProviderType => typeof(InMemoryBlobProvider);
         public virtual Type ExpectedBlobProviderDataType => typeof(InMemoryBlobProviderData);
         public virtual bool CanUseBuiltInBlobProvider => false;
         public virtual bool UseChunk => false;
-=======
-        //TODO: [DIREF] get blob service through the constructor
-        private IBlobStorage BlobStorage => Providers.Instance.BlobStorage;
-
-        public Type ExpectedExternalBlobProviderType => typeof(InMemoryBlobProvider);
-        public Type ExpectedBlobProviderDataType => typeof(InMemoryBlobProviderData);
-        public bool CanUseBuiltInBlobProvider => false;
->>>>>>> e69dca7c
 
         public DbFile[] LoadDbFiles(int versionId, string propertyName = "Binary")
         {
@@ -133,7 +127,7 @@
         }
         protected virtual byte[][] GetRawData(string blobProvider, string blobProviderData)
         {
-            var provider = (InMemoryBlobProvider)BlobStorageBase.GetProvider(blobProvider);
+            var provider = (InMemoryBlobProvider)BlobStorage.GetProvider(blobProvider);
             var providerAcc = new ObjectAccessor(provider);
             var providerData = (InMemoryBlobProviderData)provider.ParseData(blobProviderData);
 
