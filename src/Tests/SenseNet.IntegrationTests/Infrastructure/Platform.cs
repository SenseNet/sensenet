--- conflicted
+++ resolved
@@ -33,17 +33,12 @@
 
         public RepositoryBuilder CreateRepositoryBuilder()
         {
-<<<<<<< HEAD
             var serviceCollection = new ServiceCollection();
             BuildServices(AppConfig, serviceCollection);
             var services = serviceCollection.BuildServiceProvider();
 
-            Providers.Instance.ResetBlobProviders();
-=======
             var connectionString = AppConfig.GetConnectionString("SnCrMsSql");
-
             Providers.Instance.ResetBlobProviders(new ConnectionStringOptions { Repository = connectionString });
->>>>>>> 6f4ab588
 
             var builder = new RepositoryBuilder(services);
 
