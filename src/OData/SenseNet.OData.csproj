--- conflicted
+++ resolved
@@ -1,13 +1,8 @@
 ﻿<Project Sdk="Microsoft.NET.Sdk">
 
   <PropertyGroup>
-<<<<<<< HEAD
     <TargetFramework>net6.0</TargetFramework>
-    <Version>0.0.25.1</Version>
-=======
-    <TargetFramework>netstandard2.0</TargetFramework>
-    <Version>0.0.25.2</Version>
->>>>>>> 454c245f
+	  <Version>0.0.25.2</Version>
     <GeneratePackageOnBuild>true</GeneratePackageOnBuild>
     <Company>Sense/Net Inc.</Company>
     <Copyright>Copyright © Sense/Net Inc.</Copyright>
