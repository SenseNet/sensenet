--- conflicted
+++ resolved
@@ -28,11 +28,7 @@
             public static string MaxExpandableSize = "MaxExpandableSize";
         }
 
-<<<<<<< HEAD
-        private static readonly string DefaultTextFileExtensions = "md txt js settings";
-=======
         private static readonly string[] DefaultTextFileExtensions = { "md", "txt", "js" };
->>>>>>> d61fa432
 
         private static string[] TextFileExtensions => SC.Settings.GetValue(
             Settings.SettingsName,
