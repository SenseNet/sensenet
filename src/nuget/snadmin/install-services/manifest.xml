<Package type='Install' >
  <Id>SenseNet.Services</Id>
  <Description>sensenet ECM Services</Description>
<<<<<<< HEAD
  <ReleaseDate>2018-01-18</ReleaseDate>
  <Version>7.1.0</Version>
=======
  <ReleaseDate>2018-02-07</ReleaseDate>
  <Version>7.0.2</Version>
>>>>>>> db227e7b
  <Parameters>
    <Parameter name="@dataSource" description="Name of the database server (. or MACHINENAME\SQL2016). Default: .">.</Parameter>
    <Parameter name="@initialCatalog" description="Database name for the repository. Default: sensenet.">sensenet</Parameter>
    <Parameter name="@userName" description="User name to access the server while installing."></Parameter>
    <Parameter name="@password" description="Password to access the server while installing."></Parameter>
    <Parameter name="@dbUserName" description="User name to access the server by the installed software."></Parameter>
    <Parameter name="@dbPassword" description="Password to access the server by the installed software."></Parameter>
    <Parameter name="@recreateDbIfExists">false</Parameter>    
  </Parameters>
  <Steps>
    <Phase>

      <IfDatabaseExists Name="@initialCatalog" DataSource="@dataSource" UserName="@userName" Password="@password">
        <Then>
          <If condition="@recreateDbIfExists">
            <Then>
              <Trace>Database exists, re-creating it...</Trace>
              <Assign Name="@needToCreate">true</Assign>
            </Then>
            <Else>
              <Trace>Database exists, skipping database creation.</Trace>
              <Assign Name="@needToCreate">false</Assign>
            </Else>
          </If>
        </Then>
        <Else>
          <Assign Name="@needToCreate">true</Assign>
        </Else>
      </IfDatabaseExists>

      <If condition="@needToCreate">
        <Then>
          <IfMatch Value="@dataSource" Pattern="\w+\.database\.windows\.net">
            <Then>
              <Assign Name="@createScript">scripts\Create_SenseNet_Azure_Database.sql</Assign>
            </Then>
            <Else>
              <Assign Name="@createScript">scripts\Create_SenseNet_Database.sql</Assign>
            </Else>
          </IfMatch>
          <!-- Create a temp copy of the DB creator script and insert the db name to create. -->
          <Delete>App_Data\scripts\Create_SenseNet_Database_TEMP.sql</Delete>
          <Copy Source="@createScript"
                TargetDirectory="App_Data\scripts"
                NewName="Create_SenseNet_Database_TEMP.sql" />
          <ReplaceText Template="$(INITIALCATALOG)" Path="App_Data\scripts\Create_SenseNet_Database_TEMP.sql">@initialCatalog</ReplaceText>

          <ExecuteDatabaseScript InitialCatalogName="Master" DataSource="@dataSource" UserName="@userName" Password="@password" Query="..\..\..\App_Data\scripts\Create_SenseNet_Database_TEMP.sql" />
        </Then>
      </If>
      
      <CheckDatabaseConnection InitialCatalogName="@initialCatalog" DataSource="@dataSource" UserName="@userName" Password="@password"/>
      <ExecuteDatabaseScript InitialCatalogName="@initialCatalog" DataSource="@dataSource" UserName="@userName" Password="@password" Query="scripts\Install_Security.sql" />
      <ExecuteDatabaseScript InitialCatalogName="@initialCatalog" DataSource="@dataSource" UserName="@userName" Password="@password" Query="scripts\Install_01_Schema.sql" />
      <ExecuteDatabaseScript InitialCatalogName="@initialCatalog" DataSource="@dataSource" UserName="@userName" Password="@password" Query="scripts\Install_02_Procs.sql" />
      <ExecuteDatabaseScript InitialCatalogName="@initialCatalog" DataSource="@dataSource" UserName="@userName" Password="@password" Query="scripts\Install_03_Data_Phase1.sql" />
      <ExecuteDatabaseScript InitialCatalogName="@initialCatalog" DataSource="@dataSource" UserName="@userName" Password="@password" Query="scripts\Install_04_Data_Phase2.sql" />

      <!-- Insert new connection string values into config files. -->
      <EditConnectionString ConnectionName="SnCrMsSql" InitialCatalogName="@initialCatalog" DataSource="@dataSource" DbUserName="@dbUserName" DbPassword="@dbPassword" File="Web.config" />
      <ForEach item="@configPath" files="Tools\*.config">
        <Block>
          <EditConnectionString ConnectionName="SnCrMsSql" InitialCatalogName="@initialCatalog" DataSource="@dataSource" DbUserName="@dbUserName" DbPassword="@dbPassword" File="@configPath" />
        </Block>
      </ForEach>
      
      <!-- Cleanup -->
      <Delete>App_Data\scripts\Create_SenseNet_Database_TEMP.sql</Delete>
    </Phase>
    <Phase>
      <StartRepository startIndexingEngine="false" startWorkflowEngine="false" />
      <Import target="/Root" resetSecurity="true" LogLevel="Verbose" source="import" />
    </Phase>
    <Phase>
      <StartRepository startIndexingEngine="false" startWorkflowEngine="false" />
      <PopulateIndex />
    </Phase>
  </Steps>
</Package><|MERGE_RESOLUTION|>--- conflicted
+++ resolved
@@ -1,13 +1,8 @@
 <Package type='Install' >
   <Id>SenseNet.Services</Id>
   <Description>sensenet ECM Services</Description>
-<<<<<<< HEAD
-  <ReleaseDate>2018-01-18</ReleaseDate>
+  <ReleaseDate>2018-02-07</ReleaseDate>
   <Version>7.1.0</Version>
-=======
-  <ReleaseDate>2018-02-07</ReleaseDate>
-  <Version>7.0.2</Version>
->>>>>>> db227e7b
   <Parameters>
     <Parameter name="@dataSource" description="Name of the database server (. or MACHINENAME\SQL2016). Default: .">.</Parameter>
     <Parameter name="@initialCatalog" description="Database name for the repository. Default: sensenet.">sensenet</Parameter>
