<Package type='Install' >
  <Id>SenseNet.Services</Id>
<<<<<<< HEAD
  <Description>sensenet ECM Services 7.0</Description>
  <ReleaseDate>2017-11-28</ReleaseDate>
  <Version>7.0.0</Version>
=======
  <Description>sensenet ECM Services 7.0.1</Description>
  <ReleaseDate>2018-01-18</ReleaseDate>
  <Version>7.0.1</Version>
>>>>>>> 87549fb3
  <Parameters>
    <Parameter name="@dataSource" description="Name of the database server (. or MACHINENAME\SQL2016). Default: .">.</Parameter>
    <Parameter name="@initialCatalog" description="Database name for the repository. Default: sensenet.">sensenet</Parameter>
    <Parameter name="@userName" description="User name to access the server while installing."></Parameter>
    <Parameter name="@password" description="Password to access the server while installing."></Parameter>
    <Parameter name="@dbUserName" description="User name to access the server by the installed software."></Parameter>
    <Parameter name="@dbPassword" description="Password to access the server by the installed software."></Parameter>
    <Parameter name="@recreateDbIfExists">false</Parameter>    
  </Parameters>
  <Steps>
    <Phase>

      <IfDatabaseExists Name="@initialCatalog" DataSource="@dataSource" UserName="@userName" Password="@password">
        <Then>
          <If condition="@recreateDbIfExists">
            <Then>
              <Trace>Database exists, re-creating it...</Trace>
              <Assign Name="@needToCreate">true</Assign>
            </Then>
            <Else>
              <Trace>Database exists, skipping database creation.</Trace>
              <Assign Name="@needToCreate">false</Assign>
            </Else>
          </If>
        </Then>
        <Else>
          <Assign Name="@needToCreate">true</Assign>
        </Else>
      </IfDatabaseExists>

      <If condition="@needToCreate">
        <Then>
          <IfMatch Value="@dataSource" Pattern="\w+\.database\.windows\.net">
            <Then>
              <Assign Name="@createScript">scripts\Create_SenseNet_Azure_Database.sql</Assign>
            </Then>
            <Else>
              <Assign Name="@createScript">scripts\Create_SenseNet_Database.sql</Assign>
            </Else>
          </IfMatch>
          <!-- Create a temp copy of the DB creator script and insert the db name to create. -->
          <Delete>App_Data\scripts\Create_SenseNet_Database_TEMP.sql</Delete>
          <Copy Source="@createScript"
                TargetDirectory="App_Data\scripts"
                NewName="Create_SenseNet_Database_TEMP.sql" />
          <ReplaceText Template="$(INITIALCATALOG)" Path="App_Data\scripts\Create_SenseNet_Database_TEMP.sql">@initialCatalog</ReplaceText>

          <ExecuteDatabaseScript InitialCatalogName="Master" DataSource="@dataSource" UserName="@userName" Password="@password" Query="..\..\..\App_Data\scripts\Create_SenseNet_Database_TEMP.sql" />
        </Then>
      </If>
      
      <CheckDatabaseConnection InitialCatalogName="@initialCatalog" DataSource="@dataSource" UserName="@userName" Password="@password"/>
      <ExecuteDatabaseScript InitialCatalogName="@initialCatalog" DataSource="@dataSource" UserName="@userName" Password="@password" Query="scripts\Install_Security.sql" />
      <ExecuteDatabaseScript InitialCatalogName="@initialCatalog" DataSource="@dataSource" UserName="@userName" Password="@password" Query="scripts\Install_01_Schema.sql" />
      <ExecuteDatabaseScript InitialCatalogName="@initialCatalog" DataSource="@dataSource" UserName="@userName" Password="@password" Query="scripts\Install_02_Procs.sql" />
      <ExecuteDatabaseScript InitialCatalogName="@initialCatalog" DataSource="@dataSource" UserName="@userName" Password="@password" Query="scripts\Install_03_Data_Phase1.sql" />
      <ExecuteDatabaseScript InitialCatalogName="@initialCatalog" DataSource="@dataSource" UserName="@userName" Password="@password" Query="scripts\Install_04_Data_Phase2.sql" />

      <!-- Insert new connection string values into config files. -->
      <EditConnectionString ConnectionName="SnCrMsSql" InitialCatalogName="@initialCatalog" DataSource="@dataSource" DbUserName="@dbUserName" DbPassword="@dbPassword" File="Web.config" />
      <ForEach item="@configPath" files="Tools\*.config">
        <Block>
          <EditConnectionString ConnectionName="SnCrMsSql" InitialCatalogName="@initialCatalog" DataSource="@dataSource" DbUserName="@dbUserName" DbPassword="@dbPassword" File="@configPath" />
        </Block>
      </ForEach>
      
      <!-- Cleanup -->
      <Delete>App_Data\scripts\Create_SenseNet_Database_TEMP.sql</Delete>
    </Phase>
    <Phase>
      <StartRepository startLuceneManager="false" startWorkflowEngine="false" />
      <Import target="/Root" resetSecurity="true" LogLevel="Verbose" source="import" />
    </Phase>
    <Phase>
      <StartRepository startLuceneManager="false" startWorkflowEngine="false" />
      <PopulateIndex />
    </Phase>
  </Steps>
</Package><|MERGE_RESOLUTION|>--- conflicted
+++ resolved
@@ -1,14 +1,8 @@
 <Package type='Install' >
   <Id>SenseNet.Services</Id>
-<<<<<<< HEAD
-  <Description>sensenet ECM Services 7.0</Description>
-  <ReleaseDate>2017-11-28</ReleaseDate>
-  <Version>7.0.0</Version>
-=======
   <Description>sensenet ECM Services 7.0.1</Description>
   <ReleaseDate>2018-01-18</ReleaseDate>
   <Version>7.0.1</Version>
->>>>>>> 87549fb3
   <Parameters>
     <Parameter name="@dataSource" description="Name of the database server (. or MACHINENAME\SQL2016). Default: .">.</Parameter>
     <Parameter name="@initialCatalog" description="Database name for the repository. Default: sensenet.">sensenet</Parameter>
