--- conflicted
+++ resolved
@@ -1,384 +1,376 @@
-﻿using System;
-using System.Collections.Generic;
-using SenseNet.Communication.Messaging;
-using SenseNet.ContentRepository;
-using SenseNet.ContentRepository.Storage;
-using SenseNet.ContentRepository.Storage.Caching;
-using SenseNet.ContentRepository.Storage.Data;
-using SenseNet.ContentRepository.Storage.Events;
-using SenseNet.ContentRepository.Storage.Security;
-using SenseNet.Diagnostics;
-using SenseNet.Search;
-using SenseNet.Security;
-using SenseNet.Security.Messaging;
-using SenseNet.Tools;
-using System.Linq;
-using Microsoft.Extensions.Options;
-using SenseNet.ContentRepository.Search.Indexing;
-using SenseNet.ContentRepository.Storage.AppModel;
-using SenseNet.ContentRepository.Storage.Data.MsSqlClient;
-using SenseNet.Events;
-using SenseNet.Search.Querying;
-using SenseNet.Tools.Diagnostics;
-using Microsoft.Extensions.DependencyInjection;
-using Microsoft.Extensions.Logging;
-using Microsoft.Extensions.Logging.Abstractions;
-using SenseNet.ContentRepository.Search;
-using SenseNet.Storage;
-using SenseNet.TaskManagement.Core;
-using EventId = SenseNet.Diagnostics.EventId;
-
-// ReSharper disable once CheckNamespace
-// ReSharper disable RedundantTypeArgumentsOfMethod
-namespace SenseNet.Configuration
-{
-    public class Providers : SnConfig
-    {
-        private const string SectionName = "sensenet/providers";
-
-        public static string AccessProviderClassName => "SenseNet.ContentRepository.Security.DesktopAccessProvider";
-        public static string DirectoryProviderClassName => null;
-        public static string MembershipExtenderClassName => "SenseNet.ContentRepository.Storage.Security.DefaultMembershipExtender";
-        public static bool RepositoryPathProviderEnabled { get;  } = GetValue<bool>(SectionName, "RepositoryPathProviderEnabled", true);
-
-        private static string GetProvider(string key, string defaultValue = null)
-        {
-            return GetString(SectionName, key, defaultValue);
-        }
-
-        //===================================================================================== Instance
-
-        public IServiceProvider Services { get; }
-
-        public Providers(IServiceProvider services)
-        {
-            Services = services ?? throw new ArgumentNullException(nameof(services));
-
-            DataProvider = services.GetService<DataProvider>();
-            DataStore = services.GetService<IDataStore>();
-            SecurityDataProvider = services.GetService<ISecurityDataProvider>();
-
-            TreeLock = services.GetService<ITreeLockController>();
-
-            StorageSchema = services.GetService<StorageSchema>();
-            CacheProvider = services.GetService<ISnCache>();
-            ApplicationCacheProvider = services.GetService<IApplicationCache>();
-            IndexDocumentProvider = services.GetService<IIndexDocumentProvider>();
-            AuditEventWriter = services.GetService<IAuditEventWriter>();
-            PreviewProvider = services.GetService<IPreviewProvider>();
-            PropertyCollector = services.GetService<IEventPropertyCollector>();
-            SecurityHandler = services.GetService<SecurityHandler>();
-            SecurityMessageProvider = services.GetService<IMessageProvider>();
-            PasswordHashProvider = services.GetService<IPasswordHashProvider>();
-            PasswordHashProviderForMigration = services.GetService<IPasswordHashProviderForMigration>();
-            ContentNamingProvider = services.GetService<IContentNamingProvider>();
-            TaskManager = services.GetService<ITaskManager>();
-            ElevatedModificationVisibilityRuleProvider = services.GetService<ElevatedModificationVisibilityRule>();
-            PermissionFilterFactory = services.GetService<IPermissionFilterFactory>();
-            CompatibilitySupport = services.GetService<ICompatibilitySupport>();
-            ContentProtector = services.GetService<IContentProtector>();
-
-<<<<<<< HEAD
-            SetProviderPrivate(typeof(IPackagingDataProvider), services.GetService<IPackagingDataProvider>());
-=======
-            SetProviderPrivate(typeof(ISharedLockDataProvider), services.GetService<ISharedLockDataProvider>());
-            SetProviderPrivate(typeof(IExclusiveLockDataProvider), services.GetService<IExclusiveLockDataProvider>());
-            SetProviderPrivate(typeof(IAccessTokenDataProvider), services.GetService<IAccessTokenDataProvider>());
->>>>>>> faf5a545
-
-            SearchManager = services.GetService<ISearchManager>();
-            IndexManager = services.GetService<IIndexManager>();
-            IndexPopulator = services.GetService<IIndexPopulator>();
-        }
-
-        /// <summary>
-        /// Lets you access the replaceable providers in the system. This instance may be replaced 
-        /// by a derived special implementation that stores instances on a thread context 
-        /// for testing purposes.
-        /// </summary>
-        public static Providers Instance { get; set; }
-
-        /* ===================================================================================== Named providers */
-
-        public IEventPropertyCollector PropertyCollector { get; }
-        public IAuditEventWriter AuditEventWriter { get; }
-        public IMessageProvider SecurityMessageProvider { get; }
-        public SecurityHandler SecurityHandler { get; }
-        public IPasswordHashProvider PasswordHashProvider { get; }
-        public IPasswordHashProviderForMigration PasswordHashProviderForMigration { get; }
-        public IContentNamingProvider ContentNamingProvider { get; }
-        public IPreviewProvider PreviewProvider { get; }
-        public ElevatedModificationVisibilityRule ElevatedModificationVisibilityRuleProvider { get; }
-        public ISnCache CacheProvider { get; }
-        public IApplicationCache ApplicationCacheProvider { get; }
-        public IPermissionFilterFactory PermissionFilterFactory { get; }
-        public IIndexDocumentProvider IndexDocumentProvider { get; }
-        public StorageSchema StorageSchema { get; }
-        public ICompatibilitySupport CompatibilitySupport { get; }
-        public IContentProtector ContentProtector { get; }
-        public ITreeLockController TreeLock { get; }
-        public ITaskManager TaskManager { get; }
-
-
-        public DataProvider DataProvider { get; }
-        public IDataStore DataStore { get; }
-        public ISecurityDataProvider SecurityDataProvider { get; }
-        public ISearchManager SearchManager { get; }
-        public IIndexManager IndexManager { get; }
-        public IIndexPopulator IndexPopulator { get; }
-
-        /* ========================================================= Need to refactor */
-
-        public IEventLogger EventLogger { get; set; }
-
-        #region IBlobStorageMetaDataProvider
-
-        public virtual IBlobStorageMetaDataProvider BlobMetaDataProvider { get; set; }
-
-        #endregion
-
-        #region IBlobProviderSelector
-
-        public virtual IBlobProviderSelector BlobProviderSelector { get; set; }
-
-        #endregion
-
-        #region BlobStorage
-        
-        /// <summary>
-        /// Legacy property for old APIs.
-        /// </summary>
-        public IBlobStorage BlobStorage { get; set; }
-
-        #endregion
-
-        public void ResetBlobProviders(ConnectionStringOptions connectionStrings)
-        {
-            BlobStorage = null;
-            BlobProviderSelector = null;
-            BlobMetaDataProvider = null;
-            BlobProviders.Clear();
-
-            // add default internal blob provider
-            BlobProviders.AddProvider(new BuiltInBlobProvider(Options.Create(DataOptions.GetLegacyConfiguration()),
-                Options.Create(connectionStrings)));
-        }
-
-        public void InitializeBlobProviders(ConnectionStringOptions connectionStrings)
-        {
-            // add built-in provider manually if necessary
-            if (!BlobProviders.Values.Any(bp => bp is IBuiltInBlobProvider))
-            {
-                BlobProviders.AddProvider(new BuiltInBlobProvider(Options.Create(DataOptions.GetLegacyConfiguration()),
-                    Options.Create(connectionStrings)));
-            }
-
-            if (BlobProviderSelector == null)
-            {
-                BlobProviderSelector = new BuiltInBlobProviderSelector(BlobProviders,
-                    null, Options.Create(BlobStorageOptions.GetLegacyConfiguration()));
-            }
-
-            if (BlobMetaDataProvider == null)
-                BlobMetaDataProvider = new MsSqlBlobMetaDataProvider(BlobProviders,
-                    Options.Create(DataOptions.GetLegacyConfiguration()),
-                    Options.Create(BlobStorageOptions.GetLegacyConfiguration()),
-                    Options.Create(connectionStrings));
-
-            // assemble the main api instance if necessary (for tests)
-            if (BlobStorage == null)
-            {
-                BlobStorage = new ContentRepository.Storage.Data.BlobStorage(
-                    BlobProviders,
-                    BlobProviderSelector,
-                    BlobMetaDataProvider,
-                    Options.Create(BlobStorageOptions.GetLegacyConfiguration()));
-            }
-
-            BlobStorage.Initialize();
-        }
-
-        private IBlobProviderStore _blobProviders;
-        public IBlobProviderStore BlobProviders
-        {
-            get
-            {
-                if (_blobProviders == null)
-                    //UNDONE: Delete initialization and use something like this everywhere: repositoryBuilder.UseBlobProviderStore(services.GetRequiredService<IBlobProviderStore>())
-                    _blobProviders = new BlobProviderStore(Array.Empty<IBlobProvider>());
-                return _blobProviders;
-            }
-            set => _blobProviders = value;
-        }
-
-        public ISearchEngine SearchEngine { get; set; }
-
-        #region private Lazy<AccessProvider> _accessProvider = new Lazy<AccessProvider>
-        private Lazy<AccessProvider> _accessProvider = new Lazy<AccessProvider>(() =>
-        {
-            // We have to skip logging the creation of this provider, because the logger
-            // itself tries to use the access provider when collecting event properties,
-            // which would lead to a circular reference.
-            var provider = CreateProviderInstance<AccessProvider>(AccessProviderClassName, "AccessProvider", true);
-            provider.InitializeInternal();
-
-            return provider;
-        });
-        public virtual AccessProvider AccessProvider
-        {
-            get => _accessProvider.Value;
-            set { _accessProvider = new Lazy<AccessProvider>(() => value); }
-        }
-        #endregion
-
-
-        #region private Lazy<MembershipExtenderBase> _membershipExtender = new Lazy<MembershipExtenderBase>
-        private Lazy<MembershipExtenderBase> _membershipExtender = new Lazy<MembershipExtenderBase>(() => CreateProviderInstance<MembershipExtenderBase>(MembershipExtenderClassName, "MembershipExtender"));
-        public virtual MembershipExtenderBase MembershipExtender
-        {
-            get { return _membershipExtender.Value; }
-            set { _membershipExtender = new Lazy<MembershipExtenderBase>(() => value); }
-        }
-        #endregion
-
-        public virtual IClusterChannel ClusterChannelProvider { get; set; } = new VoidChannel(new BinaryMessageFormatter(), ClusterMemberInfo.Current);
-
-        #region NodeObservers
-        private Lazy<NodeObserver[]> _nodeObservers = new Lazy<NodeObserver[]>(() =>
-        {
-            var nodeObserverTypes = TypeResolver.GetTypesByBaseType(typeof(NodeObserver));
-            var activeObservers = nodeObserverTypes.Where(t => !t.IsAbstract).Select(t => (NodeObserver)Activator.CreateInstance(t, true))
-                .Where(n => !RepositoryEnvironment.DisabledNodeObservers.Contains(n.GetType().FullName)).ToArray();
-
-            if (SnTrace.Repository.Enabled)
-            {
-                SnTrace.Repository.Write("NodeObservers (count: {0}):", nodeObserverTypes.Length);
-                for (var i = 0; i < nodeObserverTypes.Length; i++)
-                {
-                    var observerType = nodeObserverTypes[i];
-                    var fullName = observerType.FullName;
-                    SnTrace.Repository.Write("  #{0} ({1}): {2}:{3} // {4}",
-                        i + 1,
-                        RepositoryEnvironment.DisabledNodeObservers.Contains(fullName) ? "disabled" : "active",
-                        observerType.Name,
-                        observerType.BaseType?.Name,
-                        observerType.Assembly.GetName().Name);
-                }
-            }
-
-            var activeObserverNames = activeObservers.Select(x => x.GetType().FullName).ToArray();
-            SnLog.WriteInformation("NodeObservers are instantiated. ", EventId.RepositoryLifecycle,
-                properties: new Dictionary<string, object> { { "Types", string.Join(", ", activeObserverNames) } });
-
-            return activeObservers;
-        });
-        public NodeObserver[] NodeObservers
-        {
-            get { return _nodeObservers.Value; }
-            set
-            {
-                _nodeObservers = new Lazy<NodeObserver[]>(() => value);
-
-                SnLog.WriteInformation("NodeObservers have changed. ", EventId.RepositoryLifecycle,
-                    properties: new Dictionary<string, object>
-                        {{"Types", string.Join(", ", value?.Select(n => n.GetType().Name) ?? Array.Empty<string>())}});
-            }
-        }
-        #endregion
-
-        private IEventDistributor _eventDistributor = new DevNullEventDistributor();
-        public IEventDistributor EventDistributor
-        {
-            get => _eventDistributor;
-            set => _eventDistributor = value ?? new DevNullEventDistributor();
-        }
-
-        public IEventProcessor AuditLogEventProcessor { get; set; }
-        public List<IEventProcessor> AsyncEventProcessors { get; } = new List<IEventProcessor>();
-
-
-        //===================================================================================== General provider API
-
-        private readonly Dictionary<string, object> _providersByName = new Dictionary<string, object>();
-        public Dictionary<string, object> ProvidersByName => _providersByName;
-
-        private readonly Dictionary<Type, object> _providersByType = new Dictionary<Type, object>();
-        public Dictionary<Type, object> ProvidersByType => _providersByType;
-
-        public virtual T GetProvider<T>(string name) where T: class 
-        {
-            // Test cached instance if there is.
-            if (!_providersByName.TryGetValue(name, out var provider))
-            {
-                // Try to resolve by configuration
-                // 1 - read classname from configuration.
-                var className = GetProvider(name);
-
-                // 2 - resolve provider instance.
-                provider = className == null ? null : TypeResolver.CreateInstance(className);
-
-                // 3 - memorize even if null.
-                SetProvider(name, provider);
-            }
-
-            return provider as T;
-        }
-        public virtual T GetProvider<T>() where T : class
-        {
-            object provider;
-            if (_providersByType.TryGetValue(typeof(T), out provider))
-                return provider as T;
-
-            return null;
-        }
-
-        public virtual void SetProvider(string providerName, object provider)
-        {
-            _providersByName[providerName] = provider;
-        }
-        [Obsolete]
-        public void SetProvider(Type providerType, object provider)
-        {
-            SetProviderPrivate(providerType, provider);
-        }
-        private void SetProviderPrivate(Type providerType, object provider)
-        {
-            _providersByType[providerType] = provider;
-        }
-
-        private static T CreateProviderInstance<T>(string className, string providerName, bool skipLog = false)
-        {
-            T provider;
-
-            try
-            {
-                provider = (T)TypeResolver.CreateInstance(className);
-            }
-            catch (TypeNotFoundException)
-            {
-                throw new ConfigurationException($"{providerName} implementation does not exist: {className}");
-            }
-            catch (InvalidCastException)
-            {
-                throw new ConfigurationException($"Invalid {providerName} implementation: {className}");
-            }
-
-            // in some cases the logger is not available yet
-            if (skipLog)
-                SnTrace.System.Write($"{providerName} created: {className}");
-            else
-                SnLog.WriteInformation($"{providerName} created: {className}");
-
-            return provider;
-        }
-
-        /* =================================================================================== COMPONENTS FOR PATCHES */
-        /* =================================================================================== Experimental feature   */
-
-        public List<object> Components { get; } = new List<object>();
-        public void AddComponent(object instance)
-        {
-            Components.Add(instance);
-        }
-    }
-}
+﻿using System;
+using System.Collections.Generic;
+using SenseNet.Communication.Messaging;
+using SenseNet.ContentRepository;
+using SenseNet.ContentRepository.Storage;
+using SenseNet.ContentRepository.Storage.Caching;
+using SenseNet.ContentRepository.Storage.Data;
+using SenseNet.ContentRepository.Storage.Events;
+using SenseNet.ContentRepository.Storage.Security;
+using SenseNet.Diagnostics;
+using SenseNet.Search;
+using SenseNet.Security;
+using SenseNet.Security.Messaging;
+using SenseNet.Tools;
+using System.Linq;
+using Microsoft.Extensions.Options;
+using SenseNet.ContentRepository.Search.Indexing;
+using SenseNet.ContentRepository.Storage.AppModel;
+using SenseNet.ContentRepository.Storage.Data.MsSqlClient;
+using SenseNet.Events;
+using SenseNet.Search.Querying;
+using SenseNet.Tools.Diagnostics;
+using Microsoft.Extensions.DependencyInjection;
+using Microsoft.Extensions.Logging;
+using Microsoft.Extensions.Logging.Abstractions;
+using SenseNet.ContentRepository.Search;
+using SenseNet.Storage;
+using SenseNet.TaskManagement.Core;
+using EventId = SenseNet.Diagnostics.EventId;
+
+// ReSharper disable once CheckNamespace
+// ReSharper disable RedundantTypeArgumentsOfMethod
+namespace SenseNet.Configuration
+{
+    public class Providers : SnConfig
+    {
+        private const string SectionName = "sensenet/providers";
+
+        public static string AccessProviderClassName => "SenseNet.ContentRepository.Security.DesktopAccessProvider";
+        public static string DirectoryProviderClassName => null;
+        public static string MembershipExtenderClassName => "SenseNet.ContentRepository.Storage.Security.DefaultMembershipExtender";
+        public static bool RepositoryPathProviderEnabled { get;  } = GetValue<bool>(SectionName, "RepositoryPathProviderEnabled", true);
+
+        private static string GetProvider(string key, string defaultValue = null)
+        {
+            return GetString(SectionName, key, defaultValue);
+        }
+
+        //===================================================================================== Instance
+
+        public IServiceProvider Services { get; }
+
+        public Providers(IServiceProvider services)
+        {
+            Services = services ?? throw new ArgumentNullException(nameof(services));
+
+            DataProvider = services.GetService<DataProvider>();
+            DataStore = services.GetService<IDataStore>();
+            SecurityDataProvider = services.GetService<ISecurityDataProvider>();
+
+            TreeLock = services.GetService<ITreeLockController>();
+
+            StorageSchema = services.GetService<StorageSchema>();
+            CacheProvider = services.GetService<ISnCache>();
+            ApplicationCacheProvider = services.GetService<IApplicationCache>();
+            IndexDocumentProvider = services.GetService<IIndexDocumentProvider>();
+            AuditEventWriter = services.GetService<IAuditEventWriter>();
+            PreviewProvider = services.GetService<IPreviewProvider>();
+            PropertyCollector = services.GetService<IEventPropertyCollector>();
+            SecurityHandler = services.GetService<SecurityHandler>();
+            SecurityMessageProvider = services.GetService<IMessageProvider>();
+            PasswordHashProvider = services.GetService<IPasswordHashProvider>();
+            PasswordHashProviderForMigration = services.GetService<IPasswordHashProviderForMigration>();
+            ContentNamingProvider = services.GetService<IContentNamingProvider>();
+            TaskManager = services.GetService<ITaskManager>();
+            ElevatedModificationVisibilityRuleProvider = services.GetService<ElevatedModificationVisibilityRule>();
+            PermissionFilterFactory = services.GetService<IPermissionFilterFactory>();
+            CompatibilitySupport = services.GetService<ICompatibilitySupport>();
+            ContentProtector = services.GetService<IContentProtector>();
+
+            SearchManager = services.GetService<ISearchManager>();
+            IndexManager = services.GetService<IIndexManager>();
+            IndexPopulator = services.GetService<IIndexPopulator>();
+        }
+
+        /// <summary>
+        /// Lets you access the replaceable providers in the system. This instance may be replaced 
+        /// by a derived special implementation that stores instances on a thread context 
+        /// for testing purposes.
+        /// </summary>
+        public static Providers Instance { get; set; }
+
+        /* ===================================================================================== Named providers */
+
+        public IEventPropertyCollector PropertyCollector { get; }
+        public IAuditEventWriter AuditEventWriter { get; }
+        public IMessageProvider SecurityMessageProvider { get; }
+        public SecurityHandler SecurityHandler { get; }
+        public IPasswordHashProvider PasswordHashProvider { get; }
+        public IPasswordHashProviderForMigration PasswordHashProviderForMigration { get; }
+        public IContentNamingProvider ContentNamingProvider { get; }
+        public IPreviewProvider PreviewProvider { get; }
+        public ElevatedModificationVisibilityRule ElevatedModificationVisibilityRuleProvider { get; }
+        public ISnCache CacheProvider { get; }
+        public IApplicationCache ApplicationCacheProvider { get; }
+        public IPermissionFilterFactory PermissionFilterFactory { get; }
+        public IIndexDocumentProvider IndexDocumentProvider { get; }
+        public StorageSchema StorageSchema { get; }
+        public ICompatibilitySupport CompatibilitySupport { get; }
+        public IContentProtector ContentProtector { get; }
+        public ITreeLockController TreeLock { get; }
+        public ITaskManager TaskManager { get; }
+
+
+        public DataProvider DataProvider { get; }
+        public IDataStore DataStore { get; }
+        public ISecurityDataProvider SecurityDataProvider { get; }
+        public ISearchManager SearchManager { get; }
+        public IIndexManager IndexManager { get; }
+        public IIndexPopulator IndexPopulator { get; }
+
+        /* ========================================================= Need to refactor */
+
+        public IEventLogger EventLogger { get; set; }
+
+        #region IBlobStorageMetaDataProvider
+
+        public virtual IBlobStorageMetaDataProvider BlobMetaDataProvider { get; set; }
+
+        #endregion
+
+        #region IBlobProviderSelector
+
+        public virtual IBlobProviderSelector BlobProviderSelector { get; set; }
+
+        #endregion
+
+        #region BlobStorage
+        
+        /// <summary>
+        /// Legacy property for old APIs.
+        /// </summary>
+        public IBlobStorage BlobStorage { get; set; }
+
+        #endregion
+
+        public void ResetBlobProviders(ConnectionStringOptions connectionStrings)
+        {
+            BlobStorage = null;
+            BlobProviderSelector = null;
+            BlobMetaDataProvider = null;
+            BlobProviders.Clear();
+
+            // add default internal blob provider
+            BlobProviders.AddProvider(new BuiltInBlobProvider(Options.Create(DataOptions.GetLegacyConfiguration()),
+                Options.Create(connectionStrings)));
+        }
+
+        public void InitializeBlobProviders(ConnectionStringOptions connectionStrings)
+        {
+            // add built-in provider manually if necessary
+            if (!BlobProviders.Values.Any(bp => bp is IBuiltInBlobProvider))
+            {
+                BlobProviders.AddProvider(new BuiltInBlobProvider(Options.Create(DataOptions.GetLegacyConfiguration()),
+                    Options.Create(connectionStrings)));
+            }
+
+            if (BlobProviderSelector == null)
+            {
+                BlobProviderSelector = new BuiltInBlobProviderSelector(BlobProviders,
+                    null, Options.Create(BlobStorageOptions.GetLegacyConfiguration()));
+            }
+
+            if (BlobMetaDataProvider == null)
+                BlobMetaDataProvider = new MsSqlBlobMetaDataProvider(BlobProviders,
+                    Options.Create(DataOptions.GetLegacyConfiguration()),
+                    Options.Create(BlobStorageOptions.GetLegacyConfiguration()),
+                    Options.Create(connectionStrings));
+
+            // assemble the main api instance if necessary (for tests)
+            if (BlobStorage == null)
+            {
+                BlobStorage = new ContentRepository.Storage.Data.BlobStorage(
+                    BlobProviders,
+                    BlobProviderSelector,
+                    BlobMetaDataProvider,
+                    Options.Create(BlobStorageOptions.GetLegacyConfiguration()));
+            }
+
+            BlobStorage.Initialize();
+        }
+
+        private IBlobProviderStore _blobProviders;
+        public IBlobProviderStore BlobProviders
+        {
+            get
+            {
+                if (_blobProviders == null)
+                    //UNDONE: Delete initialization and use something like this everywhere: repositoryBuilder.UseBlobProviderStore(services.GetRequiredService<IBlobProviderStore>())
+                    _blobProviders = new BlobProviderStore(Array.Empty<IBlobProvider>());
+                return _blobProviders;
+            }
+            set => _blobProviders = value;
+        }
+
+        public ISearchEngine SearchEngine { get; set; }
+
+        #region private Lazy<AccessProvider> _accessProvider = new Lazy<AccessProvider>
+        private Lazy<AccessProvider> _accessProvider = new Lazy<AccessProvider>(() =>
+        {
+            // We have to skip logging the creation of this provider, because the logger
+            // itself tries to use the access provider when collecting event properties,
+            // which would lead to a circular reference.
+            var provider = CreateProviderInstance<AccessProvider>(AccessProviderClassName, "AccessProvider", true);
+            provider.InitializeInternal();
+
+            return provider;
+        });
+        public virtual AccessProvider AccessProvider
+        {
+            get => _accessProvider.Value;
+            set { _accessProvider = new Lazy<AccessProvider>(() => value); }
+        }
+        #endregion
+
+
+        #region private Lazy<MembershipExtenderBase> _membershipExtender = new Lazy<MembershipExtenderBase>
+        private Lazy<MembershipExtenderBase> _membershipExtender = new Lazy<MembershipExtenderBase>(() => CreateProviderInstance<MembershipExtenderBase>(MembershipExtenderClassName, "MembershipExtender"));
+        public virtual MembershipExtenderBase MembershipExtender
+        {
+            get { return _membershipExtender.Value; }
+            set { _membershipExtender = new Lazy<MembershipExtenderBase>(() => value); }
+        }
+        #endregion
+
+        public virtual IClusterChannel ClusterChannelProvider { get; set; } = new VoidChannel(new BinaryMessageFormatter(), ClusterMemberInfo.Current);
+
+        #region NodeObservers
+        private Lazy<NodeObserver[]> _nodeObservers = new Lazy<NodeObserver[]>(() =>
+        {
+            var nodeObserverTypes = TypeResolver.GetTypesByBaseType(typeof(NodeObserver));
+            var activeObservers = nodeObserverTypes.Where(t => !t.IsAbstract).Select(t => (NodeObserver)Activator.CreateInstance(t, true))
+                .Where(n => !RepositoryEnvironment.DisabledNodeObservers.Contains(n.GetType().FullName)).ToArray();
+
+            if (SnTrace.Repository.Enabled)
+            {
+                SnTrace.Repository.Write("NodeObservers (count: {0}):", nodeObserverTypes.Length);
+                for (var i = 0; i < nodeObserverTypes.Length; i++)
+                {
+                    var observerType = nodeObserverTypes[i];
+                    var fullName = observerType.FullName;
+                    SnTrace.Repository.Write("  #{0} ({1}): {2}:{3} // {4}",
+                        i + 1,
+                        RepositoryEnvironment.DisabledNodeObservers.Contains(fullName) ? "disabled" : "active",
+                        observerType.Name,
+                        observerType.BaseType?.Name,
+                        observerType.Assembly.GetName().Name);
+                }
+            }
+
+            var activeObserverNames = activeObservers.Select(x => x.GetType().FullName).ToArray();
+            SnLog.WriteInformation("NodeObservers are instantiated. ", EventId.RepositoryLifecycle,
+                properties: new Dictionary<string, object> { { "Types", string.Join(", ", activeObserverNames) } });
+
+            return activeObservers;
+        });
+        public NodeObserver[] NodeObservers
+        {
+            get { return _nodeObservers.Value; }
+            set
+            {
+                _nodeObservers = new Lazy<NodeObserver[]>(() => value);
+
+                SnLog.WriteInformation("NodeObservers have changed. ", EventId.RepositoryLifecycle,
+                    properties: new Dictionary<string, object>
+                        {{"Types", string.Join(", ", value?.Select(n => n.GetType().Name) ?? Array.Empty<string>())}});
+            }
+        }
+        #endregion
+
+        private IEventDistributor _eventDistributor = new DevNullEventDistributor();
+        public IEventDistributor EventDistributor
+        {
+            get => _eventDistributor;
+            set => _eventDistributor = value ?? new DevNullEventDistributor();
+        }
+
+        public IEventProcessor AuditLogEventProcessor { get; set; }
+        public List<IEventProcessor> AsyncEventProcessors { get; } = new List<IEventProcessor>();
+
+
+        //===================================================================================== General provider API
+
+        private readonly Dictionary<string, object> _providersByName = new Dictionary<string, object>();
+        public Dictionary<string, object> ProvidersByName => _providersByName;
+
+        private readonly Dictionary<Type, object> _providersByType = new Dictionary<Type, object>();
+        public Dictionary<Type, object> ProvidersByType => _providersByType;
+
+        public virtual T GetProvider<T>(string name) where T: class 
+        {
+            // Test cached instance if there is.
+            if (!_providersByName.TryGetValue(name, out var provider))
+            {
+                // Try to resolve by configuration
+                // 1 - read classname from configuration.
+                var className = GetProvider(name);
+
+                // 2 - resolve provider instance.
+                provider = className == null ? null : TypeResolver.CreateInstance(className);
+
+                // 3 - memorize even if null.
+                SetProvider(name, provider);
+            }
+
+            return provider as T;
+        }
+        public virtual T GetProvider<T>() where T : class
+        {
+            object provider;
+            if (_providersByType.TryGetValue(typeof(T), out provider))
+                return provider as T;
+
+            return null;
+        }
+
+        public virtual void SetProvider(string providerName, object provider)
+        {
+            _providersByName[providerName] = provider;
+        }
+        [Obsolete]
+        public void SetProvider(Type providerType, object provider)
+        {
+            SetProviderPrivate(providerType, provider);
+        }
+        private void SetProviderPrivate(Type providerType, object provider)
+        {
+            _providersByType[providerType] = provider;
+        }
+
+        private static T CreateProviderInstance<T>(string className, string providerName, bool skipLog = false)
+        {
+            T provider;
+
+            try
+            {
+                provider = (T)TypeResolver.CreateInstance(className);
+            }
+            catch (TypeNotFoundException)
+            {
+                throw new ConfigurationException($"{providerName} implementation does not exist: {className}");
+            }
+            catch (InvalidCastException)
+            {
+                throw new ConfigurationException($"Invalid {providerName} implementation: {className}");
+            }
+
+            // in some cases the logger is not available yet
+            if (skipLog)
+                SnTrace.System.Write($"{providerName} created: {className}");
+            else
+                SnLog.WriteInformation($"{providerName} created: {className}");
+
+            return provider;
+        }
+
+        /* =================================================================================== COMPONENTS FOR PATCHES */
+        /* =================================================================================== Experimental feature   */
+
+        public List<object> Components { get; } = new List<object>();
+        public void AddComponent(object instance)
+        {
+            Components.Add(instance);
+        }
+    }
+}