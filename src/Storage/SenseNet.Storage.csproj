﻿<Project Sdk="Microsoft.NET.Sdk">

  <PropertyGroup>
    <TargetFramework>netstandard2.0</TargetFramework>
<<<<<<< HEAD
    <Version>7.6.3.2</Version>
=======
    <Version>7.6.4</Version>
>>>>>>> 178ed365
    <Authors>kavics,aniko,lajos,tusmester</Authors>
    <Company>Sense/Net Inc.</Company>
    <Copyright>Copyright © Sense/Net Inc.</Copyright>
    <PackageLicenseUrl></PackageLicenseUrl>
    <PackageProjectUrl>https://github.com/SenseNet/sensenet</PackageProjectUrl>
    <PackageIconUrl>https://raw.githubusercontent.com/SenseNet/sn-resources/master/images/sn-icon/sensenet-icon-64.png</PackageIconUrl>
    <RepositoryUrl>https://github.com/SenseNet/sensenet.git</RepositoryUrl>
    <RepositoryType>git</RepositoryType>
    <PackageTags>sensenet csp repository storage</PackageTags>
    <PackageReleaseNotes>See release notes on GitHub.</PackageReleaseNotes>
    <GeneratePackageOnBuild>false</GeneratePackageOnBuild>
    <Product>sensenet Storage</Product>
    <Description>Storage layer for the sensenet platform.</Description>
    <PackageLicenseFile>LICENSE</PackageLicenseFile>
  </PropertyGroup>

  <ItemGroup>
    <PackageReference Include="Newtonsoft.Json" Version="11.0.2" />
    <PackageReference Include="SenseNet.Security" Version="4.0.0" />
    <PackageReference Include="SenseNet.TaskManagement.Core" Version="2.0.0" />
    <PackageReference Include="SenseNet.Tools" Version="3.2.0" />
    <PackageReference Include="System.Configuration.ConfigurationManager" Version="4.5.0" />
    <PackageReference Include="System.Diagnostics.EventLog" Version="4.5.0" />
    <PackageReference Include="System.Runtime.Caching" Version="4.5.0" />
  </ItemGroup>

  <ItemGroup>
    <ProjectReference Include="..\BlobStorage\SenseNet.BlobStorage.csproj" />
    <ProjectReference Include="..\Common\SenseNet.Common.csproj" />
    <ProjectReference Include="..\Search\SenseNet.Search.csproj" />
  </ItemGroup>

  <ItemGroup>
    <None Include="..\..\LICENSE">
      <Pack>True</Pack>
      <PackagePath></PackagePath>
    </None>
  </ItemGroup>

</Project><|MERGE_RESOLUTION|>--- conflicted
+++ resolved
@@ -2,11 +2,7 @@
 
   <PropertyGroup>
     <TargetFramework>netstandard2.0</TargetFramework>
-<<<<<<< HEAD
-    <Version>7.6.3.2</Version>
-=======
     <Version>7.6.4</Version>
->>>>>>> 178ed365
     <Authors>kavics,aniko,lajos,tusmester</Authors>
     <Company>Sense/Net Inc.</Company>
     <Copyright>Copyright © Sense/Net Inc.</Copyright>
