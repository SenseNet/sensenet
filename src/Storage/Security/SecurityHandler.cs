--- conflicted
+++ resolved
@@ -1,2204 +1,2198 @@
-﻿using System;
-using System.Collections.Generic;
-using System.Diagnostics;
-using System.Linq;
-using System.Threading;
-using System.Xml;
-using SenseNet.Configuration;
-using SenseNet.ContentRepository.Storage.Data;
-using SenseNet.ContentRepository.Storage.DataModel;
-using SenseNet.Diagnostics;
-using SenseNet.Security;
-using SenseNet.Security.Messaging;
-using SenseNet.Tools;
-
-namespace SenseNet.ContentRepository.Storage.Security
-{
-    public enum CopyPermissionMode { NoBreak, BreakWithoutClear, BreakAndClear }
-
-    /// <summary>
-    /// Central class for handling security-related operations (managing permissions and group memberships). 
-    /// Contains both instance API (accessible through the Node.Security or Content.Security properties) and static API.
-    /// </summary>
-    public sealed class SecurityHandler
-	{
-		private readonly Node _node;
-
-		internal SecurityHandler(Node node)
-		{
-			if (node == null)
-				throw new ArgumentNullException("node");
-
-			_node = node;
-		}
-
-        #region /*========================================================== Evaluation related methods */
-
-        /// <summary>
-        /// If one or more passed permissions are not allowed (undefined or denied) on the current content for the current user, SenseNetSecurityException will be thrown.
-        /// </summary>
-        /// <param name="permissionTypes">Set of related permissions. Cannot be null. Empty set means "allowed nothing" so SenseNetSecurityException will be thrown.</param>
-        public void Assert(params PermissionType[] permissionTypes)
-        {
-            Assert(_node, permissionTypes);
-        }
-        /// <summary>
-        /// If one or more passed permissions are not allowed (undefined or denied) on the current content for the current user, SenseNetSecurityException will be thrown with the specified message.
-        /// </summary>
-        /// <param name="message">Text that appears in the SenseNetSecurityException's message.</param>
-        /// <param name="permissionTypes">Set of related permissions. Cannot be null. Empty set means "allowed nothing" so SenseNetSecurityException will be thrown.</param>
-        public void Assert(string message, params PermissionType[] permissionTypes)
-        {
-            Assert(_node, message, permissionTypes);
-        }
-        /// <summary>
-        /// If one or more passed permissions are not allowed (undefined or denied) on the passed content for the current user, SenseNetSecurityException will be thrown.
-        /// </summary>
-        /// <param name="node">The node. Cannot be null.</param>
-        /// <param name="permissionTypes">Set of related permissions. Cannot be null. Empty set means "allowed nothing" so SenseNetSecurityException will be thrown.</param>
-        public static void Assert(Node node, params PermissionType[] permissionTypes)
-        {
-            if (node == null)
-                throw new ArgumentNullException("node");
-            Assert(node.Id, node.Path, null, permissionTypes);
-        }
-        /// <summary>
-        /// If one or more passed permissions are not allowed (undefined or denied) on the current content for the current user, SenseNetSecurityException will be thrown with the specified message.
-        /// </summary>
-        /// <param name="node">The node. Cannot be null.</param>
-        /// <param name="message">Text that appears in the SenseNetSecurityException's message.</param>
-        /// <param name="permissionTypes">Set of related permissions. Cannot be null. Empty set means "allowed nothing" so SenseNetSecurityException will be thrown.</param>
-        public static void Assert(Node node, string message, params PermissionType[] permissionTypes)
-        {
-            if (node == null)
-                throw new ArgumentNullException("node");
-            Assert(node.Id, node.Path, message, permissionTypes);
-        }
-        /// <summary>
-        /// If one or more passed permissions are not allowed (undefined or denied) on the passed content for the current user, SenseNetSecurityException will be thrown.
-        /// </summary>
-        /// <param name="nodeHead">The node head. Cannot be null.</param>
-        /// <param name="permissionTypes">Set of related permissions. Cannot be null. Empty set means "allowed nothing" so SenseNetSecurityException will be thrown.</param>
-        public static void Assert(NodeHead nodeHead, params PermissionType[] permissionTypes)
-        {
-            if (nodeHead == null)
-                throw new ArgumentNullException("nodeHead");
-            Assert(nodeHead.Id, nodeHead.Path, null, permissionTypes);
-        }
-        /// <summary>
-        /// If one or more passed permissions are not allowed (undefined or denied) on the passed content for the current user, SenseNetSecurityException will be thrown.
-        /// </summary>
-        /// <param name="nodeHead">The node head. Cannot be null.</param>
-        /// <param name="message">Text that appears in the SenseNetSecurityException's message.</param>
-        /// <param name="permissionTypes">Set of related permissions. Cannot be null. Empty set means "allowed nothing" so SenseNetSecurityException will be thrown.</param>
-        public static void Assert(NodeHead nodeHead, string message, params PermissionType[] permissionTypes)
-        {
-            if (nodeHead == null)
-                throw new ArgumentNullException("nodeHead");
-            Assert(nodeHead.Id, nodeHead.Path, message, permissionTypes);
-        }
-        /// <summary>
-        /// If one or more passed permissions are not allowed (undefined or denied) on the passed content for the current user, SenseNetSecurityException will be thrown.
-        /// </summary>
-        /// <param name="contentId">The identifier of the content.</param>
-        /// <param name="permissionTypes">Set of related permissions. Cannot be null. Empty set means "allowed nothing" so SenseNetSecurityException will be thrown.</param>
-        public static void Assert(int contentId, params PermissionType[] permissionTypes)
-        {
-            Assert(contentId, null, null, permissionTypes);
-        }
-        /// <summary>
-        /// If one or more passed permissions are not allowed (undefined or denied) on the passed content for the current user, SenseNetSecurityException will be thrown.
-        /// </summary>
-        /// <param name="contentId">The identifier of the content.</param>
-        /// <param name="message">Text that appears in the SenseNetSecurityException's message.</param>
-        /// <param name="permissionTypes">Set of related permissions. Cannot be null. Empty set means "allowed nothing" so SenseNetSecurityException will be thrown.</param>
-        public static void Assert(int contentId, string message, params PermissionType[] permissionTypes)
-        {
-            Assert(contentId, null, message, permissionTypes);
-        }
-        private static void Assert(int nodeId, string path, string message, params PermissionType[] permissionTypes)
-        {
-            IUser user = AccessProvider.Current.GetCurrentUser();
-            if (user.Id == -1)
-                return;
-            if (HasPermission(nodeId, permissionTypes))
-                return;
-            throw GetAccessDeniedException(nodeId, path, message, permissionTypes, user, false);
-        }
-
-        /// <summary>
-        /// If one or more passed permissions are not allowed (undefined or denied) on every content in the whole subtree of the current content for the current user, SenseNetSecurityException will be thrown.
-        /// </summary>
-        /// <param name="permissionTypes">Set of related permissions. Cannot be null. Empty set means "allowed nothing" so SenseNetSecurityException will be thrown.</param>
-        public void AssertSubtree(params PermissionType[] permissionTypes)
-        {
-            AssertSubtree(_node, permissionTypes);
-        }
-        /// <summary>
-        /// If one or more passed permissions are not allowed (undefined or denied) on every content in the whole subtree of the current content for the current user, SenseNetSecurityException will be thrown.
-        /// </summary>
-        /// <param name="message">Text that appears in the SenseNetSecurityException's message.</param>
-        /// <param name="permissionTypes">Set of related permissions. Cannot be null. Empty set means "allowed nothing" so SenseNetSecurityException will be thrown.</param>
-        public void AssertSubtree(string message, params PermissionType[] permissionTypes)
-        {
-            AssertSubtree(_node, message, permissionTypes);
-        }
-        /// <summary>
-        /// If one or more passed permissions are not allowed (undefined or denied) on every content in the whole subtree of the passed content for the current user, SenseNetSecurityException will be thrown.
-        /// </summary>
-        /// <param name="node">The node. Cannot be null.</param>
-        /// <param name="permissionTypes">Set of related permissions. Cannot be null. Empty set means "allowed nothing" so SenseNetSecurityException will be thrown.</param>
-        public static void AssertSubtree(Node node, params PermissionType[] permissionTypes)
-        {
-            if (node == null)
-                throw new ArgumentNullException("node");
-            AssertSubtree(node.Id, node.Path, null, permissionTypes);
-        }
-        /// <summary>
-        /// If one or more passed permissions are not allowed (undefined or denied) on every content in the whole subtree of the passed content for the current user, SenseNetSecurityException will be thrown.
-        /// </summary>
-        /// <param name="node">The node. Cannot be null.</param>
-        /// <param name="message">Text that appears in the SenseNetSecurityException's message.</param>
-        /// <param name="permissionTypes">Set of related permissions. Cannot be null. Empty set means "allowed nothing" so SenseNetSecurityException will be thrown.</param>
-        public static void AssertSubtree(Node node, string message, params PermissionType[] permissionTypes)
-        {
-            if (node == null)
-                throw new ArgumentNullException("node");
-            AssertSubtree(node.Id, node.Path, message, permissionTypes);
-        }
-        /// <summary>
-        /// If one or more passed permissions are not allowed (undefined or denied) on every content in the whole subtree of the passed content for the current user, SenseNetSecurityException will be thrown.
-        /// </summary>
-        /// <param name="nodeHead">The node head. Cannot be null.</param>
-        /// <param name="permissionTypes">Set of related permissions. Cannot be null. Empty set means "allowed nothing" so SenseNetSecurityException will be thrown.</param>
-        public static void AssertSubtree(NodeHead nodeHead, params PermissionType[] permissionTypes)
-        {
-            if (nodeHead == null)
-                throw new ArgumentNullException("nodeHead");
-            AssertSubtree(nodeHead.Id, nodeHead.Path, null, permissionTypes);
-        }
-        /// <summary>
-        /// If one or more passed permissions are not allowed (undefined or denied) on every content in the whole subtree of the passed content for the current user, SenseNetSecurityException will be thrown.
-        /// </summary>
-        /// <param name="nodeHead">The node head. Cannot be null.</param>
-        /// <param name="message">Text that appears in the SenseNetSecurityException's message.</param>
-        /// <param name="permissionTypes">Set of related permissions. Cannot be null. Empty set means "allowed nothing" so SenseNetSecurityException will be thrown.</param>
-        public static void AssertSubtree(NodeHead nodeHead, string message, params PermissionType[] permissionTypes)
-        {
-            if (nodeHead == null)
-                throw new ArgumentNullException("nodeHead");
-            AssertSubtree(nodeHead.Id, nodeHead.Path, message, permissionTypes);
-        }
-        /// <summary>
-        /// If one or more passed permissions are not allowed (undefined or denied) on every content in the whole subtree of the passed content for the current user, SenseNetSecurityException will be thrown.
-        /// </summary>
-        /// <param name="contentId">The identifier of the content.</param>
-        /// <param name="permissionTypes">Set of related permissions. Cannot be null. Empty set means "allowed nothing" so SenseNetSecurityException will be thrown.</param>
-        public static void AssertSubtree(int contentId, params PermissionType[] permissionTypes)
-        {
-            AssertSubtree(contentId, null, null, permissionTypes);
-        }
-        /// <summary>
-        /// If one or more passed permissions are not allowed (undefined or denied) on every content in the whole subtree of the passed content for the current user, SenseNetSecurityException will be thrown.
-        /// </summary>
-        /// <param name="contentId">The identifier of the content.</param>
-        /// <param name="message">Text that appears in the SenseNetSecurityException's message.</param>
-        /// <param name="permissionTypes">Set of related permissions. Cannot be null. Empty set means "allowed nothing" so SenseNetSecurityException will be thrown.</param>
-        public static void AssertSubtree(int contentId, string message, params PermissionType[] permissionTypes)
-        {
-            AssertSubtree(contentId, null, message, permissionTypes);
-        }
-        private static void AssertSubtree(int nodeId, string path, string message, params PermissionType[] permissionTypes)
-        {
-            IUser user = AccessProvider.Current.GetCurrentUser();
-            if (user.Id == -1)
-                return;
-            if (HasSubTreePermission(nodeId, permissionTypes))
-                return;
-            throw GetAccessDeniedException(nodeId, path, message, permissionTypes, user, false);
-        }
-
-        /// <summary>
-        /// Returns true if all passed permissions are allowed on the current content for the current user.
-        /// </summary>
-        /// <param name="permissionTypes">Set of related permissions. Cannot be null. Empty set means "allowed nothing".</param>
-        public bool HasPermission(params PermissionType[] permissionTypes)
-        {
-            return HasPermission(_node, permissionTypes);
-        }
-        /// <summary>
-        /// Returns true if all passed permissions are allowed on the passed content for the current user.
-        /// </summary>
-        /// <param name="node">The node. Cannot be null.</param>
-        /// <param name="permissionTypes">Set of related permissions. Cannot be null. Empty set means "allowed nothing".</param>
-        public static bool HasPermission(Node node, params PermissionType[] permissionTypes)
-        {
-            if (node == null)
-                throw new ArgumentNullException("node");
-            return HasPermission(node.Id, permissionTypes);
-        }
-        /// <summary>
-        /// Returns true if all passed permissions are allowed on the passed content for the current user.
-        /// </summary>
-        /// <param name="nodeHead">The node head. Cannot be null.</param>
-        /// <param name="permissionTypes">Set of related permissions. Cannot be null. Empty set means "allowed nothing".</param>
-        public static bool HasPermission(NodeHead nodeHead, params PermissionType[] permissionTypes)
-        {
-            if (nodeHead == null)
-                throw new ArgumentNullException("nodeHead");
-
-            return HasPermission(nodeHead.Id, permissionTypes);
-        }
-        /// <summary>
-        /// Returns true if all passed permissions are allowed on the passed content for the current user.
-        /// </summary>
-        /// <param name="nodeId">Id of the node. Cannot be 0.</param>
-        /// <param name="permissionTypes">Set of related permissions. Cannot be null. Empty set means "allowed nothing".</param>
-        public static bool HasPermission(int nodeId, params PermissionType[] permissionTypes)
-        {
-            if (permissionTypes == null)
-                throw new ArgumentNullException("permissionTypes");
-            if (permissionTypes.Length == 0)
-                return false;
-            var user = AccessProvider.Current.GetCurrentUser();
-            if (user.Id == -1)
-                return true;
-            var ctx = SnSecurityContext.Create();
-            return Retrier.Retry(3, 200, typeof(EntityNotFoundException), () => HasPermissionPrivate(ctx, nodeId, permissionTypes));
-        }
-        private static bool HasPermissionPrivate(SnSecurityContext ctx, int contentId, params PermissionType[] permissionTypes)
-        {
-            try
-            {
-                return ctx.HasPermission(contentId, permissionTypes);
-            }
-            catch (EntityNotFoundException)
-            {
-                // entity not found in the security component: try to re-create it
-                ReCreateSecurityEntity(contentId);
-
-                // retry the operation
-                return ctx.HasPermission(contentId, permissionTypes);
-            }
-        }
-
-        /// <summary>
-        /// Returns true if all passed permissions are allowed on the passed content for the passed user.
-        /// </summary>
-        /// <param name="user">The user. Cannot be null.</param>
-        /// <param name="permissionTypes">Set of related permissions. Cannot be null. Empty set means "allowed nothing".</param>
-        public bool HasPermission(IUser user, params PermissionType[] permissionTypes)
-        {
-            return HasPermission(user, _node, permissionTypes);
-        }
-        /// <summary>
-        /// Returns true if all passed permissions are allowed on the passed content for the passed user.
-        /// </summary>
-        /// <param name="user">The user. Cannot be null.</param>
-        /// <param name="node">The node. Cannot be null.</param>
-        /// <param name="permissionTypes">Set of related permissions. Cannot be null. Empty set means "allowed nothing".</param>
-        public static bool HasPermission(IUser user, Node node, params PermissionType[] permissionTypes)
-        {
-            if (node == null)
-                throw new ArgumentNullException("node");
-            return HasPermission(user, node.Id, permissionTypes);
-        }
-        /// <summary>
-        /// Returns true if all passed permissions are allowed on the passed content for the passed user.
-        /// </summary>
-        /// <param name="user">The user. Cannot be null.</param>
-        /// <param name="nodeHead">The node head. Cannot be null.</param>
-        /// <param name="permissionTypes">Set of related permissions. Cannot be null. Empty set means "allowed nothing".</param>
-        public static bool HasPermission(IUser user, NodeHead nodeHead, params PermissionType[] permissionTypes)
-        {
-            if (nodeHead == null)
-                throw new ArgumentNullException("nodeHead");
-            return HasPermission(user, nodeHead.Id, permissionTypes);
-        }
-        /// <summary>
-        /// Returns true if all passed permissions are allowed on the passed content for the passed user.
-        /// </summary>
-        /// <param name="user">The user. Cannot be null.</param>
-        /// <param name="nodeId">Id of the node. Cannot be 0.</param>
-        /// <param name="permissionTypes">Set of related permissions. Cannot be null. Empty set means "allowed nothing".</param>
-        public static bool HasPermission(IUser user, int nodeId, params PermissionType[] permissionTypes)
-        {
-            if (user == null)
-                return false;
-
-            var ctx = SecurityContext;
-            var isCurrentUser = user.Id == AccessProvider.Current.GetCurrentUser().Id;
-            if (!isCurrentUser)
-                ctx.AssertPermission(nodeId, PermissionType.SeePermissions);
-
-            if (permissionTypes == null)
-                throw new ArgumentNullException("permissionTypes");
-            if (permissionTypes.Length == 0)
-                return false;
-            if (user.Id == -1)
-                return true;
-
-            if (!isCurrentUser)
-                ctx = CreateSecurityContextFor(user);
-
-            return Retrier.Retry(3, 200, typeof(EntityNotFoundException), () => HasPermissionPrivate(ctx, nodeId, permissionTypes));
-        }
-
-        /// <summary>
-        /// Returns true if all passed permissions are allowed for the current user on every content in the whole subtree of the current content.
-        /// </summary>
-        /// <param name="permissionTypes">Set of related permissions. Cannot be null. Empty set means "allowed nothing".</param>
-        public bool HasSubTreePermission(params PermissionType[] permissionTypes)
-        {
-            return HasSubTreePermission(_node, permissionTypes);
-        }
-        /// <summary>
-        /// Returns true if all passed permissions are allowed for the current user on every content in the whole subtree of the passed content.
-        /// </summary>
-        /// <param name="node">The node. Cannot be null.</param>
-        /// <param name="permissionTypes">Set of related permissions. Cannot be null. Empty set means "allowed nothing".</param>
-        public static bool HasSubTreePermission(Node node, params PermissionType[] permissionTypes)
-        {
-            if (node == null)
-                throw new ArgumentNullException("node");
-            return HasSubTreePermission(node.Id, permissionTypes);
-        }
-        /// <summary>
-        /// Returns true if all passed permissions are allowed for the current user on every content in the whole subtree of the passed content.
-        /// </summary>
-        /// <param name="nodeHead">The node head. Cannot be null.</param>
-        /// <param name="permissionTypes">Set of related permissions. Cannot be null. Empty set means "allowed nothing".</param>
-        public static bool HasSubTreePermission(NodeHead nodeHead, params PermissionType[] permissionTypes)
-        {
-            if (nodeHead == null)
-                throw new ArgumentNullException("nodeHead");
-            return HasSubTreePermission(nodeHead.Id, permissionTypes);
-        }
-        /// <summary>
-        /// Returns true if all passed permissions are allowed for the current user on every content in the whole subtree of the passed content.
-        /// </summary>
-        /// <param name="nodeId">Id of the node. Cannot be 0.</param>
-        /// <param name="permissionTypes">Set of related permissions. Cannot be null. Empty set means "allowed nothing".</param>
-        private static bool HasSubTreePermission(int nodeId, params PermissionType[] permissionTypes)
-        {
-            if (permissionTypes == null)
-                throw new ArgumentNullException("permissionTypes");
-            if (permissionTypes.Length == 0)
-                return false;
-            var user = AccessProvider.Current.GetCurrentUser();
-            if (user.Id == -1)
-                return true;
-
-            return SecurityContext.HasSubtreePermission(nodeId, permissionTypes);
-        }
-
-        /// <summary>
-        /// Returns true if all passed permissions are allowed for the passed user on every content in the whole subtree of the current content.
-        /// </summary>
-        /// <param name="user">The user. Cannot be null.</param>
-        /// <param name="permissionTypes">Set of related permissions. Cannot be null. Empty set means "allowed nothing".</param>
-        public bool HasSubTreePermission(IUser user, params PermissionType[] permissionTypes)
-        {
-            return HasSubTreePermission(user, _node, permissionTypes);
-        }
-        /// <summary>
-        /// Returns true if all passed permissions are allowed for the passed user on every content in the whole subtree of the passed content.
-        /// </summary>
-        /// <param name="user">The user. Cannot be null.</param>
-        /// <param name="node">The node. Cannot be null.</param>
-        /// <param name="permissionTypes">Set of related permissions. Cannot be null. Empty set means "allowed nothing".</param>
-        public static bool HasSubTreePermission(IUser user, Node node, params PermissionType[] permissionTypes)
-        {
-            if (node == null)
-                throw new ArgumentNullException("node");
-            return HasSubTreePermission(user, node.Id, permissionTypes);
-        }
-        /// <summary>
-        /// Returns true if all passed permissions are allowed for the passed user on every content in the whole subtree of the passed content.
-        /// </summary>
-        /// <param name="user">The user. Cannot be null.</param>
-        /// <param name="nodeHead">The node head. Cannot be null.</param>
-        /// <param name="permissionTypes">Set of related permissions. Cannot be null. Empty set means "allowed nothing".</param>
-        public static bool HasSubTreePermission(IUser user, NodeHead nodeHead, params PermissionType[] permissionTypes)
-        {
-            if (nodeHead == null)
-                throw new ArgumentNullException("nodeHead");
-            return HasSubTreePermission(user, nodeHead.Id, permissionTypes);
-        }
-        /// <summary>
-        /// Returns true if all passed permissions are allowed for the passed user on every content in the whole subtree of the passed content.
-        /// </summary>
-        /// <param name="user">The user. Cannot be null.</param>
-        /// <param name="nodeId">Id of the node. Cannot be 0.</param>
-        /// <param name="permissionTypes">Set of related permissions. Cannot be null. Empty set means "allowed nothing".</param>
-        private static bool HasSubTreePermission(IUser user, int nodeId, params PermissionType[] permissionTypes)
-        {
-            var ctx = SecurityContext;
-            var isCurrentUser = user.Id == AccessProvider.Current.GetCurrentUser().Id;
-            if (!isCurrentUser)
-                ctx.AssertPermission(nodeId, PermissionType.SeePermissions);
-
-            if (permissionTypes == null)
-                throw new ArgumentNullException("permissionTypes");
-            if (permissionTypes.Length == 0)
-                return false;
-            if (user.Id == -1)
-                return true;
-
-            if (!isCurrentUser)
-                ctx = CreateSecurityContextFor(user);
-
-            return ctx.HasSubtreePermission(nodeId, permissionTypes);
-        }
-
-        /// <summary>
-        /// Returns an aggregated permission value by all passed permissions for the current user on the current content.
-        /// Value is Denied if there is any denied passed permission,
-        ///   Undefined if there is any undefined but there is no denied passed permission,
-        ///   Allowed if every passed permission is allowed.
-        /// </summary>
-        /// <param name="permissionTypes">Set of related permissions. Cannot be null. Empty set means "allowed nothing".</param>
-        public PermissionValue GetPermission(params PermissionType[] permissionTypes)
-        {
-            return GetPermission(_node, permissionTypes);
-        }
-        /// <summary>
-        /// Returns an aggregated permission value by all passed permissions for the current user on the passed content.
-        /// Value is Denied if there is any denied passed permission,
-        ///   Undefined if there is any undefined but there is no denied passed permission,
-        ///   Allowed if every passed permission is allowed.
-        /// </summary>
-        /// <param name="node">The node. Cannot be null.</param>
-        /// <param name="permissionTypes">Set of related permissions. Cannot be null. Empty set means "allowed nothing".</param>
-        public static PermissionValue GetPermission(Node node, params PermissionType[] permissionTypes)
-        {
-            if (node == null)
-                throw new ArgumentNullException("node");
-            return GetPermission(node.Id, permissionTypes);
-        }
-        /// <summary>
-        /// Returns an aggregated permission value by all passed permissions for the current user on the passed content.
-        /// Value is Denied if there is any denied passed permission,
-        ///   Undefined if there is any undefined but there is no denied passed permission,
-        ///   Allowed if every passed permission is allowed.
-        /// </summary>
-        /// <param name="nodeHead">The node head. Cannot be null.</param>
-        /// <param name="permissionTypes">Set of related permissions. Cannot be null. Empty set means "allowed nothing".</param>
-        public static PermissionValue GetPermission(NodeHead nodeHead, params PermissionType[] permissionTypes)
-        {
-            if (nodeHead == null)
-                throw new ArgumentNullException("nodeHead");
-            return GetPermission(nodeHead.Id, permissionTypes);
-        }
-        /// <summary>
-        /// Returns an aggregated permission value by all passed permissions for the current user on the passed content.
-        /// Value is Denied if there is any denied passed permission,
-        ///   Undefined if there is any undefined but there is no denied passed permission,
-        ///   Allowed if every passed permission is allowed.
-        /// </summary>
-        /// <param name="nodeId">Id of the node. Cannot be 0.</param>
-        /// <param name="permissionTypes">Set of related permissions. Cannot be null. Empty set means "allowed nothing".</param>
-        private static PermissionValue GetPermission(int nodeId, params PermissionType[] permissionTypes)
-        {
-            if (permissionTypes == null)
-                throw new ArgumentNullException("permissionTypes");
-            if (permissionTypes.Length == 0)
-                return PermissionValue.Denied;
-
-            return SecurityContext.GetPermission(nodeId, permissionTypes);
-        }
-
-        /// <summary>
-        /// Returns an aggregated permission value by all passed permissions for the passed user on the current content.
-        /// Value is Denied if there is any denied passed permission,
-        ///   Undefined if there is any undefined but there is no denied passed permission,
-        ///   Allowed if every passed permission is allowed.
-        /// </summary>
-        /// <param name="user">The user. Cannot be null.</param>
-        /// <param name="permissionTypes">Set of related permissions. Cannot be null. Empty set means "allowed nothing".</param>
-        public PermissionValue GetPermission(IUser user, params PermissionType[] permissionTypes)
-        {
-            return GetPermission(user, _node, permissionTypes);
-        }
-        /// <summary>
-        /// Returns an aggregated permission value by all passed permissions for the passed user on the passed content.
-        /// Value is Denied if there is any denied passed permission,
-        ///   Undefined if there is any undefined but there is no denied passed permission,
-        ///   Allowed if every passed permission is allowed.
-        /// </summary>
-        /// <param name="user">The user. Cannot be null.</param>
-        /// <param name="node">The node. Cannot be null.</param>
-        /// <param name="permissionTypes">Set of related permissions. Cannot be null. Empty set means "allowed nothing".</param>
-        public PermissionValue GetPermission(IUser user, Node node, params PermissionType[] permissionTypes)
-        {
-            if (node == null)
-                throw new ArgumentNullException("node");
-            return GetPermission(user, node.Id, permissionTypes);
-        }
-        /// <summary>
-        /// Returns an aggregated permission value by all passed permissions for the passed user on the passed content.
-        /// Value is Denied if there is any denied passed permission,
-        ///   Undefined if there is any undefined but there is no denied passed permission,
-        ///   Allowed if every passed permission is allowed.
-        /// </summary>
-        /// <param name="user">The user. Cannot be null.</param>
-        /// <param name="nodeHead">The node head. Cannot be null.</param>
-        /// <param name="permissionTypes">Set of related permissions. Cannot be null. Empty set means "allowed nothing".</param>
-        public PermissionValue GetPermission(IUser user, NodeHead nodeHead, params PermissionType[] permissionTypes)
-        {
-            if (nodeHead == null)
-                throw new ArgumentNullException("nodeHead");
-            return GetPermission(user, nodeHead.Id, permissionTypes);
-        }
-        /// <summary>
-        /// Returns an aggregated permission value by all passed permissions for the passed user on the passed content.
-        /// Value is Denied if there is any denied passed permission,
-        ///   Undefined if there is any undefined but there is no denied passed permission,
-        ///   Allowed if every passed permission is allowed.
-        /// </summary>
-        /// <param name="user">The user. Cannot be null.</param>
-        /// <param name="nodeId">Id of the node. Cannot be 0.</param>
-        /// <param name="permissionTypes">Set of related permissions. Cannot be null. Empty set means "allowed nothing".</param>
-        private static PermissionValue GetPermission(IUser user, int nodeId, params PermissionType[] permissionTypes)
-        {
-            if (permissionTypes == null)
-                throw new ArgumentNullException("permissionTypes");
-
-            var ctx = SecurityContext;
-            var userId = user.Id;
-            var userIsCurrent = userId == AccessProvider.Current.GetCurrentUser().Id;
-            if (!userIsCurrent)
-                ctx.AssertPermission(nodeId, PermissionType.SeePermissions);
-            if (permissionTypes.Length == 0)
-                return PermissionValue.Denied;
-            if (!userIsCurrent)
-                ctx = CreateSecurityContextFor(user);
-
-            return ctx.GetPermission(nodeId, permissionTypes);
-        }
-
-        /// <summary>
-        /// Returns an aggregated permission value by all passed permissions for the current user on every content in the whole subtree of the current content.
-        /// Value is Denied if there is any denied passed permission,
-        ///   Undefined if there is any undefined but there is no denied passed permission,
-        ///   Allowed if every passed permission is allowed.
-        /// </summary>
-        /// <param name="permissionTypes">Set of related permissions. Cannot be null. Empty set means "allowed nothing".</param>
-        public PermissionValue GetSubtreePermission(params PermissionType[] permissionTypes)
-        {
-            return GetSubtreePermission(_node, permissionTypes);
-        }
-        /// <summary>
-        /// Returns an aggregated permission value by all passed permissions for the current user on every content in the whole subtree of the passed content.
-        /// Value is Denied if there is any denied passed permission,
-        ///   Undefined if there is any undefined but there is no denied passed permission,
-        ///   Allowed if every passed permission is allowed.
-        /// </summary>
-        /// <param name="node">The node. Cannot be null.</param>
-        /// <param name="permissionTypes">Set of related permissions. Cannot be null. Empty set means "allowed nothing".</param>
-        public static PermissionValue GetSubtreePermission(Node node, params PermissionType[] permissionTypes)
-        {
-            if (node == null)
-                throw new ArgumentNullException("node");
-            return GetSubtreePermission(node.Id, permissionTypes);
-        }
-        /// <summary>
-        /// Returns an aggregated permission value by all passed permissions for the current user on every content in the whole subtree of the passed content.
-        /// Value is Denied if there is any denied passed permission,
-        ///   Undefined if there is any undefined but there is no denied passed permission,
-        ///   Allowed if every passed permission is allowed.
-        /// </summary>
-        /// <param name="nodeHead">The node head. Cannot be null.</param>
-        /// <param name="permissionTypes">Set of related permissions. Cannot be null. Empty set means "allowed nothing".</param>
-        public static PermissionValue GetSubtreePermission(NodeHead nodeHead, params PermissionType[] permissionTypes)
-        {
-            if (nodeHead == null)
-                throw new ArgumentNullException("nodeHead");
-            return GetSubtreePermission(nodeHead.Id, permissionTypes);
-        }
-        /// <summary>
-        /// Returns an aggregated permission value by all passed permissions for the current user on every content in the whole subtree of the passed content.
-        /// Value is Denied if there is any denied passed permission,
-        ///   Undefined if there is any undefined but there is no denied passed permission,
-        ///   Allowed if every passed permission is allowed.
-        /// </summary>
-        /// <param name="nodeId">Id of the node. Cannot be 0.</param>
-        /// <param name="permissionTypes">Set of related permissions. Cannot be null. Empty set means "allowed nothing".</param>
-        private static PermissionValue GetSubtreePermission(int nodeId, params PermissionType[] permissionTypes)
-        {
-            if (permissionTypes == null)
-                throw new ArgumentNullException("permissionTypes");
-
-            if (permissionTypes.Length == 0)
-                return PermissionValue.Denied;
-            var user = AccessProvider.Current.GetCurrentUser();
-            if (user.Id == -1)
-                return PermissionValue.Allowed;
-
-            return SecurityContext.GetSubtreePermission(nodeId, permissionTypes);
-        }
-
-        /// <summary>
-        /// Returns an aggregated permission value by all passed permissions for the passed user on every content in the whole subtree of the current content.
-        /// Value is Denied if there is any denied passed permission,
-        ///   Undefined if there is any undefined but there is no denied passed permission,
-        ///   Allowed if every passed permission is allowed.
-        /// </summary>
-        /// <param name="user">The user. Cannot be null.</param>
-        /// <param name="permissionTypes">Set of related permissions. Cannot be null. Empty set means "allowed nothing".</param>
-        public PermissionValue GetSubtreePermission(IUser user, params PermissionType[] permissionTypes)
-        {
-            return GetSubtreePermission(user, _node, permissionTypes);
-        }
-        /// <summary>
-        /// Returns an aggregated permission value by all passed permissions for the passed user on every content in the whole subtree of the passed content.
-        /// Value is Denied if there is any denied passed permission,
-        ///   Undefined if there is any undefined but there is no denied passed permission,
-        ///   Allowed if every passed permission is allowed.
-        /// </summary>
-        /// <param name="user">The user. Cannot be null.</param>
-        /// <param name="node">The node. Cannot be null.</param>
-        /// <param name="permissionTypes">Set of related permissions. Cannot be null. Empty set means "allowed nothing".</param>
-        public PermissionValue GetSubtreePermission(IUser user, Node node, params PermissionType[] permissionTypes)
-        {
-            if (node == null)
-                throw new ArgumentNullException("node");
-            return GetSubtreePermission(user, node.Id, permissionTypes);
-        }
-        /// <summary>
-        /// Returns an aggregated permission value by all passed permissions for the passed user on every content in the whole subtree of the passed content.
-        /// Value is Denied if there is any denied passed permission,
-        ///   Undefined if there is any undefined but there is no denied passed permission,
-        ///   Allowed if every passed permission is allowed.
-        /// </summary>
-        /// <param name="user">The user. Cannot be null.</param>
-        /// <param name="nodeHead">The node head. Cannot be null.</param>
-        /// <param name="permissionTypes">Set of related permissions. Cannot be null. Empty set means "allowed nothing".</param>
-        public PermissionValue GetSubtreePermission(IUser user, NodeHead nodeHead, params PermissionType[] permissionTypes)
-        {
-            if (nodeHead == null)
-                throw new ArgumentNullException("nodeHead");
-            return GetSubtreePermission(user, nodeHead.Id, permissionTypes);
-        }
-        /// <summary>
-        /// Returns an aggregated permission value by all passed permissions for the passed user on every content in the whole subtree of the passed content.
-        /// Value is Denied if there is any denied passed permission,
-        ///   Undefined if there is any undefined but there is no denied passed permission,
-        ///   Allowed if every passed permission is allowed.
-        /// </summary>
-        /// <param name="user">The user. Cannot be null.</param>
-        /// <param name="nodeId">Id of the node. Cannot be 0.</param>
-        /// <param name="permissionTypes">Set of related permissions. Cannot be null. Empty set means "allowed nothing".</param>
-        private static PermissionValue GetSubtreePermission(IUser user, int nodeId, params PermissionType[] permissionTypes)
-        {
-            if (permissionTypes == null)
-                throw new ArgumentNullException("permissionTypes");
-
-            var ctx = SecurityContext;
-            var userId = user.Id;
-            var userIsCurrent = userId == AccessProvider.Current.GetCurrentUser().Id;
-            if (!userIsCurrent)
-                ctx.AssertPermission(nodeId, PermissionType.SeePermissions);
-            if (permissionTypes.Length == 0)
-                return PermissionValue.Denied;
-            if (userId == -1)
-                return PermissionValue.Allowed;
-            if (!userIsCurrent)
-                ctx = CreateSecurityContextFor(user);
-
-            return ctx.GetSubtreePermission(nodeId, permissionTypes);
-        }
-
-        /// <summary>
-        /// Helper method that determines the permitted access level of the content (None, HeadOnly, PublicOnly, All) for the current user.
-        /// </summary>
-        /// <param name="nodeHead">The content.</param>
-        /// <returns></returns>
-        public static PermittedLevel GetPermittedLevel(NodeHead nodeHead)
-        {
-            // shortcut for system user
-            if (AccessProvider.Current.GetCurrentUser().Id == Identifiers.SystemUserId)
-                return PermittedLevel.All;
-            return GetPermittedLevel(nodeHead.Id, GetIdentitiesByMembership(nodeHead));
-        }
-        /// <summary>
-        /// Helper method that determines the permitted access level of the content (None, HeadOnly, PublicOnly, All) for the current user.
-        /// </summary>
-        /// <param name="node">The content.</param>
-        public static PermittedLevel GetPermittedLevel(Node node)
-        {
-            // shortcut for system user
-            if (AccessProvider.Current.GetCurrentUser().Id == Identifiers.SystemUserId)
-                return PermittedLevel.All;
-            return GetPermittedLevel(node.Id, GetIdentitiesByMembership(node));
-        }
-        /// <summary>
-        /// Helper method that determines the permitted access level of the content (None, HeadOnly, PublicOnly, All) for the current user.
-        /// </summary>
-        /// <param name="nodeId">The id of the content.</param>
-        public static PermittedLevel GetPermittedLevel(int nodeId)
-        {
-            // shortcut for system user
-            if (AccessProvider.Current.GetCurrentUser().Id == Identifiers.SystemUserId)
-                return PermittedLevel.All;
-            return GetPermittedLevel(nodeId, GetIdentitiesByMembership(nodeId));
-        }
-        /// <summary>
-        /// Helper method that determines the permitted access level of the content (None, HeadOnly, PublicOnly, All) for the passed user.
-        /// </summary>
-        /// <param name="nodeId">The id of the content.</param>
-        /// <param name="user">The user.</param>
-        public static PermittedLevel GetPermittedLevel(int nodeId, IUser user)
-        {
-            // shortcut for system user
-            if (user.Id == Identifiers.SystemUserId)
-                return PermittedLevel.All;
-            return GetPermittedLevel(nodeId, GetIdentitiesByMembership(user, nodeId));
-        }
-        internal static PermittedLevel GetPermittedLevel(int nodeId, IEnumerable<int> identities)
-        {
-            if (identities.First() == Identifiers.SystemUserId)
-                return PermittedLevel.All;
-
-            var aces = GetEffectiveEntriesAsSystemUser(nodeId, identities);
-
-            if (aces.Count == 0)
-                return PermittedLevel.None;
-
-            var bits = AggregateAces(aces);
-
-            var allowedBits = bits.AllowBits & ~bits.DenyBits;
-            PermittedLevel level;
-            if ((allowedBits & PermissionType.OpenMinor.Mask) != 0)
-                level = PermittedLevel.All;
-            else if ((allowedBits & PermissionType.Open.Mask) != 0)
-                level = PermittedLevel.PublicOnly;
-            else if ((allowedBits & PermissionType.See.Mask) != 0)
-                level = PermittedLevel.HeadOnly;
-            else
-                level = PermittedLevel.None;
-            return level;
-        }
-
-        /// <summary>
-        /// Returns the current content's explicit entries. Current user must have SeePermissions permission.
-        /// </summary>
-        /// <param name="entryType">Security entry type. Default: all entries.</param>
-        public List<AceInfo> GetExplicitEntries(EntryType? entryType = null)
-        {
-            return GetExplicitEntries(_node.Id, null, entryType);
-        }
-        /// <summary>
-        /// Return the passed content's explicit entries. Current user must have SeePermissions permission.
-        /// </summary>
-        /// <param name="contentId">Id of the content.</param>
-        /// <param name="relatedIdentities">If not passed, the current user's related identities is focused.</param>
-        /// <param name="entryType">Security entry type. Default: all entries.</param>
-        public static List<AceInfo> GetExplicitEntries(int contentId, IEnumerable<int> relatedIdentities = null, EntryType? entryType = null)
-        {
-            SecurityContext.AssertPermission(contentId, PermissionType.SeePermissions);
-            return GetExplicitEntriesAsSystemUser(contentId, relatedIdentities, entryType);
-        }
-	    /// <summary>
-	    /// Return the passed content's explicit entries. There is permission check so you must call this method from a safe block.
-	    /// </summary>
-	    /// <param name="contentId">Id of the content.</param>
-	    /// <param name="relatedIdentities">If not passed, the current user's related identities is focused.</param>
-	    /// <param name="entryType">Security entry type. Default: all entries.</param>
-	    public static List<AceInfo> GetExplicitEntriesAsSystemUser(int contentId, IEnumerable<int> relatedIdentities = null, EntryType? entryType = null)
-	    {
-	        return SecurityContext.GetExplicitEntries(contentId, relatedIdentities, entryType);
-	    }
-
-        /// <summary>
-        /// Returns the current content's effective entries. Current user must have SeePermissions permission.
-        /// </summary>
-        /// <param name="entryType">Security entry type. Default: all entries.</param>
-        public List<AceInfo> GetEffectiveEntries(EntryType? entryType = null)
-        {
-            return GetEffectiveEntries(_node.Id, null, entryType);
-        }
-        /// <summary>
-        /// Return the passed content's effective entries. Current user must have SeePermissions permission.
-        /// </summary>
-        /// <param name="contentId">Id of the content.</param>
-        /// <param name="relatedIdentities">If not passed, the current user's related identities is focused.</param>
-        /// <param name="entryType">Security entry type. Default: all entries.</param>
-        public static List<AceInfo> GetEffectiveEntries(int contentId, IEnumerable<int> relatedIdentities = null, EntryType? entryType = null)
-        {
-            SecurityContext.AssertPermission(contentId, PermissionType.SeePermissions);
-            return SecurityContext.GetEffectiveEntries(contentId, relatedIdentities, entryType);
-        }
-        /// <summary>
-        /// Return the passed content's effective entries. There is permission check so you must call this method from a safe block.
-        /// </summary>
-        /// <param name="contentId">Id of the content.</param>
-        /// <param name="relatedIdentities">If not passed, the current user's related identities is focused.</param>
-        /// <param name="entryType">Security entry type. Default: all entries.</param>
-        public static List<AceInfo> GetEffectiveEntriesAsSystemUser(int contentId, IEnumerable<int> relatedIdentities = null, EntryType? entryType = null)
-        {
-            return SecurityContext.GetEffectiveEntries(contentId, relatedIdentities, entryType);
-        }
-
-        #endregion
-
-        #region /*========================================================== ACL */
-
-        /// <summary>
-        /// Returns the AccessControlList of the current content.
-        /// The result contains only Normal entries.
-        /// </summary>
-        public AccessControlList GetAcl()
-        {
-            return GetAcl(_node.Id);
-        }
-        /// <summary>
-        /// Returns the AccessControlList of the requested content.
-        /// Required permission: SeePermissions
-        /// The result contains only Normal entries.
-        /// </summary>
-        public static AccessControlList GetAcl(int nodeId)
-        {
-            var ctx = SecurityContext;
-            ctx.AssertPermission(nodeId, PermissionType.SeePermissions);
-            return ctx.GetAcl(nodeId);
-        }
-
-        /// <summary>
-        /// Returns a new AclEditor instance.
-        /// </summary>
-        /// <param name="context">If passed, the method uses that and does not create a new context instance.</param>
-        public static SnAclEditor CreateAclEditor(SnSecurityContext context = null)
-        {
-            return new SnAclEditor(context);
-        }
-
-        /// <summary>
-        /// Removes all explicit entries from the current content.
-        /// If AclEditor passed, the modification is executed in it
-        /// else executed immediately.
-        /// </summary>
-        public void RemoveExplicitEntries(SnAclEditor aclEditor = null)
-        {
-            if (aclEditor == null)
-            {
-                CreateAclEditor()
-                    .RemoveExplicitEntries(_node.Id)
-                    .Apply();
-                return;
-            }
-            if (aclEditor.EntryType != EntryType.Normal)
-                throw new InvalidOperationException(
-                    "EntryType mismatch int the passed AclEditor. Only the EntryType.Normal category is allowed in this context.");
-            aclEditor.RemoveExplicitEntries(_node.Id);
-        }
-
-        #endregion
-
-        #region /*========================================================== Entities */
-
-        /// <summary>
-        /// Loads the content by the passed id and creates the security entity by the properties of the loaded content.
-        /// </summary>
-        /// <param name="contentId">Id of the content.</param>
-        /// <param name="throwIfNodeNotFound">If true and the requested content does not exist,
-        /// a ContentNotFoundException will be thrown.</param>
-        public static void CreateSecurityEntity(int contentId, bool throwIfNodeNotFound = false)
-        {
-            var nodeHead = NodeHead.Get(contentId);
-            if (nodeHead == null)
-            {
-                if (throwIfNodeNotFound)
-                    throw new ContentNotFoundException(contentId.ToString());
-                return;
-            }
-            CreateSecurityEntity(nodeHead.Id, nodeHead.ParentId, nodeHead.OwnerId);
-        }
-        /// <summary>
-        /// Creates a new entity in the security component, if it does not exist.
-        /// Parent content must exist.
-        /// </summary>
-        /// <param name="contentId">Id of the created entity. Cannot be 0.</param>
-        /// <param name="parentId">Id of the parent entity. Cannot be 0.</param>
-        /// <param name="ownerId">Id of the entity's owner identity.</param>
-        public static void CreateSecurityEntity(int contentId, int parentId, int ownerId)
-        {
-            CreateSecurityEntity(contentId, parentId, ownerId, SecurityContext);
-        }
-        /// <summary>
-        /// Creates a new entity in the security component, if it does not exist.
-        /// Parent must exist.
-        /// </summary>
-        /// <param name="contentId">Id of the created entity. Cannot be 0.</param>
-        /// <param name="parentId">Id of the parent entity. Cannot be 0.</param>
-        /// <param name="ownerId">Id of the entity's owner identity.</param>
-        /// <param name="context">Uses the passed context and does not create a new one.</param>
-        public static void CreateSecurityEntity(int contentId, int parentId, int ownerId, SnSecurityContext context)
-        {
-            if (CheckSecurityEntityCreationParameters(contentId, parentId, ownerId, context))
-                context.CreateSecurityEntity(contentId, parentId, ownerId);
-        }
-        private static bool CheckSecurityEntityCreationParameters(int contentId, int parentId, int ownerId, SecurityContext context)
-        {
-            if (context == null)
-                throw new ArgumentNullException(nameof(context));
-
-            // exceptional case: valid repository root
-            if (contentId == Identifiers.PortalRootId && parentId == 0 && ownerId > 0)
-                return true;
-
-            // check id validity
-            if (contentId > 0 && parentId > 0 && ownerId > 0)
-                return true;
-
-            SnLog.WriteWarning(
-                $"Cannot create security entity. Every id must greater than zero: contentId: {contentId}, parentId: {parentId}, ownerId: {ownerId}.\r\n{new StackTrace(0, true)}",
-                EventId.Security);
-
-            return false;
-        }
-
-        /// <summary>
-        /// Modifies the owner of the entity in the security component.
-        /// </summary>
-        /// <param name="contentId">Id of the entity. Cannot be 0.</param>
-        /// <param name="ownerId">Id of the entity's owner identity.</param>
-        public static void ModifyEntityOwner(int contentId, int ownerId)
-        {
-            SecurityContext.ModifyEntityOwner(contentId, ownerId);
-        }
-        /// <summary>
-        /// Moves the entity and it's whole subtree including the related ACLs in the security component 
-        /// after the content was moved in the repository.
-        /// </summary>
-        /// <param name="sourceId">Id of the source entity. Cannot be 0.</param>
-        /// <param name="targetId">Id of the target entity that will contain the source. Cannot be 0.</param>
-        public static void MoveEntity(int sourceId, int targetId)
-        {
-            SecurityContext.MoveEntity(sourceId, targetId);
-        }
-        /// <summary>
-        /// Deletes the entity and it's whole subtree including the related ACLs from the security component
-        /// after the content was deleted from the repository.
-        /// </summary>
-        /// <param name="contentId">Id of the entity. Cannot be 0.</param>
-        public static void DeleteEntity(int contentId)
-        {
-            SecurityContext.DeleteEntity(contentId);
-        }
-
-        /// <summary>
-        /// Tries to re-create the entity in the security component. This is a compensation method,
-        /// call it only from where compensation is needed (e.g. there is a chance for a timing issue).
-        /// </summary>
-        internal static void ReCreateSecurityEntity(int contentId)
-        {
-            SnLog.WriteWarning("Re-creating entity in security component: " + contentId, EventId.Security);
-
-            try
-            {
-                // compensation: try to re-create the missing entity in the security component
-                CreateSecurityEntity(contentId);
-            }
-            catch (SecurityStructureException)
-            {
-                // Another thread already created the entity. No problem,
-                // simply retry the original operation in the caller.
-            }
-        }
-
-        #endregion
-
-        #region /*========================================================== Entity inheritance */
-
-        /// <summary>
-        /// Returns false if the current content inherits the permissions from it's parent.
-        /// </summary>
-        public bool IsInherited
-        {
-            get { return SecurityContext.IsEntityInherited(_node.Id); }
-        }
-        /// <summary>
-        /// Returns false if the content inherits the permissions from it's parent.
-        /// </summary>
-        /// <param name="contentId">Id of the content. Cannot be 0.</param>
-        public static bool IsEntityInherited(int contentId)
-        {
-            return SecurityContext.IsEntityInherited(contentId);
-        }
-
-        /// <summary>
-        /// Clear the permission inheritance on the current content.
-        /// </summary>
-        /// <param name="convertToExplicit">If true (default), all effective permissions will be copied explicitly.</param>
-        public void BreakInheritance(bool convertToExplicit = true)
-        {
-            BreakInheritance(this._node, convertToExplicit);
-        }
-        /// <summary>
-        /// Clears the permission inheritance on the passed content.
-        /// </summary>
-        /// <param name="content">The content.</param>
-        /// <param name="convertToExplicit">If true (default), all effective permissions will be copied explicitly.</param>
-        public static void BreakInheritance(Node content, bool convertToExplicit = true)
-        {
-            var contentId = content.Id;
-            if (!IsEntityInherited(contentId))
-                return;
-            SecurityContext.CreateAclEditor()
-                .BreakInheritance(contentId, convertToExplicit ? new[] { EntryType.Normal } : new EntryType[0])
-                .Apply();
-        }
-        /// <summary>
-        /// Restores the permission inheritance on the current content.
-        /// </summary>
-        /// <param name="normalize">If true (default is false), the unnecessary explicit entries 
-        /// (the ones that are the same as the inherited ones) will be removed.</param>
-        public void RemoveBreakInheritance(bool normalize = false)
-        {
-            UnbreakInheritance(this._node, normalize);
-        }
-        /// <summary>
-        /// Restores the permission inheritance on the passed content.
-        /// </summary>
-        /// <param name="content">The content.</param>
-        /// <param name="normalize">If true (default is false), the unnecessary explicit entries will be removed.</param>
-        public static void UnbreakInheritance(Node content, bool normalize = false)
-        {
-            var contentId = content.Id;
-            if (IsEntityInherited(contentId))
-                return;
-            SecurityContext.CreateAclEditor()
-                .UnbreakInheritance(contentId,
-                    normalize ? new[] { EntryType.Normal } : new EntryType[0])
-                .Apply();
-        }
-
-        #endregion
-
-        #region /*========================================================== Membership, Collecting related identities */
-
-        /// <summary>
-        /// Determines if the provided member (user or group) is a member of a group. This method
-        /// is transitive, meaning it will look for relations in the whole group graph, not 
-        /// only direct memberships.
-        /// </summary>
-        /// <param name="identityId">Id of the potential member that can be a user or a group.</param>
-        /// <param name="groupId">Id of the container group.</param>
-        public static bool IsInGroup(int identityId, int groupId)
-        {
-            return SecurityContext.IsInGroup(identityId, groupId);
-        }
-
-        /// <summary>
-        /// Adds different kinds of members to a group in one step.
-        /// Non-existing groups or member groups will be created.
-        /// If all the parameters are null or empty, nothing will happen.
-        /// </summary>
-        /// <param name="groupId">Identifier of the container group. Cannot be 0.</param>
-        /// <param name="userMembers">Collection of user member identifiers. Can be null or empty.</param>
-        /// <param name="groupMembers">Collection of group member identifiers. Can be null or empty.</param>
-        /// <param name="parentGroups">Collection of parent group identifiers. Use this if the parent 
-        /// group or groups are already known when this method is called. Can be null or empty.</param>
-        public static void AddMembers(int groupId, IEnumerable<int> userMembers, IEnumerable<int> groupMembers, IEnumerable<int> parentGroups = null)
-        {
-            SecurityContext.AddMembersToSecurityGroup(groupId, userMembers, groupMembers, parentGroups);
-        }
-        /// <summary>
-        /// Adds one or more users to a group in one step.
-        /// Non-existing group will be created.
-        /// This method is a shortcut for AddMembers(...).
-        /// </summary>
-        /// <param name="groupId">Identifier of the container group. Cannot be 0.</param>
-        /// <param name="userMembers">Collection of user member identifiers. Can be null or empty.</param>
-        public static void AddUsersToGroup(int groupId, IEnumerable<int> userMembers)
-        {
-            SecurityContext.AddUsersToSecurityGroup(groupId, userMembers);
-        }
-        /// <summary>
-        /// Add one or more group members to a group. If the main group or any member is unknown it will be created.
-        /// This method is a shortcut for AddMembers(...).
-        /// </summary>
-        /// <param name="groupId">Identifier of the container group. Cannot be 0.</param>
-        /// <param name="groupMembers">Collection of group member identifiers. Can be null or empty.</param>
-        public static void AddGroupsToGroup(int groupId, IEnumerable<int> groupMembers)
-        {
-            SecurityContext.AddGroupsToSecurityGroup(groupId, groupMembers);
-        }
-
-        /// <summary>
-        /// Removes multiple kinds of members from a group in one step.
-        /// Non-existing groups or member groups will be skipped.
-        /// If all the parameters are null or empty, nothing will happen.
-        /// </summary>
-        /// <param name="groupId">Identifier of the container group. Cannot be 0.</param>
-        /// <param name="userMembers">Collection of user member identifiers. Can be null or empty.</param>
-        /// <param name="groupMembers">Collection of group member identifiers. Can be null or empty.</param>
-        /// <param name="parentGroups">Collection of parent group identifiers. Can be null or empty.</param>
-        public static void RemoveMembers(int groupId, IEnumerable<int> userMembers, IEnumerable<int> groupMembers, IEnumerable<int> parentGroups = null)
-        {
-            SecurityContext.RemoveMembersFromSecurityGroup(groupId, userMembers, groupMembers, parentGroups);
-        }
-        /// <summary>
-        /// Removes one or more group members from a group in one step.
-        /// Non-existing group or member groups will be skipped.
-        /// This method is a shortcut for RemoveMembers(...).
-        /// </summary>
-        /// <param name="groupId">Identifier of the container group. Cannot be 0.</param>
-        /// <param name="groupIds">Collection of group member identifiers. Can be null or empty.</param>
-        public static void RemoveGroupsFromGroup(int groupId, IEnumerable<int> groupIds)
-        {
-            SecurityContext.RemoveGroupsFromSecurityGroup(groupId, groupIds);
-        }
-
-        /// <summary>
-        /// Deletes the specified group and its relations including related security entries from the security component.
-        /// </summary>
-        public static void DeleteGroup(int groupId)
-        {
-            SecurityContext.DeleteSecurityGroup(groupId);
-        }
-        /// <summary>
-        /// Deletes the user from the security component by removing all memberships and security entries related to this user.
-        /// </summary>
-        public static void DeleteUser(int userId)
-        {
-            SecurityContext.DeleteUser(userId);
-        }
-        /// <summary>
-        /// Deletes the specified group or user and its relations including related security entries from the security component.
-        /// </summary>
-        public static void DeleteIdentity(int id)
-        {
-            SecurityContext.DeleteIdentity(id);
-        }
-        /// <summary>
-        /// Deletes the specified groups or users and their relations including related security entries from the security component.
-        /// </summary>
-        public static void DeleteIdentities(IEnumerable<int> ids)
-        {
-            SecurityContext.DeleteIdentities(ids);
-        }
-
-        /*========================================================================================================== Collecting related identities */
-
-        /* user is the logged in user */
-
-        /// <summary>
-        /// Returns with related identites that contains the current user id and every group id that contains it directly or indirectly.
-        /// Everyone group id is added if the current user is not the Visitor.
-        /// Extended identities are added if there are any (see SnSecurityContext.GetDynamicGroups).
-        /// </summary>
-        public static List<int> GetIdentitiesByMembership()
-        {
-            return GetIdentitiesByMembershipPrivate();
-        }
-        /// <summary>
-        /// Returns with related identites that contains the current user id and every group id that contains it directly or indirectly.
-        /// Everyone group id is added if the current user is not the Visitor.
-        /// Owners group id is added if the current user is owner of the passed content. Real owner is resolved from the security database.
-        /// Extended identities are added if there are any (see SnSecurityContext.GetDynamicGroups).
-        /// </summary>
-        public static List<int> GetIdentitiesByMembership(int contentId)
-        {
-            return GetIdentitiesByMembershipPrivate(contentId);
-        }
-        /// <summary>
-        /// Returns with related identites that contains the current user id and every group id that contains it directly or indirectly.
-        /// Everyone group id is added if the current user is not the Visitor.
-        /// Owners group id is added if the current user and owner of the passed content are equal.
-        /// Extended identities are added if there are any (see SnSecurityContext.GetDynamicGroups).
-        /// </summary>
-        public static List<int> GetIdentitiesByMembership(NodeHead head)
-        {
-            return GetIdentitiesByMembershipPrivate(head.Id, head.OwnerId);
-        }
-        /// <summary>
-        /// Returns with related identites that contains the current user id and every group id that contains it directly or indirectly.
-        /// Everyone group id is added if the current user is not the Visitor.
-        /// Owners group id is added if the current user and owner of the passed content are equal.
-        /// Extended identities are added if there are any (see SnSecurityContext.GetDynamicGroups).
-        /// </summary>
-        public static List<int> GetIdentitiesByMembership(Node content)
-        {
-            return GetIdentitiesByMembershipPrivate(content.Id, content.OwnerId);
-        }
-
-        /* user can be different from the logged in user */
-
-        /// <summary>
-        /// Returns with related identites that contains the passed user id and every group id that contains it directly or indirectly.
-        /// Everyone group id is added if the passed user is not the Visitor.
-        /// Extended identities are added if there are any (see SnSecurityContext.GetDynamicGroups).
-        /// </summary>
-        public static List<int> GetIdentitiesByMembership(IUser user)
-        {
-            return GetIdentitiesByMembershipPrivate(user: user);
-        }
-        /// <summary>
-        /// Returns with related identites that contains the passed user id and every group id that contains it directly or indirectly.
-        /// Everyone group id is added if the passed user is not the Visitor.
-        /// Owners group id is added if the passed user is owner of the passed content. Real owner is resolved from the security database.
-        /// Extended identities are added if there are any (see SnSecurityContext.GetDynamicGroups).
-        /// </summary>
-        public static List<int> GetIdentitiesByMembership(IUser user, int contentId)
-        {
-            return GetIdentitiesByMembershipPrivate(contentId, user: user);
-        }
-        /// <summary>
-        /// Returns with related identites that contains the passed user id and every group id that contains it directly or indirectly.
-        /// Everyone group id is added if the passed user is not the Visitor.
-        /// Owners group id is added if the passed user and owner of the passed content are equal.
-        /// Extended identities are added if there are any (see SnSecurityContext.GetDynamicGroups).
-        /// </summary>
-        public static List<int> GetIdentitiesByMembership(IUser user, NodeHead head)
-        {
-            return GetIdentitiesByMembershipPrivate(head.Id, head.OwnerId, user);
-        }
-        /// <summary>
-        /// Returns with related identites that contains the passed user id and every group id that contains it directly or indirectly.
-        /// Everyone group id is added if the passed user is not the Visitor.
-        /// Owners group id is added if the passed user and owner of the passed content are equal.
-        /// Extended identities are added if there are any (see SnSecurityContext.GetDynamicGroups).
-        /// </summary>
-        public static List<int> GetIdentitiesByMembership(IUser user, Node content)
-        {
-            return GetIdentitiesByMembershipPrivate(content.Id, content.OwnerId, user);
-        }
-
-        // main function
-        private static List<int> GetIdentitiesByMembershipPrivate(int contentId = 0, int ownerId = 0, IUser user = null)
-        {
-            var actualUser = user ?? AccessProvider.Current.GetCurrentUser();
-            if (actualUser.Id == Identifiers.SystemUserId)
-                return new List<int> { Identifiers.SystemUserId };
-
-            List<int> identities;
-            if (contentId == 0)
-            {
-                identities = GetGroups(actualUser);
-            }
-            else if (ownerId == 0)
-            {
-                identities = GetGroupsWithOwnership(contentId, actualUser);
-            }
-            else
-            {
-                identities = GetGroups(actualUser);
-                if (actualUser.Id == ownerId)
-                    identities.Add(Identifiers.OwnersGroupId);
-            }
-            identities.Add(actualUser.Id);
-
-            return identities;
-        }
-
-        /*---------------------------------------------------------------------------------------------------------- */
-
-        /// <summary>
-        /// Gets the ids of all the groups that contain the current or provided user as a member, even through other groups.
-        /// </summary>
-        public static IEnumerable<int> GetFlattenedGroups(IUser differentUser = null)
-        {
-            return (differentUser == null ? SecurityContext : CreateSecurityContextFor(differentUser)).GetFlattenedGroups();
-        }
-        /// <summary>
-        /// Gets the ids of all the groups that contain the current or provided user as a member, even through other groups,
-        /// plus Everyone (except in case of a visitor) and the optional dynamic groups provided by the 
-        /// membership extender.
-        /// </summary>
-        public static List<int> GetGroups(IUser differentUser = null)
-        {
-            return (differentUser == null ? SecurityContext : CreateSecurityContextFor(differentUser)).GetGroups();
-        }
-        /// <summary>
-        /// Gets the ids of all the groups that contain the current or provided user as a member, even through other groups,
-        /// plus Everyone (except in case of a visitor), plus Owners (if applicable) and the optional 
-        /// dynamic groups provided by the membership extender.
-        /// </summary>
-        public static List<int> GetGroupsWithOwnership(int contentId, IUser differentUser = null)
-        {
-            return (differentUser == null ? SecurityContext : CreateSecurityContextFor(differentUser)).GetGroupsWithOwnership(contentId);
-        }
-
-        #endregion
-
-        #region /*========================================================== Permission queries */
-
-        public static class PermissionQuery
-        {
-            /// <summary>
-            /// Returns users and groups that have any explicit permissions on the given content or its subtree.
-            /// </summary>
-            /// <param name="contentPath">Path of the content.</param>
-            /// <param name="level">Filtering by permission level. It can be Allowed, Denied, AllowedOrDenied.</param>
-            /// <param name="identityKind">Filtering by identity kind.</param>
-            public static IEnumerable<Node> GetRelatedIdentities(string contentPath, PermissionLevel level, IdentityKind identityKind)
-            {
-                var head = NodeHead.Get(contentPath);
-                if (head == null)
-                    throw new ContentNotFoundException(contentPath);
-                return GetRelatedIdentities(head.Id, level, identityKind);
-            }
-            /// <summary>
-            /// Returns users and groups that have any explicit permissions on the given content or its subtree.
-            /// </summary>
-            /// <param name="contentId">Id of the content.</param>
-            /// <param name="level">Filtering by permission level. It can be Allowed, Denied, AllowedOrDenied.</param>
-            /// <param name="identityKind">Filtering by identity kind.</param>
-            public static IEnumerable<Node> GetRelatedIdentities(int contentId, PermissionLevel level, IdentityKind identityKind)
-            {
-                var identityIds = SecurityContext.GetRelatedIdentities(contentId, level);
-                return Filter(identityIds, identityKind);
-            }
-
-            /// <summary>
-            /// Collects all permission settings on the given content and its subtree related to the specified user or group.
-            /// Output is grouped by permission types and can be filtered by the permission value or content type.
-            /// </summary>
-            /// <param name="contentPath">Path of the content.</param>
-            /// <param name="level">Filtering by the permission value. It can be Allowed, Denied, AllowedOrDenied.</param>
-            /// <param name="explicitOnly">Filter parameter for future use only. Allowed value is true.</param>
-            /// <param name="identityId">Id of the group or user.</param>
-            /// <param name="includedTypes">Filter by content type names.</param>
-            public static IDictionary<PermissionType, int> GetRelatedPermissions(string contentPath, PermissionLevel level, bool explicitOnly, int identityId, IEnumerable<string> includedTypes)
-            {
-                var head = NodeHead.Get(contentPath);
-                if (head == null)
-                    throw new ContentNotFoundException(contentPath);
-                return GetRelatedPermissions(head.Id, level, explicitOnly, identityId, includedTypes);
-            }
-
-            /// <summary>
-            /// Collects all permission settings on the given content and its subtree related to the specified user or group.
-            /// Output is grouped by permission types and can be filtered by the permission value or content type.
-            /// </summary>
-            /// <param name="contentId">Id of the content.</param>
-            /// <param name="level">Filtering by the permission value. It can be Allowed, Denied, AllowedOrDenied.</param>
-            /// <param name="explicitOnly">Filter parameter for future use only. Allowed value is true.</param>
-            /// <param name="identityId">Id of the group or user.</param>
-            /// <param name="includedTypes">Filter by content type names.</param>
-            public static IDictionary<PermissionType, int> GetRelatedPermissions(int contentId, PermissionLevel level, bool explicitOnly, int identityId, IEnumerable<string> includedTypes)
-            {
-                var filter = new ContentTypeFilterForGettingRelatedPermissions(includedTypes);
-                var counters = SecurityContext.GetRelatedPermissions(contentId, level, explicitOnly, identityId, filter.IsEnabled);
-                var result = new Dictionary<PermissionType, int>(PermissionType.PermissionCount);
-                foreach (var item in counters)
-                    result.Add(PermissionType.GetByIndex(item.Key.Index), item.Value);
-                return result;
-            }
-            public static IDictionary<PermissionType, int> GetExplicitPermissionsInSubtree(int contentId, int[] identities, bool includeRoot)
-            {
-                var counters = SecurityContext.GetExplicitPermissionsInSubtree(contentId, identities, includeRoot);
-                var result = new Dictionary<PermissionType, int>(PermissionType.PermissionCount);
-                foreach (var item in counters)
-                    result.Add(PermissionType.GetByIndex(item.Key.Index), item.Value);
-                return result;
-            }
-
-            /// <summary>
-            /// Returns all content in the requested content's subtree that have any permission setting
-            /// filtered by permission value, user or group, and a permission list.
-            /// </summary>
-            /// <param name="contentPath">Path of the content.</param>
-            /// <param name="level">Filtering by the permission value. It can be Allowed, Denied, AllowedOrDenied.</param>
-            /// <param name="explicitOnly">Filter parameter for future use only. The currently allowed value is true.</param>
-            /// <param name="identityId">Id of the group or user.</param>
-            /// <param name="permissions">Only those content will appear in the output that have permission settings that are listed in this permissions list.</param>
-            public static IEnumerable<Node> GetRelatedNodes(string contentPath, PermissionLevel level, bool explicitOnly, int identityId, IEnumerable<PermissionType> permissions)
-            {
-                var head = NodeHead.Get(contentPath);
-                if (head == null)
-                    throw new ContentNotFoundException(contentPath);
-                return GetRelatedNodes(head.Id, level, explicitOnly, identityId, permissions);
-            }
-            /// <summary>
-            /// Returns all content in the requested content's subtree that have any permission setting
-            /// filtered by permission value, user or group, and a permission mask.
-            /// </summary>
-            /// <param name="contentId">Id of the content.</param>
-            /// <param name="level">Filtering by the permission value. It can be Allowed, Denied, AllowedOrDenied.</param>
-            /// <param name="explicitOnly">Filter parameter for future use only. The currently allowed value is true.</param>
-            /// <param name="identityId">Id of the group or user.</param>
-            /// <param name="permissions">Only those content will appear in the output that have permission settings that are listed in this permissions list.</param>
-            public static IEnumerable<Node> GetRelatedNodes(int contentId, PermissionLevel level, bool explicitOnly, int identityId, IEnumerable<PermissionType> permissions)
-            {
-                var contentIds = SecurityContext.GetRelatedEntities(contentId, level, explicitOnly, identityId, permissions);
-                return new NodeList<Node>(contentIds);
-            }
-
-            /// <summary>
-            /// Returns users and groups that have any explicit permissions on the given content or its subtree.
-            /// </summary>
-            /// <param name="contentPath">Path of the content.</param>
-            /// <param name="level">Filtering by permission level. It can be Allowed, Denied, AllowedOrDenied.</param>
-            /// <param name="identityKind">Filtering by identity kind.</param>
-            /// <param name="permissions">Filtering by permission type.</param>
-            public static IEnumerable<Node> GetRelatedIdentities(string contentPath, PermissionLevel level, IdentityKind identityKind, IEnumerable<PermissionTypeBase> permissions)
-            {
-                var head = NodeHead.Get(contentPath);
-                if (head == null)
-                    throw new ContentNotFoundException(contentPath);
-                return GetRelatedIdentities(head.Id, level, identityKind, permissions);
-            }
-            /// <summary>
-            /// Returns users and groups that have any explicit permissions on the given content or its subtree.
-            /// </summary>
-            /// <param name="contentId">Id of the content.</param>
-            /// <param name="level">Filtering by permission level. It can be Allowed, Denied, AllowedOrDenied.</param>
-            /// <param name="identityKind">Filtering by identity kind.</param>
-            /// <param name="permissions">Filtering by permission type.</param>
-            public static IEnumerable<Node> GetRelatedIdentities(int contentId, PermissionLevel level, IdentityKind identityKind, IEnumerable<PermissionTypeBase> permissions)
-            {
-                var identityIds = SecurityContext.GetRelatedIdentities(contentId, level, permissions);
-                return Filter(identityIds, identityKind);
-            }
-
-            /// <summary>
-            /// Returns all content in the requested content's direct child collection that have any permission setting
-            /// filtered by permission value, user or group, and a permission mask.
-            /// </summary>
-            /// <param name="contentPath">Path of the content.</param>
-            /// <param name="level">Filtering by the permission value. It can be Allowed, Denied, AllowedOrDenied.</param>
-            /// <param name="identityId">Id of the group or user.</param>
-            /// <param name="permissions">Only those content will appear in the output that have permission settings that are listed in this permissions list.</param>
-            public static IEnumerable<Node> GetRelatedNodesOneLevel(string contentPath, PermissionLevel level, int identityId, IEnumerable<PermissionTypeBase> permissions)
-            {
-                var head = NodeHead.Get(contentPath);
-                if (head == null)
-                    throw new ContentNotFoundException(contentPath);
-                return GetRelatedNodesOneLevel(head.Id, level, identityId, permissions);
-            }
-            /// <summary>
-            /// Returns all content in the requested content's direct child collection that have any permission setting
-            /// filtered by permission value, user or group, and a permission mask.
-            /// </summary>
-            /// <param name="contentId">Id of the content.</param>
-            /// <param name="level">Filtering by the permission value. It can be Allowed, Denied, AllowedOrDenied.</param>
-            /// <param name="identityId">Id of the group or user.</param>
-            /// <param name="permissions">Only those content will appear in the output that have permission settings that are listed in this permissions list.</param>
-            public static IEnumerable<Node> GetRelatedNodesOneLevel(int contentId, PermissionLevel level, int identityId, IEnumerable<PermissionTypeBase> permissions)
-            {
-                var folder = Node.LoadNode(contentId) as IFolder;
-                if (folder == null)
-                    return new Node[0];
-
-                var entityIds = SecurityContext.GetRelatedEntitiesOneLevel(contentId, level, identityId, permissions);
-                return new NodeList<Node>(entityIds);
-            }
-
-
-            /// <summary>
-            /// Returns Ids of all users that have all given permission on the entity.
-            /// User will be resulted even if the permissions are granted on a group where she is member directly or indirectly.
-            /// </summary>
-            /// <param name="contentPath">Path of the content.</param>
-            /// <param name="permissions">Only those users appear in the output that have permission settings in connection with the given permissions.</param>
-            public static IEnumerable<Node> GetAllowedUsers(string contentPath, IEnumerable<PermissionType> permissions)
-            {
-                var head = NodeHead.Get(contentPath);
-                if (head == null)
-                    throw new ContentNotFoundException(contentPath);
-                return GetAllowedUsers(head.Id, permissions);
-            }
-            /// <summary>
-            /// Returns Ids of all users that have all given permission on the entity.
-            /// User will be resulted even if the permissions are granted on a group where she is member directly or indirectly.
-            /// </summary>
-            /// <param name="contentId">Id of the content.</param>
-            /// <param name="permissions">Only those users appear in the output that have permission settings in connection with the given permissions.</param>
-            public static IEnumerable<Node> GetAllowedUsers(int contentId, IEnumerable<PermissionType> permissions)
-            {
-                var contentIds = SecurityContext.GetAllowedUsers(contentId, permissions);
-                return new NodeList<Node>(contentIds);
-            }
-
-            /// <summary>
-            /// Returns Ids of all groups where the given user or group is member directly or indirectly.
-            /// </summary>
-            /// <param name="contentPath">Path of the group or user.</param>
-            /// <param name="directOnly">Switch of the direct or indirect membership.</param>
-            public static IEnumerable<Node> GetParentGroups(string contentPath, bool directOnly)
-            {
-                var head = NodeHead.Get(contentPath);
-                if (head == null)
-                    throw new ContentNotFoundException(contentPath);
-                return GetParentGroups(head.Id, directOnly);
-            }
-            /// <summary>
-            /// Returns Ids of all groups where the given user or group is member directly or indirectly.
-            /// </summary>
-            /// <param name="contentId">Id of the group or user.</param>
-            /// <param name="directOnly">Switch of the direct or indirect membership.</param>
-            public static IEnumerable<Node> GetParentGroups(int contentId, bool directOnly)
-            {
-                var contentIds = SecurityContext.GetParentGroups(contentId, directOnly);
-                return new NodeList<Node>(contentIds);
-            }
-
-            private static IEnumerable<Node> Filter(IEnumerable<int> identityIds, IdentityKind identityKind)
-            {
-                var identities = new NodeList<Node>(identityIds);
-                switch (identityKind)
-                {
-                    case IdentityKind.All: return identities;
-                    case IdentityKind.Users: return identities.Where(n => n is IUser);
-                    case IdentityKind.Groups: return identities.Where(n => n is IGroup);
-                    case IdentityKind.OrganizationalUnits: return identities.Where(n => n is IOrganizationalUnit);
-                    case IdentityKind.UsersAndGroups: return identities.Where(n => n is IUser || n is IGroup);
-                    case IdentityKind.UsersAndOrganizationalUnits: return identities.Where(n => n is IUser || n is IOrganizationalUnit);
-                    case IdentityKind.GroupsAndOrganizationalUnits: return identities.Where(n => n is ISecurityContainer);
-                    default: throw new SnNotSupportedException("Unknown IdentityKind: " + identityKind);
-                }
-            }
-            private class ContentTypeFilterForGettingRelatedPermissions
-            {
-                private string[] _enabledTypes;
-                public ContentTypeFilterForGettingRelatedPermissions(IEnumerable<string> enabledTypes)
-                {
-                    if (enabledTypes != null)
-                    {
-                        var types = enabledTypes.ToArray();
-                        if (types.Length != 0)
-                            _enabledTypes = types;
-                    }
-                }
-                public bool IsEnabled(int contentId)
-                {
-                    var head = NodeHead.Get(contentId);
-                    if (head == null)
-                        return false;
-
-                    if (_enabledTypes == null)
-                        return true;
-
-                    var nodeType = ActiveSchema.NodeTypes.GetItemById(head.NodeTypeId);
-                    if (nodeType == null)
-                        return false;
-
-                    return _enabledTypes.Contains(nodeType.Name);
-                }
-            }
-        }
-
-        #endregion
-
-        #region /*========================================================== Permission dependencies */
-
-        private static int[][] _permissionDependencyTable;
-        private static readonly object _dependencyTableLock = new object();
-        /// <summary>
-        /// Provides technical data for the user interface (for backward compatibility purposes). Do not use this method in your code.
-        /// </summary>
-        public static int[][] PermissionDependencyTable
-        {
-            get
-            {
-                if (_permissionDependencyTable == null)
-                {
-                    lock (_dependencyTableLock)
-                    {
-                        if (_permissionDependencyTable == null)
-                        {
-                            var tempTable = new int[PermissionType.PermissionCount][];
-                            for (int i = 0; i < PermissionType.PermissionCount; i++)
-                            {
-                                tempTable[i] = GetPermissionDependencyArray(PermissionType.GetByIndex(i));
-                            }
-
-                            _permissionDependencyTable = tempTable;
-                        }
-                    }
-                }
-                return _permissionDependencyTable;
-            }
-        }
-        private static int[] GetPermissionDependencyArray(PermissionType permissionType)
-        {
-            var permArray = new int[PermissionType.PermissionCount];
-
-            // zero out all elements
-            Array.Clear(permArray, 0, permArray.Length);
-
-            // 1 for the element itself
-            permArray[permissionType.Index] = 1;
-
-            // 1 for the allowed elements
-            foreach (var item in GetAllowedPermissions(permissionType))
-            {
-                permArray[item.Index] = 1;
-            }
-
-            return permArray;
-        }
-        /// <summary>
-        /// Returns a set that contains all other permission types that will be allowed 
-        /// if you allow the passed permission (permission dependencies).
-        /// </summary>
-        public static IEnumerable<PermissionTypeBase> GetAllowedPermissions(PermissionType permission)
-        {
-            var permissionList = new List<PermissionTypeBase>();
-            GetAllowedPermissionsRecursive(permission, permissionList);
-            return permissionList;
-        }
-        private static void GetAllowedPermissionsRecursive(PermissionTypeBase permission, List<PermissionTypeBase> permissionList)
-        {
-            if (permission == null || permission.Allows == null)
-                return;
-
-            foreach (var item in permission.Allows)
-            {
-                permissionList.Add(item);
-                GetAllowedPermissionsRecursive(item, permissionList);
-            }
-        }
-
-        #endregion
-
-        #region /*========================================================== Context, System start */
-
-        private static ISecurityContextFactory _securityContextFactory;
-
-        /// <summary>
-        /// Initializes the security system. Called during system startup.
-        /// WARNING! Do not use this method in your code!
-        /// </summary>
-        public static void StartSecurity(bool isWebContext)
-        {
-            var dummy = PermissionType.Open;
-            var securityDataProvider = Providers.Instance.SecurityDataProvider;
-            var messageProvider = Providers.Instance.SecurityMessageProvider;
-            var startingThesystem = DateTime.UtcNow;
-
-            SnSecurityContext.StartTheSystem(new SecurityConfiguration
-            {
-                SecurityDataProvider = securityDataProvider,
-                MessageProvider = messageProvider,
-                SystemUserId = Identifiers.SystemUserId,
-                VisitorUserId = Identifiers.VisitorUserId,
-                EveryoneGroupId = Identifiers.EveryoneGroupId,
-                OwnerGroupId = Identifiers.OwnersGroupId,
-                SecuritActivityTimeoutInSeconds = Configuration.Security.SecuritActivityTimeoutInSeconds,
-                SecuritActivityLifetimeInMinutes = Configuration.Security.SecuritActivityLifetimeInMinutes,
-                CommunicationMonitorRunningPeriodInSeconds = Configuration.Security.SecurityMonitorRunningPeriodInSeconds
-            });
-            _securityContextFactory = isWebContext ? (ISecurityContextFactory)new DynamicSecurityContextFactory() : new StaticSecurityContextFactory();
-
-            messageProvider.Start(startingThesystem);
-
-            SnLog.WriteInformation("Security subsystem started", EventId.RepositoryLifecycle,
-                properties: new Dictionary<string, object> { 
-                    { "DataProvider", securityDataProvider.GetType().FullName },
-                    { "MessageProvider", messageProvider.GetType().FullName }
-                });
-        }
-
-        internal static void DeleteEverythingAndRestart()
-        {
-            using (new SystemAccount())
-                SecurityContext.DeleteAllAndRestart();
-        }
-
-        /// <summary>
-        /// The security context related to the logged-in user. Always returns a new instance.
-        /// </summary>
-        public static SnSecurityContext SecurityContext
-        {
-            get { return _securityContextFactory.Create(AccessProvider.Current.GetCurrentUser()); }
-        }
-
-        /// <summary>
-        /// Returns with a security context containing the provided user who can be different from the logged-in user.
-        /// </summary>
-        public static SnSecurityContext CreateSecurityContextFor(IUser user)
-        {
-            return _securityContextFactory.Create(user);
-        }
-
-        #endregion
-
-        #region /*========================================================== Install, Import, Export */
-
-	    internal class PermissionAction
-	    {
-            public int EntityId { get; set; }
-	        public bool Break { get; set; }
-	        public bool Unbreak { get; set; }
-            public List<StoredAce> Entries { get; set; }
-        }
-
-        /*=========================================================================================== Initial-permission parser */
-
-        internal static IEnumerable<PermissionAction> ParseInitialPermissions(SnSecurityContext context, IList<string> permissionData)
-        {
-            var actions = new Dictionary<int, PermissionAction>();
-            foreach (var action in permissionData.Select(x => ParsePermissions(context, x)))
-            {
-                var entityId = action.Entries[0].EntityId;
-                if (!actions.TryGetValue(entityId, out var existingAction))
-                {
-                    existingAction = new PermissionAction
-                    {
-                        EntityId = entityId,
-                        Entries = new List<StoredAce>()
-                    };
-                    var isEntityInherited = context.IsEntityInherited(entityId);
-                    if (isEntityInherited && action.Break)
-                        existingAction.Break = true;
-                    if (!isEntityInherited && !action.Break)
-                        existingAction.Unbreak = true;
-                    actions.Add(entityId, existingAction);
-                }
-                existingAction.Entries.AddRange(action.Entries);
-            }
-            return actions.Values;
-        }
-        private static SecurityHandler.PermissionAction ParsePermissions(SnSecurityContext context, string permissionData)
-        {
-            // "+E1|Normal|+U1:____++++,Normal|+G1:____++++"
-            var a = permissionData.Split('|');
-            var isInherited = a[0][0] == '+';
-            var b = a[0].Substring(1);
-            var entityId = int.Parse(b);
-
-            return new SecurityHandler.PermissionAction()
-            {
-                Break = !isInherited,
-                Entries = ParseEntries(entityId, permissionData.Substring(a[0].Length + 1))
-            };
-        }
-        private static List<StoredAce> ParseEntries(int entityId, string src)
-        {
-            // "+U1:____++++,+G1:____++++"
-            return src.Split(',').Select(x => CreateAce(entityId, x)).ToList();
-        }
-        private static StoredAce CreateAce(int entityId, string src)
-        {
-            // "Normal|+U1:____++++
-            var segments = src.Split('|');
-
-            Enum.TryParse<EntryType>(segments[0], true, out var entryType);
-
-            var localOnly = segments[1][0] != '+';
-            var a = segments[1].Substring(1).Split(':');
-
-            var identityId = int.Parse(a[0]);
-            ParsePermissions(a[1], out var allowBits, out var denyBits);
-
-            return new StoredAce
-            {
-                EntityId = entityId,
-                EntryType = entryType,
-                IdentityId = identityId,
-                LocalOnly = localOnly,
-                AllowBits = allowBits,
-                DenyBits = denyBits
-            };
-        }
-        private static void ParsePermissions(string src, out ulong allowBits, out ulong denyBits)
-        {
-            //+_____-____++++
-            var mask = 1ul;
-            allowBits = denyBits = 0;
-            for (int i = src.Length - 1; i >= 0; i--)
-            {
-                var c = src[i];
-                if (c == '+')
-                    allowBits |= mask << src.Length - i - 1;
-                if (c == '-')
-                    denyBits |= mask << src.Length - i - 1;
-            }
-        }
-
-        /// <summary>Contains methods for install scenarios.</summary>
-        public static class SecurityInstaller
-        {
-            /// <summary>
-            /// Clears the security storage copies ids of the full content tree structure from the repository 
-            /// to the security component. Security component must be available.
-            /// WARNING! Use only in install scenarios.
-            /// </summary>
-            public static void InstallDefaultSecurityStructure(InitialData data = null)
-            {
-                using (var op = SnTrace.System.StartOperation("Installing default security structure."))
-                {
-                    using (new SystemAccount())
-                    {
-                        CreateEntities();
-
-                        var ed = CreateAclEditor();
-                        ed.Allow(Identifiers.PortalRootId, Identifiers.AdministratorsGroupId, false,
-                            // ReSharper disable once CoVariantArrayConversion
-                            PermissionType.BuiltInPermissionTypes);
-
-                        if (data == null)
-                            ed.Apply();
-                        else
-                            ed.Apply(ParseInitialPermissions(ed.Context, data.Permissions));
-                    }
-
-<<<<<<< HEAD
-                    var memberPropertyType = ActiveSchema.PropertyTypes["Members"];
-                    var userNodeType = ActiveSchema.NodeTypes["User"];
-                    var groupNodeType = ActiveSchema.NodeTypes["Group"];
-                    if (data?.DynamicProperties != null)
-                    {
-                        foreach (var versionData in data.DynamicProperties)
-                        {
-                            if (versionData.DynamicProperties == null)
-                                continue;
-
-                            var properties = versionData.DynamicProperties;
-                            List<int> references = null;
-                            foreach (var property in properties)
-                            {
-                                if (property.Key.Name == "Members")
-                                {
-                                    references = (List<int>)property.Value;
-                                    break;
-                                }
-                            }
-                            if (references == null)
-                                continue;
-
-                            var versionId = versionData.VersionId;
-                            var nodeId = data.Versions.First(x => x.VersionId == versionId).NodeId;
-                            var heads = NodeHead.Get(references);
-
-                            var userMembers = new List<int>();
-                            var groupMembers = new List<int>();
-                            foreach (var head in heads)
-                            {
-                                var nodeType = head.GetNodeType();
-                                if (nodeType.IsInstaceOfOrDerivedFrom(userNodeType))
-                                    userMembers.Add(head.Id);
-                                if (nodeType.IsInstaceOfOrDerivedFrom(groupNodeType))
-                                    groupMembers.Add(head.Id);
-                            }
-
-                            AddMembers(nodeId, userMembers, groupMembers);
-                        }
-                    }
-
-                    if (data == null)
-                        ed.Apply();
-                    else
-                        ed.Apply(ParseInitialPermissions(ed.Context, data.Permissions));
-=======
-                    op.Successful = true;
->>>>>>> 8cbb5bd9
-                }
-            }
-	        private static void CreateEntities()
-	        {
-	            var securityContext = SecurityContext;
-	            DeleteEverythingAndRestart();
-
-	            var entityTreeNodes = DataStore.LoadEntityTreeAsync(CancellationToken.None).GetAwaiter().GetResult();
-	            foreach (var entityTreeNode in entityTreeNodes)
-	                securityContext.CreateSecurityEntity(entityTreeNode.Id, entityTreeNode.ParentId, entityTreeNode.OwnerId);
-	        }
-        }
-
-        /// <summary>
-        /// Parses the permission section (that usually comes from a .Content file in the file system) 
-        /// and imports all permission settings (including break and unbreak) into the security component.
-        /// WARNING! Do not use this method in your code!
-        /// </summary>
-        public void ImportPermissions(XmlNode permissionsNode, string metadataPath)
-        {
-            Assert(PermissionType.SetPermissions);
-
-            var permissionTypes = PermissionType.PermissionTypes;
-            var aclEditor = CreateAclEditor();
-
-            // parsing and executing 'Break' and 'Clear'
-            var breakNode = permissionsNode.SelectSingleNode("Break");
-            var clearNode = permissionsNode.SelectSingleNode("Clear");
-            if (breakNode != null)
-            {
-                var convertToExplicit = clearNode == null;
-                aclEditor.BreakInheritance(_node.Id, convertToExplicit ? new[] {EntryType.Normal} : new EntryType[0]);
-            }
-            else
-            {
-                aclEditor.UnbreakInheritance(_node.Id, new[] { EntryType.Normal });
-            }
-            // executing 'Clear'
-            if (clearNode != null)
-                aclEditor.RemoveExplicitEntries(_node.Id);
-
-            var identityElementIndex = 0;
-            foreach (XmlElement identityElement in permissionsNode.SelectNodes("Identity"))
-            {
-                identityElementIndex++;
-
-                // checking identity path
-                var path = identityElement.GetAttribute("path");
-                var propagationAttr = identityElement.GetAttribute("propagation");
-                var localOnly = propagationAttr == null ? false : propagationAttr.ToLowerInvariant() == "localonly";
-                if (String.IsNullOrEmpty(path))
-                    throw ImportPermissionExceptionHelper(String.Concat("Missing or empty path attribute of the Identity element ", identityElementIndex, "."), metadataPath, null);
-                var pathCheck = RepositoryPath.IsValidPath(path);
-                if (pathCheck != RepositoryPath.PathResult.Correct)
-                    throw ImportPermissionExceptionHelper(String.Concat("Invalid path of the Identity element ", identityElementIndex, ": ", path, " (", pathCheck, ")."), metadataPath, null);
-
-                // getting identity node
-                var identityNode = Node.LoadNode(path);
-                if (identityNode == null)
-                    throw ImportPermissionExceptionHelper(String.Concat("Identity ", identityElementIndex, " was not found: ", path, "."), metadataPath, null);
-
-                // parsing value array
-                foreach (XmlElement permissionElement in identityElement.SelectNodes("*"))
-                {
-                    var permName = permissionElement.LocalName;
-                    var permType = permissionTypes.Where(p => String.Compare(p.Name, permName, true) == 0).FirstOrDefault();
-                    if (permType == null)
-                        throw ImportPermissionExceptionHelper(String.Concat("Permission type was not found in Identity ", identityElementIndex, "."), metadataPath, null);
-
-                    switch (permissionElement.InnerText.ToLower())
-                    {
-                        case "allow":
-                        case "allowed":
-                            aclEditor.Allow(_node.Id, identityNode.Id, localOnly, permType);
-                            break;
-                        case "deny":
-                        case "denied":
-                            aclEditor.Deny(_node.Id, identityNode.Id, localOnly, permType);
-                            break;
-                        default:
-                            throw ImportPermissionExceptionHelper(String.Concat("Invalid permission value in Identity ", identityElementIndex, ": ", permissionElement.InnerText, ". Allowed values: Allowed, Denied"), metadataPath, null);
-                    }
-                }
-            }
-            aclEditor.Apply();
-        }
-        private Exception ImportPermissionExceptionHelper(string message, string metadataPath, Exception innerException)
-        {
-            var msg = String.Concat("Importing permissions failed. Metadata: ", metadataPath, ". Reason: ", message);
-            return new ApplicationException(msg, innerException);
-        }
-        /// <summary>
-        /// Writes the permission section in a .Content file including all permission settings and a break if it is present.
-        /// WARNING! Do not use this method in your code!
-        /// </summary>
-        public void ExportPermissions(XmlWriter writer)
-        {
-            if (!_node.IsInherited)
-                writer.WriteElementString("Break", null);
-            var entries = _node.Security.GetExplicitEntries(EntryType.Normal);
-            foreach (var entry in entries)
-                entry.Export(writer);
-        }
-
-        #endregion
-
-        #region /*========================================================== Tools */
-
-        /// <summary>
-        /// Converts a permission type array to the appropriate bitmask.
-        /// If a permission type is present in the set, the appropriate bit will be set to 1. 
-        /// Any other bits will remain 0.
-        /// </summary>
-        /// <param name="permissionTypes">Any number of permission types. Null or empty are also allowed.</param>
-        /// <returns>The bitmask.</returns>
-        public static ulong GetPermissionMask(IEnumerable<PermissionType> permissionTypes)
-        {
-            var mask = 0uL;
-            if (permissionTypes == null)
-                return mask;
-            foreach (var permissionType in permissionTypes)
-                mask |= 1uL << (permissionType.Index);
-            return mask;
-        }
-
-        private static PermissionBitMask AggregateAces(IEnumerable<AceInfo> aces)
-        {
-            var result = new PermissionBitMask();
-            foreach (var ace in aces)
-            {
-                result.AllowBits |= ace.AllowBits;
-                result.DenyBits |= ace.DenyBits;
-            }
-            return result;
-        }
-
-        private static Exception GetAccessDeniedException(int nodeId, string path, string message, PermissionType[] permissionTypes, IUser user, bool isSubtree)
-        {
-            PermissionType deniedPermission = null;
-            foreach (var permType in permissionTypes)
-            {
-                if (!(isSubtree ? HasSubTreePermission(nodeId, permType) : HasPermission(nodeId, permType)))
-                {
-                    deniedPermission = permType;
-                    break;
-                }
-            }
-
-            if (deniedPermission == null)
-                throw new SenseNetSecurityException(path, null, user);
-            if (message != null)
-                throw new SenseNetSecurityException(path, deniedPermission, user, message);
-            else
-                throw new SenseNetSecurityException(path, deniedPermission, user);
-        }
-
-        /// <summary>
-        /// Copies effective permissions from the source content to the target as explicite entries.
-        /// </summary>
-        /// <param name="sourceId">Id of the source content.</param>
-        /// <param name="targetId">Id of the target content.</param>
-        /// <param name="mode">Whether a break or a permission clean is needed.</param>
-        public static void CopyPermissionsFrom(int sourceId, int targetId, CopyPermissionMode mode)
-        {
-            bool @break, @clear;
-            switch (mode)
-            {
-                case CopyPermissionMode.NoBreak: @break = false; @clear = false; break;
-                case CopyPermissionMode.BreakWithoutClear: @break = true; @clear = false; break;
-                case CopyPermissionMode.BreakAndClear: @break = true; @clear = true; break;
-                default: throw new SnNotSupportedException("Unknown mode: " + mode);
-            }
-            var aclEd = CreateAclEditor();
-            if (@break)
-                aclEd.BreakInheritance(targetId, new EntryType[0]);
-            if (@clear)
-                aclEd.RemoveExplicitEntries(targetId);
-            aclEd.CopyEffectivePermissions(sourceId, targetId);
-            aclEd.Apply();
-        }
-
-        /// <summary>
-        /// Gets all security entities from the security component's in-memory cache for consistency check.
-        /// WARNING! Do not use this method in your code!
-        /// </summary>
-        public static IDictionary<int, SecurityEntity> GetCachedEntities()
-        {
-            using (new SystemAccount())
-                return SecurityContext.GetCachedEntitiesForConsistencyCheck();
-        }
-
-        #endregion
-
-        #region Not supported anymore
-
-        [Obsolete("Use HasPermission(IUser user, int nodeId, params PermissionType[] permissionTypes) instead.", true)]
-        public static bool HasPermission(IUser user, string path, params PermissionType[] permissionTypes)
-        {
-            throw new NotSupportedException();
-        }
-
-
-        [Obsolete("Use AclEditor instead.", true)]
-        public void SetPermission(IUser user, bool isInheritable, PermissionType permissionType, PermissionValue permissionValue)
-        {
-            throw new NotSupportedException();
-        }
-        [Obsolete("Use AclEditor instead.", true)]
-        public void SetPermission(IGroup group, bool isInheritable, PermissionType permissionType, PermissionValue permissionValue)
-        {
-            throw new NotSupportedException();
-        }
-        [Obsolete("Use AclEditor instead.", true)]
-        public void SetPermission(IOrganizationalUnit orgUnit, bool isInheritable, PermissionType permissionType, PermissionValue permissionValue)
-        {
-            throw new NotSupportedException();
-        }
-        [Obsolete("Use AclEditor instead.", true)]
-        public void SetPermission(ISecurityMember securityMember, bool isInheritable, PermissionType permissionType, PermissionValue permissionValue)
-        {
-            throw new NotSupportedException();
-        }
-        [Obsolete("Use AclEditor instead.", true)]
-        public void SetPermissions(int principalId, bool isInheritable, PermissionValue[] permissionValues)
-        {
-            throw new NotSupportedException();
-        }
-
-        // ======================================================================================================== Permission queries
-
-        [Obsolete("Call SecurityHandler.PermissionQuery.GetRelatedIdentities method", true)]
-        public static IEnumerable<Node> GetRelatedIdentities(string contentPath, PermissionLevel level, IdentityKind identityKind)
-        {
-            return PermissionQuery.GetRelatedIdentities(contentPath, level, identityKind);
-        }
-        [Obsolete("Call SecurityHandler.PermissionQuery.GetRelatedPermissions method", true)]
-        public static IDictionary<PermissionType, int> GetRelatedPermissions(string contentPath, PermissionLevel level, bool explicitOnly, ISecurityMember member, IEnumerable<string> includedTypes)
-        {
-            return PermissionQuery.GetRelatedPermissions(contentPath, level, explicitOnly, member.Id, includedTypes);
-        }
-        [Obsolete("Call SecurityHandler.PermissionQuery.GetRelatedNodes method", true)]
-        public static IEnumerable<Node> GetRelatedNodes(string contentPath, PermissionLevel level, bool explicitOnly, ISecurityMember member, IEnumerable<PermissionType> permissions)
-        {
-            return PermissionQuery.GetRelatedNodes(contentPath, level, explicitOnly, member.Id, permissions);
-        }
-
-        [Obsolete("Call SecurityHandler.PermissionQuery.GetRelatedIdentities method", true)]
-        public static IEnumerable<Node> GetRelatedIdentities(string contentPath, PermissionLevel level, IdentityKind identityKind, IEnumerable<PermissionType> permissions)
-        {
-            return PermissionQuery.GetRelatedIdentities(contentPath, level, identityKind, permissions);
-        }
-        [Obsolete("Call SecurityHandler.PermissionQuery.GetRelatedNodesOneLevel method", true)]
-        public static IEnumerable<Node> GetRelatedNodesOneLevel(string contentPath, PermissionLevel level, ISecurityMember member, IEnumerable<PermissionType> permissions)
-        {
-            return PermissionQuery.GetRelatedNodesOneLevel(contentPath, level, member.Id, permissions);
-        }
-
-        // ======================================================================================================== 
-
-        [Obsolete("Use GetGroups(IUser).", true)]
-        public List<int> GetPrincipals()
-        {
-            throw new NotSupportedException("Use GetGroups(IUser).");
-        }
-        [Obsolete("Use GetGroupsWithOwnership(int, IUser).", true)]
-        public List<int> GetPrincipals(bool isOwner)
-        {
-            throw new NotSupportedException("Use GetGroups(IUser).");
-        }
-
-        // ======================================================================================================== 
-
-        [Obsolete("Use GetEffectiveEntries methods.", true)]
-        public PermissionValue[] GetAllPermissions()
-        {
-            throw new NotSupportedException();
-        }
-        [Obsolete("Use SecurityHandler.GetEffectiveEntries methods.", true)]
-        public static PermissionValue[] GetAllPermissions(Node node)
-        {
-            throw new NotSupportedException();
-        }
-        [Obsolete("Use SecurityHandler.GetEffectiveEntries methods.", true)]
-        public static PermissionValue[] GetAllPermissions(NodeHead nodeHead)
-        {
-            throw new NotSupportedException();
-        }
-
-        [Obsolete("Use SecurityHandler.GetEffectiveEntries methods.", true)]
-        public PermissionValue[] GetAllPermissions(IUser user)
-        {
-            throw new NotSupportedException();
-        }
-        [Obsolete("Use SecurityHandler.GetEffectiveEntries methods.", true)]
-        public PermissionValue[] GetAllPermissions(IUser user, Node node)
-        {
-            throw new NotSupportedException();
-        }
-        [Obsolete("Use SecurityHandler.GetEffectiveEntries methods.", true)]
-        public PermissionValue[] GetAllPermissions(IUser user, NodeHead nodeHead)
-        {
-            throw new NotSupportedException();
-        }
-
-        [Obsolete("Use CopyPermissionsFrom(int sourceId, int targetId, CopyPermissionMode mode)", true)]
-        public static void CopyPermissionsFrom(int sourceId, int targetId, CopyPermissionMode mode, bool reset) { }
-
-        #endregion
-
-	    public static void ShutDownSecurity()
-	    {
-	        SenseNet.Security.SecurityContext.Shutdown();
-	    }
-	}
-}
+﻿using System;
+using System.Collections.Generic;
+using System.Diagnostics;
+using System.Linq;
+using System.Threading;
+using System.Xml;
+using SenseNet.Configuration;
+using SenseNet.ContentRepository.Storage.Data;
+using SenseNet.ContentRepository.Storage.DataModel;
+using SenseNet.Diagnostics;
+using SenseNet.Security;
+using SenseNet.Security.Messaging;
+using SenseNet.Tools;
+
+namespace SenseNet.ContentRepository.Storage.Security
+{
+    public enum CopyPermissionMode { NoBreak, BreakWithoutClear, BreakAndClear }
+
+    /// <summary>
+    /// Central class for handling security-related operations (managing permissions and group memberships). 
+    /// Contains both instance API (accessible through the Node.Security or Content.Security properties) and static API.
+    /// </summary>
+    public sealed class SecurityHandler
+	{
+		private readonly Node _node;
+
+		internal SecurityHandler(Node node)
+		{
+			if (node == null)
+				throw new ArgumentNullException("node");
+
+			_node = node;
+		}
+
+        #region /*========================================================== Evaluation related methods */
+
+        /// <summary>
+        /// If one or more passed permissions are not allowed (undefined or denied) on the current content for the current user, SenseNetSecurityException will be thrown.
+        /// </summary>
+        /// <param name="permissionTypes">Set of related permissions. Cannot be null. Empty set means "allowed nothing" so SenseNetSecurityException will be thrown.</param>
+        public void Assert(params PermissionType[] permissionTypes)
+        {
+            Assert(_node, permissionTypes);
+        }
+        /// <summary>
+        /// If one or more passed permissions are not allowed (undefined or denied) on the current content for the current user, SenseNetSecurityException will be thrown with the specified message.
+        /// </summary>
+        /// <param name="message">Text that appears in the SenseNetSecurityException's message.</param>
+        /// <param name="permissionTypes">Set of related permissions. Cannot be null. Empty set means "allowed nothing" so SenseNetSecurityException will be thrown.</param>
+        public void Assert(string message, params PermissionType[] permissionTypes)
+        {
+            Assert(_node, message, permissionTypes);
+        }
+        /// <summary>
+        /// If one or more passed permissions are not allowed (undefined or denied) on the passed content for the current user, SenseNetSecurityException will be thrown.
+        /// </summary>
+        /// <param name="node">The node. Cannot be null.</param>
+        /// <param name="permissionTypes">Set of related permissions. Cannot be null. Empty set means "allowed nothing" so SenseNetSecurityException will be thrown.</param>
+        public static void Assert(Node node, params PermissionType[] permissionTypes)
+        {
+            if (node == null)
+                throw new ArgumentNullException("node");
+            Assert(node.Id, node.Path, null, permissionTypes);
+        }
+        /// <summary>
+        /// If one or more passed permissions are not allowed (undefined or denied) on the current content for the current user, SenseNetSecurityException will be thrown with the specified message.
+        /// </summary>
+        /// <param name="node">The node. Cannot be null.</param>
+        /// <param name="message">Text that appears in the SenseNetSecurityException's message.</param>
+        /// <param name="permissionTypes">Set of related permissions. Cannot be null. Empty set means "allowed nothing" so SenseNetSecurityException will be thrown.</param>
+        public static void Assert(Node node, string message, params PermissionType[] permissionTypes)
+        {
+            if (node == null)
+                throw new ArgumentNullException("node");
+            Assert(node.Id, node.Path, message, permissionTypes);
+        }
+        /// <summary>
+        /// If one or more passed permissions are not allowed (undefined or denied) on the passed content for the current user, SenseNetSecurityException will be thrown.
+        /// </summary>
+        /// <param name="nodeHead">The node head. Cannot be null.</param>
+        /// <param name="permissionTypes">Set of related permissions. Cannot be null. Empty set means "allowed nothing" so SenseNetSecurityException will be thrown.</param>
+        public static void Assert(NodeHead nodeHead, params PermissionType[] permissionTypes)
+        {
+            if (nodeHead == null)
+                throw new ArgumentNullException("nodeHead");
+            Assert(nodeHead.Id, nodeHead.Path, null, permissionTypes);
+        }
+        /// <summary>
+        /// If one or more passed permissions are not allowed (undefined or denied) on the passed content for the current user, SenseNetSecurityException will be thrown.
+        /// </summary>
+        /// <param name="nodeHead">The node head. Cannot be null.</param>
+        /// <param name="message">Text that appears in the SenseNetSecurityException's message.</param>
+        /// <param name="permissionTypes">Set of related permissions. Cannot be null. Empty set means "allowed nothing" so SenseNetSecurityException will be thrown.</param>
+        public static void Assert(NodeHead nodeHead, string message, params PermissionType[] permissionTypes)
+        {
+            if (nodeHead == null)
+                throw new ArgumentNullException("nodeHead");
+            Assert(nodeHead.Id, nodeHead.Path, message, permissionTypes);
+        }
+        /// <summary>
+        /// If one or more passed permissions are not allowed (undefined or denied) on the passed content for the current user, SenseNetSecurityException will be thrown.
+        /// </summary>
+        /// <param name="contentId">The identifier of the content.</param>
+        /// <param name="permissionTypes">Set of related permissions. Cannot be null. Empty set means "allowed nothing" so SenseNetSecurityException will be thrown.</param>
+        public static void Assert(int contentId, params PermissionType[] permissionTypes)
+        {
+            Assert(contentId, null, null, permissionTypes);
+        }
+        /// <summary>
+        /// If one or more passed permissions are not allowed (undefined or denied) on the passed content for the current user, SenseNetSecurityException will be thrown.
+        /// </summary>
+        /// <param name="contentId">The identifier of the content.</param>
+        /// <param name="message">Text that appears in the SenseNetSecurityException's message.</param>
+        /// <param name="permissionTypes">Set of related permissions. Cannot be null. Empty set means "allowed nothing" so SenseNetSecurityException will be thrown.</param>
+        public static void Assert(int contentId, string message, params PermissionType[] permissionTypes)
+        {
+            Assert(contentId, null, message, permissionTypes);
+        }
+        private static void Assert(int nodeId, string path, string message, params PermissionType[] permissionTypes)
+        {
+            IUser user = AccessProvider.Current.GetCurrentUser();
+            if (user.Id == -1)
+                return;
+            if (HasPermission(nodeId, permissionTypes))
+                return;
+            throw GetAccessDeniedException(nodeId, path, message, permissionTypes, user, false);
+        }
+
+        /// <summary>
+        /// If one or more passed permissions are not allowed (undefined or denied) on every content in the whole subtree of the current content for the current user, SenseNetSecurityException will be thrown.
+        /// </summary>
+        /// <param name="permissionTypes">Set of related permissions. Cannot be null. Empty set means "allowed nothing" so SenseNetSecurityException will be thrown.</param>
+        public void AssertSubtree(params PermissionType[] permissionTypes)
+        {
+            AssertSubtree(_node, permissionTypes);
+        }
+        /// <summary>
+        /// If one or more passed permissions are not allowed (undefined or denied) on every content in the whole subtree of the current content for the current user, SenseNetSecurityException will be thrown.
+        /// </summary>
+        /// <param name="message">Text that appears in the SenseNetSecurityException's message.</param>
+        /// <param name="permissionTypes">Set of related permissions. Cannot be null. Empty set means "allowed nothing" so SenseNetSecurityException will be thrown.</param>
+        public void AssertSubtree(string message, params PermissionType[] permissionTypes)
+        {
+            AssertSubtree(_node, message, permissionTypes);
+        }
+        /// <summary>
+        /// If one or more passed permissions are not allowed (undefined or denied) on every content in the whole subtree of the passed content for the current user, SenseNetSecurityException will be thrown.
+        /// </summary>
+        /// <param name="node">The node. Cannot be null.</param>
+        /// <param name="permissionTypes">Set of related permissions. Cannot be null. Empty set means "allowed nothing" so SenseNetSecurityException will be thrown.</param>
+        public static void AssertSubtree(Node node, params PermissionType[] permissionTypes)
+        {
+            if (node == null)
+                throw new ArgumentNullException("node");
+            AssertSubtree(node.Id, node.Path, null, permissionTypes);
+        }
+        /// <summary>
+        /// If one or more passed permissions are not allowed (undefined or denied) on every content in the whole subtree of the passed content for the current user, SenseNetSecurityException will be thrown.
+        /// </summary>
+        /// <param name="node">The node. Cannot be null.</param>
+        /// <param name="message">Text that appears in the SenseNetSecurityException's message.</param>
+        /// <param name="permissionTypes">Set of related permissions. Cannot be null. Empty set means "allowed nothing" so SenseNetSecurityException will be thrown.</param>
+        public static void AssertSubtree(Node node, string message, params PermissionType[] permissionTypes)
+        {
+            if (node == null)
+                throw new ArgumentNullException("node");
+            AssertSubtree(node.Id, node.Path, message, permissionTypes);
+        }
+        /// <summary>
+        /// If one or more passed permissions are not allowed (undefined or denied) on every content in the whole subtree of the passed content for the current user, SenseNetSecurityException will be thrown.
+        /// </summary>
+        /// <param name="nodeHead">The node head. Cannot be null.</param>
+        /// <param name="permissionTypes">Set of related permissions. Cannot be null. Empty set means "allowed nothing" so SenseNetSecurityException will be thrown.</param>
+        public static void AssertSubtree(NodeHead nodeHead, params PermissionType[] permissionTypes)
+        {
+            if (nodeHead == null)
+                throw new ArgumentNullException("nodeHead");
+            AssertSubtree(nodeHead.Id, nodeHead.Path, null, permissionTypes);
+        }
+        /// <summary>
+        /// If one or more passed permissions are not allowed (undefined or denied) on every content in the whole subtree of the passed content for the current user, SenseNetSecurityException will be thrown.
+        /// </summary>
+        /// <param name="nodeHead">The node head. Cannot be null.</param>
+        /// <param name="message">Text that appears in the SenseNetSecurityException's message.</param>
+        /// <param name="permissionTypes">Set of related permissions. Cannot be null. Empty set means "allowed nothing" so SenseNetSecurityException will be thrown.</param>
+        public static void AssertSubtree(NodeHead nodeHead, string message, params PermissionType[] permissionTypes)
+        {
+            if (nodeHead == null)
+                throw new ArgumentNullException("nodeHead");
+            AssertSubtree(nodeHead.Id, nodeHead.Path, message, permissionTypes);
+        }
+        /// <summary>
+        /// If one or more passed permissions are not allowed (undefined or denied) on every content in the whole subtree of the passed content for the current user, SenseNetSecurityException will be thrown.
+        /// </summary>
+        /// <param name="contentId">The identifier of the content.</param>
+        /// <param name="permissionTypes">Set of related permissions. Cannot be null. Empty set means "allowed nothing" so SenseNetSecurityException will be thrown.</param>
+        public static void AssertSubtree(int contentId, params PermissionType[] permissionTypes)
+        {
+            AssertSubtree(contentId, null, null, permissionTypes);
+        }
+        /// <summary>
+        /// If one or more passed permissions are not allowed (undefined or denied) on every content in the whole subtree of the passed content for the current user, SenseNetSecurityException will be thrown.
+        /// </summary>
+        /// <param name="contentId">The identifier of the content.</param>
+        /// <param name="message">Text that appears in the SenseNetSecurityException's message.</param>
+        /// <param name="permissionTypes">Set of related permissions. Cannot be null. Empty set means "allowed nothing" so SenseNetSecurityException will be thrown.</param>
+        public static void AssertSubtree(int contentId, string message, params PermissionType[] permissionTypes)
+        {
+            AssertSubtree(contentId, null, message, permissionTypes);
+        }
+        private static void AssertSubtree(int nodeId, string path, string message, params PermissionType[] permissionTypes)
+        {
+            IUser user = AccessProvider.Current.GetCurrentUser();
+            if (user.Id == -1)
+                return;
+            if (HasSubTreePermission(nodeId, permissionTypes))
+                return;
+            throw GetAccessDeniedException(nodeId, path, message, permissionTypes, user, false);
+        }
+
+        /// <summary>
+        /// Returns true if all passed permissions are allowed on the current content for the current user.
+        /// </summary>
+        /// <param name="permissionTypes">Set of related permissions. Cannot be null. Empty set means "allowed nothing".</param>
+        public bool HasPermission(params PermissionType[] permissionTypes)
+        {
+            return HasPermission(_node, permissionTypes);
+        }
+        /// <summary>
+        /// Returns true if all passed permissions are allowed on the passed content for the current user.
+        /// </summary>
+        /// <param name="node">The node. Cannot be null.</param>
+        /// <param name="permissionTypes">Set of related permissions. Cannot be null. Empty set means "allowed nothing".</param>
+        public static bool HasPermission(Node node, params PermissionType[] permissionTypes)
+        {
+            if (node == null)
+                throw new ArgumentNullException("node");
+            return HasPermission(node.Id, permissionTypes);
+        }
+        /// <summary>
+        /// Returns true if all passed permissions are allowed on the passed content for the current user.
+        /// </summary>
+        /// <param name="nodeHead">The node head. Cannot be null.</param>
+        /// <param name="permissionTypes">Set of related permissions. Cannot be null. Empty set means "allowed nothing".</param>
+        public static bool HasPermission(NodeHead nodeHead, params PermissionType[] permissionTypes)
+        {
+            if (nodeHead == null)
+                throw new ArgumentNullException("nodeHead");
+
+            return HasPermission(nodeHead.Id, permissionTypes);
+        }
+        /// <summary>
+        /// Returns true if all passed permissions are allowed on the passed content for the current user.
+        /// </summary>
+        /// <param name="nodeId">Id of the node. Cannot be 0.</param>
+        /// <param name="permissionTypes">Set of related permissions. Cannot be null. Empty set means "allowed nothing".</param>
+        public static bool HasPermission(int nodeId, params PermissionType[] permissionTypes)
+        {
+            if (permissionTypes == null)
+                throw new ArgumentNullException("permissionTypes");
+            if (permissionTypes.Length == 0)
+                return false;
+            var user = AccessProvider.Current.GetCurrentUser();
+            if (user.Id == -1)
+                return true;
+            var ctx = SnSecurityContext.Create();
+            return Retrier.Retry(3, 200, typeof(EntityNotFoundException), () => HasPermissionPrivate(ctx, nodeId, permissionTypes));
+        }
+        private static bool HasPermissionPrivate(SnSecurityContext ctx, int contentId, params PermissionType[] permissionTypes)
+        {
+            try
+            {
+                return ctx.HasPermission(contentId, permissionTypes);
+            }
+            catch (EntityNotFoundException)
+            {
+                // entity not found in the security component: try to re-create it
+                ReCreateSecurityEntity(contentId);
+
+                // retry the operation
+                return ctx.HasPermission(contentId, permissionTypes);
+            }
+        }
+
+        /// <summary>
+        /// Returns true if all passed permissions are allowed on the passed content for the passed user.
+        /// </summary>
+        /// <param name="user">The user. Cannot be null.</param>
+        /// <param name="permissionTypes">Set of related permissions. Cannot be null. Empty set means "allowed nothing".</param>
+        public bool HasPermission(IUser user, params PermissionType[] permissionTypes)
+        {
+            return HasPermission(user, _node, permissionTypes);
+        }
+        /// <summary>
+        /// Returns true if all passed permissions are allowed on the passed content for the passed user.
+        /// </summary>
+        /// <param name="user">The user. Cannot be null.</param>
+        /// <param name="node">The node. Cannot be null.</param>
+        /// <param name="permissionTypes">Set of related permissions. Cannot be null. Empty set means "allowed nothing".</param>
+        public static bool HasPermission(IUser user, Node node, params PermissionType[] permissionTypes)
+        {
+            if (node == null)
+                throw new ArgumentNullException("node");
+            return HasPermission(user, node.Id, permissionTypes);
+        }
+        /// <summary>
+        /// Returns true if all passed permissions are allowed on the passed content for the passed user.
+        /// </summary>
+        /// <param name="user">The user. Cannot be null.</param>
+        /// <param name="nodeHead">The node head. Cannot be null.</param>
+        /// <param name="permissionTypes">Set of related permissions. Cannot be null. Empty set means "allowed nothing".</param>
+        public static bool HasPermission(IUser user, NodeHead nodeHead, params PermissionType[] permissionTypes)
+        {
+            if (nodeHead == null)
+                throw new ArgumentNullException("nodeHead");
+            return HasPermission(user, nodeHead.Id, permissionTypes);
+        }
+        /// <summary>
+        /// Returns true if all passed permissions are allowed on the passed content for the passed user.
+        /// </summary>
+        /// <param name="user">The user. Cannot be null.</param>
+        /// <param name="nodeId">Id of the node. Cannot be 0.</param>
+        /// <param name="permissionTypes">Set of related permissions. Cannot be null. Empty set means "allowed nothing".</param>
+        public static bool HasPermission(IUser user, int nodeId, params PermissionType[] permissionTypes)
+        {
+            if (user == null)
+                return false;
+
+            var ctx = SecurityContext;
+            var isCurrentUser = user.Id == AccessProvider.Current.GetCurrentUser().Id;
+            if (!isCurrentUser)
+                ctx.AssertPermission(nodeId, PermissionType.SeePermissions);
+
+            if (permissionTypes == null)
+                throw new ArgumentNullException("permissionTypes");
+            if (permissionTypes.Length == 0)
+                return false;
+            if (user.Id == -1)
+                return true;
+
+            if (!isCurrentUser)
+                ctx = CreateSecurityContextFor(user);
+
+            return Retrier.Retry(3, 200, typeof(EntityNotFoundException), () => HasPermissionPrivate(ctx, nodeId, permissionTypes));
+        }
+
+        /// <summary>
+        /// Returns true if all passed permissions are allowed for the current user on every content in the whole subtree of the current content.
+        /// </summary>
+        /// <param name="permissionTypes">Set of related permissions. Cannot be null. Empty set means "allowed nothing".</param>
+        public bool HasSubTreePermission(params PermissionType[] permissionTypes)
+        {
+            return HasSubTreePermission(_node, permissionTypes);
+        }
+        /// <summary>
+        /// Returns true if all passed permissions are allowed for the current user on every content in the whole subtree of the passed content.
+        /// </summary>
+        /// <param name="node">The node. Cannot be null.</param>
+        /// <param name="permissionTypes">Set of related permissions. Cannot be null. Empty set means "allowed nothing".</param>
+        public static bool HasSubTreePermission(Node node, params PermissionType[] permissionTypes)
+        {
+            if (node == null)
+                throw new ArgumentNullException("node");
+            return HasSubTreePermission(node.Id, permissionTypes);
+        }
+        /// <summary>
+        /// Returns true if all passed permissions are allowed for the current user on every content in the whole subtree of the passed content.
+        /// </summary>
+        /// <param name="nodeHead">The node head. Cannot be null.</param>
+        /// <param name="permissionTypes">Set of related permissions. Cannot be null. Empty set means "allowed nothing".</param>
+        public static bool HasSubTreePermission(NodeHead nodeHead, params PermissionType[] permissionTypes)
+        {
+            if (nodeHead == null)
+                throw new ArgumentNullException("nodeHead");
+            return HasSubTreePermission(nodeHead.Id, permissionTypes);
+        }
+        /// <summary>
+        /// Returns true if all passed permissions are allowed for the current user on every content in the whole subtree of the passed content.
+        /// </summary>
+        /// <param name="nodeId">Id of the node. Cannot be 0.</param>
+        /// <param name="permissionTypes">Set of related permissions. Cannot be null. Empty set means "allowed nothing".</param>
+        private static bool HasSubTreePermission(int nodeId, params PermissionType[] permissionTypes)
+        {
+            if (permissionTypes == null)
+                throw new ArgumentNullException("permissionTypes");
+            if (permissionTypes.Length == 0)
+                return false;
+            var user = AccessProvider.Current.GetCurrentUser();
+            if (user.Id == -1)
+                return true;
+
+            return SecurityContext.HasSubtreePermission(nodeId, permissionTypes);
+        }
+
+        /// <summary>
+        /// Returns true if all passed permissions are allowed for the passed user on every content in the whole subtree of the current content.
+        /// </summary>
+        /// <param name="user">The user. Cannot be null.</param>
+        /// <param name="permissionTypes">Set of related permissions. Cannot be null. Empty set means "allowed nothing".</param>
+        public bool HasSubTreePermission(IUser user, params PermissionType[] permissionTypes)
+        {
+            return HasSubTreePermission(user, _node, permissionTypes);
+        }
+        /// <summary>
+        /// Returns true if all passed permissions are allowed for the passed user on every content in the whole subtree of the passed content.
+        /// </summary>
+        /// <param name="user">The user. Cannot be null.</param>
+        /// <param name="node">The node. Cannot be null.</param>
+        /// <param name="permissionTypes">Set of related permissions. Cannot be null. Empty set means "allowed nothing".</param>
+        public static bool HasSubTreePermission(IUser user, Node node, params PermissionType[] permissionTypes)
+        {
+            if (node == null)
+                throw new ArgumentNullException("node");
+            return HasSubTreePermission(user, node.Id, permissionTypes);
+        }
+        /// <summary>
+        /// Returns true if all passed permissions are allowed for the passed user on every content in the whole subtree of the passed content.
+        /// </summary>
+        /// <param name="user">The user. Cannot be null.</param>
+        /// <param name="nodeHead">The node head. Cannot be null.</param>
+        /// <param name="permissionTypes">Set of related permissions. Cannot be null. Empty set means "allowed nothing".</param>
+        public static bool HasSubTreePermission(IUser user, NodeHead nodeHead, params PermissionType[] permissionTypes)
+        {
+            if (nodeHead == null)
+                throw new ArgumentNullException("nodeHead");
+            return HasSubTreePermission(user, nodeHead.Id, permissionTypes);
+        }
+        /// <summary>
+        /// Returns true if all passed permissions are allowed for the passed user on every content in the whole subtree of the passed content.
+        /// </summary>
+        /// <param name="user">The user. Cannot be null.</param>
+        /// <param name="nodeId">Id of the node. Cannot be 0.</param>
+        /// <param name="permissionTypes">Set of related permissions. Cannot be null. Empty set means "allowed nothing".</param>
+        private static bool HasSubTreePermission(IUser user, int nodeId, params PermissionType[] permissionTypes)
+        {
+            var ctx = SecurityContext;
+            var isCurrentUser = user.Id == AccessProvider.Current.GetCurrentUser().Id;
+            if (!isCurrentUser)
+                ctx.AssertPermission(nodeId, PermissionType.SeePermissions);
+
+            if (permissionTypes == null)
+                throw new ArgumentNullException("permissionTypes");
+            if (permissionTypes.Length == 0)
+                return false;
+            if (user.Id == -1)
+                return true;
+
+            if (!isCurrentUser)
+                ctx = CreateSecurityContextFor(user);
+
+            return ctx.HasSubtreePermission(nodeId, permissionTypes);
+        }
+
+        /// <summary>
+        /// Returns an aggregated permission value by all passed permissions for the current user on the current content.
+        /// Value is Denied if there is any denied passed permission,
+        ///   Undefined if there is any undefined but there is no denied passed permission,
+        ///   Allowed if every passed permission is allowed.
+        /// </summary>
+        /// <param name="permissionTypes">Set of related permissions. Cannot be null. Empty set means "allowed nothing".</param>
+        public PermissionValue GetPermission(params PermissionType[] permissionTypes)
+        {
+            return GetPermission(_node, permissionTypes);
+        }
+        /// <summary>
+        /// Returns an aggregated permission value by all passed permissions for the current user on the passed content.
+        /// Value is Denied if there is any denied passed permission,
+        ///   Undefined if there is any undefined but there is no denied passed permission,
+        ///   Allowed if every passed permission is allowed.
+        /// </summary>
+        /// <param name="node">The node. Cannot be null.</param>
+        /// <param name="permissionTypes">Set of related permissions. Cannot be null. Empty set means "allowed nothing".</param>
+        public static PermissionValue GetPermission(Node node, params PermissionType[] permissionTypes)
+        {
+            if (node == null)
+                throw new ArgumentNullException("node");
+            return GetPermission(node.Id, permissionTypes);
+        }
+        /// <summary>
+        /// Returns an aggregated permission value by all passed permissions for the current user on the passed content.
+        /// Value is Denied if there is any denied passed permission,
+        ///   Undefined if there is any undefined but there is no denied passed permission,
+        ///   Allowed if every passed permission is allowed.
+        /// </summary>
+        /// <param name="nodeHead">The node head. Cannot be null.</param>
+        /// <param name="permissionTypes">Set of related permissions. Cannot be null. Empty set means "allowed nothing".</param>
+        public static PermissionValue GetPermission(NodeHead nodeHead, params PermissionType[] permissionTypes)
+        {
+            if (nodeHead == null)
+                throw new ArgumentNullException("nodeHead");
+            return GetPermission(nodeHead.Id, permissionTypes);
+        }
+        /// <summary>
+        /// Returns an aggregated permission value by all passed permissions for the current user on the passed content.
+        /// Value is Denied if there is any denied passed permission,
+        ///   Undefined if there is any undefined but there is no denied passed permission,
+        ///   Allowed if every passed permission is allowed.
+        /// </summary>
+        /// <param name="nodeId">Id of the node. Cannot be 0.</param>
+        /// <param name="permissionTypes">Set of related permissions. Cannot be null. Empty set means "allowed nothing".</param>
+        private static PermissionValue GetPermission(int nodeId, params PermissionType[] permissionTypes)
+        {
+            if (permissionTypes == null)
+                throw new ArgumentNullException("permissionTypes");
+            if (permissionTypes.Length == 0)
+                return PermissionValue.Denied;
+
+            return SecurityContext.GetPermission(nodeId, permissionTypes);
+        }
+
+        /// <summary>
+        /// Returns an aggregated permission value by all passed permissions for the passed user on the current content.
+        /// Value is Denied if there is any denied passed permission,
+        ///   Undefined if there is any undefined but there is no denied passed permission,
+        ///   Allowed if every passed permission is allowed.
+        /// </summary>
+        /// <param name="user">The user. Cannot be null.</param>
+        /// <param name="permissionTypes">Set of related permissions. Cannot be null. Empty set means "allowed nothing".</param>
+        public PermissionValue GetPermission(IUser user, params PermissionType[] permissionTypes)
+        {
+            return GetPermission(user, _node, permissionTypes);
+        }
+        /// <summary>
+        /// Returns an aggregated permission value by all passed permissions for the passed user on the passed content.
+        /// Value is Denied if there is any denied passed permission,
+        ///   Undefined if there is any undefined but there is no denied passed permission,
+        ///   Allowed if every passed permission is allowed.
+        /// </summary>
+        /// <param name="user">The user. Cannot be null.</param>
+        /// <param name="node">The node. Cannot be null.</param>
+        /// <param name="permissionTypes">Set of related permissions. Cannot be null. Empty set means "allowed nothing".</param>
+        public PermissionValue GetPermission(IUser user, Node node, params PermissionType[] permissionTypes)
+        {
+            if (node == null)
+                throw new ArgumentNullException("node");
+            return GetPermission(user, node.Id, permissionTypes);
+        }
+        /// <summary>
+        /// Returns an aggregated permission value by all passed permissions for the passed user on the passed content.
+        /// Value is Denied if there is any denied passed permission,
+        ///   Undefined if there is any undefined but there is no denied passed permission,
+        ///   Allowed if every passed permission is allowed.
+        /// </summary>
+        /// <param name="user">The user. Cannot be null.</param>
+        /// <param name="nodeHead">The node head. Cannot be null.</param>
+        /// <param name="permissionTypes">Set of related permissions. Cannot be null. Empty set means "allowed nothing".</param>
+        public PermissionValue GetPermission(IUser user, NodeHead nodeHead, params PermissionType[] permissionTypes)
+        {
+            if (nodeHead == null)
+                throw new ArgumentNullException("nodeHead");
+            return GetPermission(user, nodeHead.Id, permissionTypes);
+        }
+        /// <summary>
+        /// Returns an aggregated permission value by all passed permissions for the passed user on the passed content.
+        /// Value is Denied if there is any denied passed permission,
+        ///   Undefined if there is any undefined but there is no denied passed permission,
+        ///   Allowed if every passed permission is allowed.
+        /// </summary>
+        /// <param name="user">The user. Cannot be null.</param>
+        /// <param name="nodeId">Id of the node. Cannot be 0.</param>
+        /// <param name="permissionTypes">Set of related permissions. Cannot be null. Empty set means "allowed nothing".</param>
+        private static PermissionValue GetPermission(IUser user, int nodeId, params PermissionType[] permissionTypes)
+        {
+            if (permissionTypes == null)
+                throw new ArgumentNullException("permissionTypes");
+
+            var ctx = SecurityContext;
+            var userId = user.Id;
+            var userIsCurrent = userId == AccessProvider.Current.GetCurrentUser().Id;
+            if (!userIsCurrent)
+                ctx.AssertPermission(nodeId, PermissionType.SeePermissions);
+            if (permissionTypes.Length == 0)
+                return PermissionValue.Denied;
+            if (!userIsCurrent)
+                ctx = CreateSecurityContextFor(user);
+
+            return ctx.GetPermission(nodeId, permissionTypes);
+        }
+
+        /// <summary>
+        /// Returns an aggregated permission value by all passed permissions for the current user on every content in the whole subtree of the current content.
+        /// Value is Denied if there is any denied passed permission,
+        ///   Undefined if there is any undefined but there is no denied passed permission,
+        ///   Allowed if every passed permission is allowed.
+        /// </summary>
+        /// <param name="permissionTypes">Set of related permissions. Cannot be null. Empty set means "allowed nothing".</param>
+        public PermissionValue GetSubtreePermission(params PermissionType[] permissionTypes)
+        {
+            return GetSubtreePermission(_node, permissionTypes);
+        }
+        /// <summary>
+        /// Returns an aggregated permission value by all passed permissions for the current user on every content in the whole subtree of the passed content.
+        /// Value is Denied if there is any denied passed permission,
+        ///   Undefined if there is any undefined but there is no denied passed permission,
+        ///   Allowed if every passed permission is allowed.
+        /// </summary>
+        /// <param name="node">The node. Cannot be null.</param>
+        /// <param name="permissionTypes">Set of related permissions. Cannot be null. Empty set means "allowed nothing".</param>
+        public static PermissionValue GetSubtreePermission(Node node, params PermissionType[] permissionTypes)
+        {
+            if (node == null)
+                throw new ArgumentNullException("node");
+            return GetSubtreePermission(node.Id, permissionTypes);
+        }
+        /// <summary>
+        /// Returns an aggregated permission value by all passed permissions for the current user on every content in the whole subtree of the passed content.
+        /// Value is Denied if there is any denied passed permission,
+        ///   Undefined if there is any undefined but there is no denied passed permission,
+        ///   Allowed if every passed permission is allowed.
+        /// </summary>
+        /// <param name="nodeHead">The node head. Cannot be null.</param>
+        /// <param name="permissionTypes">Set of related permissions. Cannot be null. Empty set means "allowed nothing".</param>
+        public static PermissionValue GetSubtreePermission(NodeHead nodeHead, params PermissionType[] permissionTypes)
+        {
+            if (nodeHead == null)
+                throw new ArgumentNullException("nodeHead");
+            return GetSubtreePermission(nodeHead.Id, permissionTypes);
+        }
+        /// <summary>
+        /// Returns an aggregated permission value by all passed permissions for the current user on every content in the whole subtree of the passed content.
+        /// Value is Denied if there is any denied passed permission,
+        ///   Undefined if there is any undefined but there is no denied passed permission,
+        ///   Allowed if every passed permission is allowed.
+        /// </summary>
+        /// <param name="nodeId">Id of the node. Cannot be 0.</param>
+        /// <param name="permissionTypes">Set of related permissions. Cannot be null. Empty set means "allowed nothing".</param>
+        private static PermissionValue GetSubtreePermission(int nodeId, params PermissionType[] permissionTypes)
+        {
+            if (permissionTypes == null)
+                throw new ArgumentNullException("permissionTypes");
+
+            if (permissionTypes.Length == 0)
+                return PermissionValue.Denied;
+            var user = AccessProvider.Current.GetCurrentUser();
+            if (user.Id == -1)
+                return PermissionValue.Allowed;
+
+            return SecurityContext.GetSubtreePermission(nodeId, permissionTypes);
+        }
+
+        /// <summary>
+        /// Returns an aggregated permission value by all passed permissions for the passed user on every content in the whole subtree of the current content.
+        /// Value is Denied if there is any denied passed permission,
+        ///   Undefined if there is any undefined but there is no denied passed permission,
+        ///   Allowed if every passed permission is allowed.
+        /// </summary>
+        /// <param name="user">The user. Cannot be null.</param>
+        /// <param name="permissionTypes">Set of related permissions. Cannot be null. Empty set means "allowed nothing".</param>
+        public PermissionValue GetSubtreePermission(IUser user, params PermissionType[] permissionTypes)
+        {
+            return GetSubtreePermission(user, _node, permissionTypes);
+        }
+        /// <summary>
+        /// Returns an aggregated permission value by all passed permissions for the passed user on every content in the whole subtree of the passed content.
+        /// Value is Denied if there is any denied passed permission,
+        ///   Undefined if there is any undefined but there is no denied passed permission,
+        ///   Allowed if every passed permission is allowed.
+        /// </summary>
+        /// <param name="user">The user. Cannot be null.</param>
+        /// <param name="node">The node. Cannot be null.</param>
+        /// <param name="permissionTypes">Set of related permissions. Cannot be null. Empty set means "allowed nothing".</param>
+        public PermissionValue GetSubtreePermission(IUser user, Node node, params PermissionType[] permissionTypes)
+        {
+            if (node == null)
+                throw new ArgumentNullException("node");
+            return GetSubtreePermission(user, node.Id, permissionTypes);
+        }
+        /// <summary>
+        /// Returns an aggregated permission value by all passed permissions for the passed user on every content in the whole subtree of the passed content.
+        /// Value is Denied if there is any denied passed permission,
+        ///   Undefined if there is any undefined but there is no denied passed permission,
+        ///   Allowed if every passed permission is allowed.
+        /// </summary>
+        /// <param name="user">The user. Cannot be null.</param>
+        /// <param name="nodeHead">The node head. Cannot be null.</param>
+        /// <param name="permissionTypes">Set of related permissions. Cannot be null. Empty set means "allowed nothing".</param>
+        public PermissionValue GetSubtreePermission(IUser user, NodeHead nodeHead, params PermissionType[] permissionTypes)
+        {
+            if (nodeHead == null)
+                throw new ArgumentNullException("nodeHead");
+            return GetSubtreePermission(user, nodeHead.Id, permissionTypes);
+        }
+        /// <summary>
+        /// Returns an aggregated permission value by all passed permissions for the passed user on every content in the whole subtree of the passed content.
+        /// Value is Denied if there is any denied passed permission,
+        ///   Undefined if there is any undefined but there is no denied passed permission,
+        ///   Allowed if every passed permission is allowed.
+        /// </summary>
+        /// <param name="user">The user. Cannot be null.</param>
+        /// <param name="nodeId">Id of the node. Cannot be 0.</param>
+        /// <param name="permissionTypes">Set of related permissions. Cannot be null. Empty set means "allowed nothing".</param>
+        private static PermissionValue GetSubtreePermission(IUser user, int nodeId, params PermissionType[] permissionTypes)
+        {
+            if (permissionTypes == null)
+                throw new ArgumentNullException("permissionTypes");
+
+            var ctx = SecurityContext;
+            var userId = user.Id;
+            var userIsCurrent = userId == AccessProvider.Current.GetCurrentUser().Id;
+            if (!userIsCurrent)
+                ctx.AssertPermission(nodeId, PermissionType.SeePermissions);
+            if (permissionTypes.Length == 0)
+                return PermissionValue.Denied;
+            if (userId == -1)
+                return PermissionValue.Allowed;
+            if (!userIsCurrent)
+                ctx = CreateSecurityContextFor(user);
+
+            return ctx.GetSubtreePermission(nodeId, permissionTypes);
+        }
+
+        /// <summary>
+        /// Helper method that determines the permitted access level of the content (None, HeadOnly, PublicOnly, All) for the current user.
+        /// </summary>
+        /// <param name="nodeHead">The content.</param>
+        /// <returns></returns>
+        public static PermittedLevel GetPermittedLevel(NodeHead nodeHead)
+        {
+            // shortcut for system user
+            if (AccessProvider.Current.GetCurrentUser().Id == Identifiers.SystemUserId)
+                return PermittedLevel.All;
+            return GetPermittedLevel(nodeHead.Id, GetIdentitiesByMembership(nodeHead));
+        }
+        /// <summary>
+        /// Helper method that determines the permitted access level of the content (None, HeadOnly, PublicOnly, All) for the current user.
+        /// </summary>
+        /// <param name="node">The content.</param>
+        public static PermittedLevel GetPermittedLevel(Node node)
+        {
+            // shortcut for system user
+            if (AccessProvider.Current.GetCurrentUser().Id == Identifiers.SystemUserId)
+                return PermittedLevel.All;
+            return GetPermittedLevel(node.Id, GetIdentitiesByMembership(node));
+        }
+        /// <summary>
+        /// Helper method that determines the permitted access level of the content (None, HeadOnly, PublicOnly, All) for the current user.
+        /// </summary>
+        /// <param name="nodeId">The id of the content.</param>
+        public static PermittedLevel GetPermittedLevel(int nodeId)
+        {
+            // shortcut for system user
+            if (AccessProvider.Current.GetCurrentUser().Id == Identifiers.SystemUserId)
+                return PermittedLevel.All;
+            return GetPermittedLevel(nodeId, GetIdentitiesByMembership(nodeId));
+        }
+        /// <summary>
+        /// Helper method that determines the permitted access level of the content (None, HeadOnly, PublicOnly, All) for the passed user.
+        /// </summary>
+        /// <param name="nodeId">The id of the content.</param>
+        /// <param name="user">The user.</param>
+        public static PermittedLevel GetPermittedLevel(int nodeId, IUser user)
+        {
+            // shortcut for system user
+            if (user.Id == Identifiers.SystemUserId)
+                return PermittedLevel.All;
+            return GetPermittedLevel(nodeId, GetIdentitiesByMembership(user, nodeId));
+        }
+        internal static PermittedLevel GetPermittedLevel(int nodeId, IEnumerable<int> identities)
+        {
+            if (identities.First() == Identifiers.SystemUserId)
+                return PermittedLevel.All;
+
+            var aces = GetEffectiveEntriesAsSystemUser(nodeId, identities);
+
+            if (aces.Count == 0)
+                return PermittedLevel.None;
+
+            var bits = AggregateAces(aces);
+
+            var allowedBits = bits.AllowBits & ~bits.DenyBits;
+            PermittedLevel level;
+            if ((allowedBits & PermissionType.OpenMinor.Mask) != 0)
+                level = PermittedLevel.All;
+            else if ((allowedBits & PermissionType.Open.Mask) != 0)
+                level = PermittedLevel.PublicOnly;
+            else if ((allowedBits & PermissionType.See.Mask) != 0)
+                level = PermittedLevel.HeadOnly;
+            else
+                level = PermittedLevel.None;
+            return level;
+        }
+
+        /// <summary>
+        /// Returns the current content's explicit entries. Current user must have SeePermissions permission.
+        /// </summary>
+        /// <param name="entryType">Security entry type. Default: all entries.</param>
+        public List<AceInfo> GetExplicitEntries(EntryType? entryType = null)
+        {
+            return GetExplicitEntries(_node.Id, null, entryType);
+        }
+        /// <summary>
+        /// Return the passed content's explicit entries. Current user must have SeePermissions permission.
+        /// </summary>
+        /// <param name="contentId">Id of the content.</param>
+        /// <param name="relatedIdentities">If not passed, the current user's related identities is focused.</param>
+        /// <param name="entryType">Security entry type. Default: all entries.</param>
+        public static List<AceInfo> GetExplicitEntries(int contentId, IEnumerable<int> relatedIdentities = null, EntryType? entryType = null)
+        {
+            SecurityContext.AssertPermission(contentId, PermissionType.SeePermissions);
+            return GetExplicitEntriesAsSystemUser(contentId, relatedIdentities, entryType);
+        }
+	    /// <summary>
+	    /// Return the passed content's explicit entries. There is permission check so you must call this method from a safe block.
+	    /// </summary>
+	    /// <param name="contentId">Id of the content.</param>
+	    /// <param name="relatedIdentities">If not passed, the current user's related identities is focused.</param>
+	    /// <param name="entryType">Security entry type. Default: all entries.</param>
+	    public static List<AceInfo> GetExplicitEntriesAsSystemUser(int contentId, IEnumerable<int> relatedIdentities = null, EntryType? entryType = null)
+	    {
+	        return SecurityContext.GetExplicitEntries(contentId, relatedIdentities, entryType);
+	    }
+
+        /// <summary>
+        /// Returns the current content's effective entries. Current user must have SeePermissions permission.
+        /// </summary>
+        /// <param name="entryType">Security entry type. Default: all entries.</param>
+        public List<AceInfo> GetEffectiveEntries(EntryType? entryType = null)
+        {
+            return GetEffectiveEntries(_node.Id, null, entryType);
+        }
+        /// <summary>
+        /// Return the passed content's effective entries. Current user must have SeePermissions permission.
+        /// </summary>
+        /// <param name="contentId">Id of the content.</param>
+        /// <param name="relatedIdentities">If not passed, the current user's related identities is focused.</param>
+        /// <param name="entryType">Security entry type. Default: all entries.</param>
+        public static List<AceInfo> GetEffectiveEntries(int contentId, IEnumerable<int> relatedIdentities = null, EntryType? entryType = null)
+        {
+            SecurityContext.AssertPermission(contentId, PermissionType.SeePermissions);
+            return SecurityContext.GetEffectiveEntries(contentId, relatedIdentities, entryType);
+        }
+        /// <summary>
+        /// Return the passed content's effective entries. There is permission check so you must call this method from a safe block.
+        /// </summary>
+        /// <param name="contentId">Id of the content.</param>
+        /// <param name="relatedIdentities">If not passed, the current user's related identities is focused.</param>
+        /// <param name="entryType">Security entry type. Default: all entries.</param>
+        public static List<AceInfo> GetEffectiveEntriesAsSystemUser(int contentId, IEnumerable<int> relatedIdentities = null, EntryType? entryType = null)
+        {
+            return SecurityContext.GetEffectiveEntries(contentId, relatedIdentities, entryType);
+        }
+
+        #endregion
+
+        #region /*========================================================== ACL */
+
+        /// <summary>
+        /// Returns the AccessControlList of the current content.
+        /// The result contains only Normal entries.
+        /// </summary>
+        public AccessControlList GetAcl()
+        {
+            return GetAcl(_node.Id);
+        }
+        /// <summary>
+        /// Returns the AccessControlList of the requested content.
+        /// Required permission: SeePermissions
+        /// The result contains only Normal entries.
+        /// </summary>
+        public static AccessControlList GetAcl(int nodeId)
+        {
+            var ctx = SecurityContext;
+            ctx.AssertPermission(nodeId, PermissionType.SeePermissions);
+            return ctx.GetAcl(nodeId);
+        }
+
+        /// <summary>
+        /// Returns a new AclEditor instance.
+        /// </summary>
+        /// <param name="context">If passed, the method uses that and does not create a new context instance.</param>
+        public static SnAclEditor CreateAclEditor(SnSecurityContext context = null)
+        {
+            return new SnAclEditor(context);
+        }
+
+        /// <summary>
+        /// Removes all explicit entries from the current content.
+        /// If AclEditor passed, the modification is executed in it
+        /// else executed immediately.
+        /// </summary>
+        public void RemoveExplicitEntries(SnAclEditor aclEditor = null)
+        {
+            if (aclEditor == null)
+            {
+                CreateAclEditor()
+                    .RemoveExplicitEntries(_node.Id)
+                    .Apply();
+                return;
+            }
+            if (aclEditor.EntryType != EntryType.Normal)
+                throw new InvalidOperationException(
+                    "EntryType mismatch int the passed AclEditor. Only the EntryType.Normal category is allowed in this context.");
+            aclEditor.RemoveExplicitEntries(_node.Id);
+        }
+
+        #endregion
+
+        #region /*========================================================== Entities */
+
+        /// <summary>
+        /// Loads the content by the passed id and creates the security entity by the properties of the loaded content.
+        /// </summary>
+        /// <param name="contentId">Id of the content.</param>
+        /// <param name="throwIfNodeNotFound">If true and the requested content does not exist,
+        /// a ContentNotFoundException will be thrown.</param>
+        public static void CreateSecurityEntity(int contentId, bool throwIfNodeNotFound = false)
+        {
+            var nodeHead = NodeHead.Get(contentId);
+            if (nodeHead == null)
+            {
+                if (throwIfNodeNotFound)
+                    throw new ContentNotFoundException(contentId.ToString());
+                return;
+            }
+            CreateSecurityEntity(nodeHead.Id, nodeHead.ParentId, nodeHead.OwnerId);
+        }
+        /// <summary>
+        /// Creates a new entity in the security component, if it does not exist.
+        /// Parent content must exist.
+        /// </summary>
+        /// <param name="contentId">Id of the created entity. Cannot be 0.</param>
+        /// <param name="parentId">Id of the parent entity. Cannot be 0.</param>
+        /// <param name="ownerId">Id of the entity's owner identity.</param>
+        public static void CreateSecurityEntity(int contentId, int parentId, int ownerId)
+        {
+            CreateSecurityEntity(contentId, parentId, ownerId, SecurityContext);
+        }
+        /// <summary>
+        /// Creates a new entity in the security component, if it does not exist.
+        /// Parent must exist.
+        /// </summary>
+        /// <param name="contentId">Id of the created entity. Cannot be 0.</param>
+        /// <param name="parentId">Id of the parent entity. Cannot be 0.</param>
+        /// <param name="ownerId">Id of the entity's owner identity.</param>
+        /// <param name="context">Uses the passed context and does not create a new one.</param>
+        public static void CreateSecurityEntity(int contentId, int parentId, int ownerId, SnSecurityContext context)
+        {
+            if (CheckSecurityEntityCreationParameters(contentId, parentId, ownerId, context))
+                context.CreateSecurityEntity(contentId, parentId, ownerId);
+        }
+        private static bool CheckSecurityEntityCreationParameters(int contentId, int parentId, int ownerId, SecurityContext context)
+        {
+            if (context == null)
+                throw new ArgumentNullException(nameof(context));
+
+            // exceptional case: valid repository root
+            if (contentId == Identifiers.PortalRootId && parentId == 0 && ownerId > 0)
+                return true;
+
+            // check id validity
+            if (contentId > 0 && parentId > 0 && ownerId > 0)
+                return true;
+
+            SnLog.WriteWarning(
+                $"Cannot create security entity. Every id must greater than zero: contentId: {contentId}, parentId: {parentId}, ownerId: {ownerId}.\r\n{new StackTrace(0, true)}",
+                EventId.Security);
+
+            return false;
+        }
+
+        /// <summary>
+        /// Modifies the owner of the entity in the security component.
+        /// </summary>
+        /// <param name="contentId">Id of the entity. Cannot be 0.</param>
+        /// <param name="ownerId">Id of the entity's owner identity.</param>
+        public static void ModifyEntityOwner(int contentId, int ownerId)
+        {
+            SecurityContext.ModifyEntityOwner(contentId, ownerId);
+        }
+        /// <summary>
+        /// Moves the entity and it's whole subtree including the related ACLs in the security component 
+        /// after the content was moved in the repository.
+        /// </summary>
+        /// <param name="sourceId">Id of the source entity. Cannot be 0.</param>
+        /// <param name="targetId">Id of the target entity that will contain the source. Cannot be 0.</param>
+        public static void MoveEntity(int sourceId, int targetId)
+        {
+            SecurityContext.MoveEntity(sourceId, targetId);
+        }
+        /// <summary>
+        /// Deletes the entity and it's whole subtree including the related ACLs from the security component
+        /// after the content was deleted from the repository.
+        /// </summary>
+        /// <param name="contentId">Id of the entity. Cannot be 0.</param>
+        public static void DeleteEntity(int contentId)
+        {
+            SecurityContext.DeleteEntity(contentId);
+        }
+
+        /// <summary>
+        /// Tries to re-create the entity in the security component. This is a compensation method,
+        /// call it only from where compensation is needed (e.g. there is a chance for a timing issue).
+        /// </summary>
+        internal static void ReCreateSecurityEntity(int contentId)
+        {
+            SnLog.WriteWarning("Re-creating entity in security component: " + contentId, EventId.Security);
+
+            try
+            {
+                // compensation: try to re-create the missing entity in the security component
+                CreateSecurityEntity(contentId);
+            }
+            catch (SecurityStructureException)
+            {
+                // Another thread already created the entity. No problem,
+                // simply retry the original operation in the caller.
+            }
+        }
+
+        #endregion
+
+        #region /*========================================================== Entity inheritance */
+
+        /// <summary>
+        /// Returns false if the current content inherits the permissions from it's parent.
+        /// </summary>
+        public bool IsInherited
+        {
+            get { return SecurityContext.IsEntityInherited(_node.Id); }
+        }
+        /// <summary>
+        /// Returns false if the content inherits the permissions from it's parent.
+        /// </summary>
+        /// <param name="contentId">Id of the content. Cannot be 0.</param>
+        public static bool IsEntityInherited(int contentId)
+        {
+            return SecurityContext.IsEntityInherited(contentId);
+        }
+
+        /// <summary>
+        /// Clear the permission inheritance on the current content.
+        /// </summary>
+        /// <param name="convertToExplicit">If true (default), all effective permissions will be copied explicitly.</param>
+        public void BreakInheritance(bool convertToExplicit = true)
+        {
+            BreakInheritance(this._node, convertToExplicit);
+        }
+        /// <summary>
+        /// Clears the permission inheritance on the passed content.
+        /// </summary>
+        /// <param name="content">The content.</param>
+        /// <param name="convertToExplicit">If true (default), all effective permissions will be copied explicitly.</param>
+        public static void BreakInheritance(Node content, bool convertToExplicit = true)
+        {
+            var contentId = content.Id;
+            if (!IsEntityInherited(contentId))
+                return;
+            SecurityContext.CreateAclEditor()
+                .BreakInheritance(contentId, convertToExplicit ? new[] { EntryType.Normal } : new EntryType[0])
+                .Apply();
+        }
+        /// <summary>
+        /// Restores the permission inheritance on the current content.
+        /// </summary>
+        /// <param name="normalize">If true (default is false), the unnecessary explicit entries 
+        /// (the ones that are the same as the inherited ones) will be removed.</param>
+        public void RemoveBreakInheritance(bool normalize = false)
+        {
+            UnbreakInheritance(this._node, normalize);
+        }
+        /// <summary>
+        /// Restores the permission inheritance on the passed content.
+        /// </summary>
+        /// <param name="content">The content.</param>
+        /// <param name="normalize">If true (default is false), the unnecessary explicit entries will be removed.</param>
+        public static void UnbreakInheritance(Node content, bool normalize = false)
+        {
+            var contentId = content.Id;
+            if (IsEntityInherited(contentId))
+                return;
+            SecurityContext.CreateAclEditor()
+                .UnbreakInheritance(contentId,
+                    normalize ? new[] { EntryType.Normal } : new EntryType[0])
+                .Apply();
+        }
+
+        #endregion
+
+        #region /*========================================================== Membership, Collecting related identities */
+
+        /// <summary>
+        /// Determines if the provided member (user or group) is a member of a group. This method
+        /// is transitive, meaning it will look for relations in the whole group graph, not 
+        /// only direct memberships.
+        /// </summary>
+        /// <param name="identityId">Id of the potential member that can be a user or a group.</param>
+        /// <param name="groupId">Id of the container group.</param>
+        public static bool IsInGroup(int identityId, int groupId)
+        {
+            return SecurityContext.IsInGroup(identityId, groupId);
+        }
+
+        /// <summary>
+        /// Adds different kinds of members to a group in one step.
+        /// Non-existing groups or member groups will be created.
+        /// If all the parameters are null or empty, nothing will happen.
+        /// </summary>
+        /// <param name="groupId">Identifier of the container group. Cannot be 0.</param>
+        /// <param name="userMembers">Collection of user member identifiers. Can be null or empty.</param>
+        /// <param name="groupMembers">Collection of group member identifiers. Can be null or empty.</param>
+        /// <param name="parentGroups">Collection of parent group identifiers. Use this if the parent 
+        /// group or groups are already known when this method is called. Can be null or empty.</param>
+        public static void AddMembers(int groupId, IEnumerable<int> userMembers, IEnumerable<int> groupMembers, IEnumerable<int> parentGroups = null)
+        {
+            SecurityContext.AddMembersToSecurityGroup(groupId, userMembers, groupMembers, parentGroups);
+        }
+        /// <summary>
+        /// Adds one or more users to a group in one step.
+        /// Non-existing group will be created.
+        /// This method is a shortcut for AddMembers(...).
+        /// </summary>
+        /// <param name="groupId">Identifier of the container group. Cannot be 0.</param>
+        /// <param name="userMembers">Collection of user member identifiers. Can be null or empty.</param>
+        public static void AddUsersToGroup(int groupId, IEnumerable<int> userMembers)
+        {
+            SecurityContext.AddUsersToSecurityGroup(groupId, userMembers);
+        }
+        /// <summary>
+        /// Add one or more group members to a group. If the main group or any member is unknown it will be created.
+        /// This method is a shortcut for AddMembers(...).
+        /// </summary>
+        /// <param name="groupId">Identifier of the container group. Cannot be 0.</param>
+        /// <param name="groupMembers">Collection of group member identifiers. Can be null or empty.</param>
+        public static void AddGroupsToGroup(int groupId, IEnumerable<int> groupMembers)
+        {
+            SecurityContext.AddGroupsToSecurityGroup(groupId, groupMembers);
+        }
+
+        /// <summary>
+        /// Removes multiple kinds of members from a group in one step.
+        /// Non-existing groups or member groups will be skipped.
+        /// If all the parameters are null or empty, nothing will happen.
+        /// </summary>
+        /// <param name="groupId">Identifier of the container group. Cannot be 0.</param>
+        /// <param name="userMembers">Collection of user member identifiers. Can be null or empty.</param>
+        /// <param name="groupMembers">Collection of group member identifiers. Can be null or empty.</param>
+        /// <param name="parentGroups">Collection of parent group identifiers. Can be null or empty.</param>
+        public static void RemoveMembers(int groupId, IEnumerable<int> userMembers, IEnumerable<int> groupMembers, IEnumerable<int> parentGroups = null)
+        {
+            SecurityContext.RemoveMembersFromSecurityGroup(groupId, userMembers, groupMembers, parentGroups);
+        }
+        /// <summary>
+        /// Removes one or more group members from a group in one step.
+        /// Non-existing group or member groups will be skipped.
+        /// This method is a shortcut for RemoveMembers(...).
+        /// </summary>
+        /// <param name="groupId">Identifier of the container group. Cannot be 0.</param>
+        /// <param name="groupIds">Collection of group member identifiers. Can be null or empty.</param>
+        public static void RemoveGroupsFromGroup(int groupId, IEnumerable<int> groupIds)
+        {
+            SecurityContext.RemoveGroupsFromSecurityGroup(groupId, groupIds);
+        }
+
+        /// <summary>
+        /// Deletes the specified group and its relations including related security entries from the security component.
+        /// </summary>
+        public static void DeleteGroup(int groupId)
+        {
+            SecurityContext.DeleteSecurityGroup(groupId);
+        }
+        /// <summary>
+        /// Deletes the user from the security component by removing all memberships and security entries related to this user.
+        /// </summary>
+        public static void DeleteUser(int userId)
+        {
+            SecurityContext.DeleteUser(userId);
+        }
+        /// <summary>
+        /// Deletes the specified group or user and its relations including related security entries from the security component.
+        /// </summary>
+        public static void DeleteIdentity(int id)
+        {
+            SecurityContext.DeleteIdentity(id);
+        }
+        /// <summary>
+        /// Deletes the specified groups or users and their relations including related security entries from the security component.
+        /// </summary>
+        public static void DeleteIdentities(IEnumerable<int> ids)
+        {
+            SecurityContext.DeleteIdentities(ids);
+        }
+
+        /*========================================================================================================== Collecting related identities */
+
+        /* user is the logged in user */
+
+        /// <summary>
+        /// Returns with related identites that contains the current user id and every group id that contains it directly or indirectly.
+        /// Everyone group id is added if the current user is not the Visitor.
+        /// Extended identities are added if there are any (see SnSecurityContext.GetDynamicGroups).
+        /// </summary>
+        public static List<int> GetIdentitiesByMembership()
+        {
+            return GetIdentitiesByMembershipPrivate();
+        }
+        /// <summary>
+        /// Returns with related identites that contains the current user id and every group id that contains it directly or indirectly.
+        /// Everyone group id is added if the current user is not the Visitor.
+        /// Owners group id is added if the current user is owner of the passed content. Real owner is resolved from the security database.
+        /// Extended identities are added if there are any (see SnSecurityContext.GetDynamicGroups).
+        /// </summary>
+        public static List<int> GetIdentitiesByMembership(int contentId)
+        {
+            return GetIdentitiesByMembershipPrivate(contentId);
+        }
+        /// <summary>
+        /// Returns with related identites that contains the current user id and every group id that contains it directly or indirectly.
+        /// Everyone group id is added if the current user is not the Visitor.
+        /// Owners group id is added if the current user and owner of the passed content are equal.
+        /// Extended identities are added if there are any (see SnSecurityContext.GetDynamicGroups).
+        /// </summary>
+        public static List<int> GetIdentitiesByMembership(NodeHead head)
+        {
+            return GetIdentitiesByMembershipPrivate(head.Id, head.OwnerId);
+        }
+        /// <summary>
+        /// Returns with related identites that contains the current user id and every group id that contains it directly or indirectly.
+        /// Everyone group id is added if the current user is not the Visitor.
+        /// Owners group id is added if the current user and owner of the passed content are equal.
+        /// Extended identities are added if there are any (see SnSecurityContext.GetDynamicGroups).
+        /// </summary>
+        public static List<int> GetIdentitiesByMembership(Node content)
+        {
+            return GetIdentitiesByMembershipPrivate(content.Id, content.OwnerId);
+        }
+
+        /* user can be different from the logged in user */
+
+        /// <summary>
+        /// Returns with related identites that contains the passed user id and every group id that contains it directly or indirectly.
+        /// Everyone group id is added if the passed user is not the Visitor.
+        /// Extended identities are added if there are any (see SnSecurityContext.GetDynamicGroups).
+        /// </summary>
+        public static List<int> GetIdentitiesByMembership(IUser user)
+        {
+            return GetIdentitiesByMembershipPrivate(user: user);
+        }
+        /// <summary>
+        /// Returns with related identites that contains the passed user id and every group id that contains it directly or indirectly.
+        /// Everyone group id is added if the passed user is not the Visitor.
+        /// Owners group id is added if the passed user is owner of the passed content. Real owner is resolved from the security database.
+        /// Extended identities are added if there are any (see SnSecurityContext.GetDynamicGroups).
+        /// </summary>
+        public static List<int> GetIdentitiesByMembership(IUser user, int contentId)
+        {
+            return GetIdentitiesByMembershipPrivate(contentId, user: user);
+        }
+        /// <summary>
+        /// Returns with related identites that contains the passed user id and every group id that contains it directly or indirectly.
+        /// Everyone group id is added if the passed user is not the Visitor.
+        /// Owners group id is added if the passed user and owner of the passed content are equal.
+        /// Extended identities are added if there are any (see SnSecurityContext.GetDynamicGroups).
+        /// </summary>
+        public static List<int> GetIdentitiesByMembership(IUser user, NodeHead head)
+        {
+            return GetIdentitiesByMembershipPrivate(head.Id, head.OwnerId, user);
+        }
+        /// <summary>
+        /// Returns with related identites that contains the passed user id and every group id that contains it directly or indirectly.
+        /// Everyone group id is added if the passed user is not the Visitor.
+        /// Owners group id is added if the passed user and owner of the passed content are equal.
+        /// Extended identities are added if there are any (see SnSecurityContext.GetDynamicGroups).
+        /// </summary>
+        public static List<int> GetIdentitiesByMembership(IUser user, Node content)
+        {
+            return GetIdentitiesByMembershipPrivate(content.Id, content.OwnerId, user);
+        }
+
+        // main function
+        private static List<int> GetIdentitiesByMembershipPrivate(int contentId = 0, int ownerId = 0, IUser user = null)
+        {
+            var actualUser = user ?? AccessProvider.Current.GetCurrentUser();
+            if (actualUser.Id == Identifiers.SystemUserId)
+                return new List<int> { Identifiers.SystemUserId };
+
+            List<int> identities;
+            if (contentId == 0)
+            {
+                identities = GetGroups(actualUser);
+            }
+            else if (ownerId == 0)
+            {
+                identities = GetGroupsWithOwnership(contentId, actualUser);
+            }
+            else
+            {
+                identities = GetGroups(actualUser);
+                if (actualUser.Id == ownerId)
+                    identities.Add(Identifiers.OwnersGroupId);
+            }
+            identities.Add(actualUser.Id);
+
+            return identities;
+        }
+
+        /*---------------------------------------------------------------------------------------------------------- */
+
+        /// <summary>
+        /// Gets the ids of all the groups that contain the current or provided user as a member, even through other groups.
+        /// </summary>
+        public static IEnumerable<int> GetFlattenedGroups(IUser differentUser = null)
+        {
+            return (differentUser == null ? SecurityContext : CreateSecurityContextFor(differentUser)).GetFlattenedGroups();
+        }
+        /// <summary>
+        /// Gets the ids of all the groups that contain the current or provided user as a member, even through other groups,
+        /// plus Everyone (except in case of a visitor) and the optional dynamic groups provided by the 
+        /// membership extender.
+        /// </summary>
+        public static List<int> GetGroups(IUser differentUser = null)
+        {
+            return (differentUser == null ? SecurityContext : CreateSecurityContextFor(differentUser)).GetGroups();
+        }
+        /// <summary>
+        /// Gets the ids of all the groups that contain the current or provided user as a member, even through other groups,
+        /// plus Everyone (except in case of a visitor), plus Owners (if applicable) and the optional 
+        /// dynamic groups provided by the membership extender.
+        /// </summary>
+        public static List<int> GetGroupsWithOwnership(int contentId, IUser differentUser = null)
+        {
+            return (differentUser == null ? SecurityContext : CreateSecurityContextFor(differentUser)).GetGroupsWithOwnership(contentId);
+        }
+
+        #endregion
+
+        #region /*========================================================== Permission queries */
+
+        public static class PermissionQuery
+        {
+            /// <summary>
+            /// Returns users and groups that have any explicit permissions on the given content or its subtree.
+            /// </summary>
+            /// <param name="contentPath">Path of the content.</param>
+            /// <param name="level">Filtering by permission level. It can be Allowed, Denied, AllowedOrDenied.</param>
+            /// <param name="identityKind">Filtering by identity kind.</param>
+            public static IEnumerable<Node> GetRelatedIdentities(string contentPath, PermissionLevel level, IdentityKind identityKind)
+            {
+                var head = NodeHead.Get(contentPath);
+                if (head == null)
+                    throw new ContentNotFoundException(contentPath);
+                return GetRelatedIdentities(head.Id, level, identityKind);
+            }
+            /// <summary>
+            /// Returns users and groups that have any explicit permissions on the given content or its subtree.
+            /// </summary>
+            /// <param name="contentId">Id of the content.</param>
+            /// <param name="level">Filtering by permission level. It can be Allowed, Denied, AllowedOrDenied.</param>
+            /// <param name="identityKind">Filtering by identity kind.</param>
+            public static IEnumerable<Node> GetRelatedIdentities(int contentId, PermissionLevel level, IdentityKind identityKind)
+            {
+                var identityIds = SecurityContext.GetRelatedIdentities(contentId, level);
+                return Filter(identityIds, identityKind);
+            }
+
+            /// <summary>
+            /// Collects all permission settings on the given content and its subtree related to the specified user or group.
+            /// Output is grouped by permission types and can be filtered by the permission value or content type.
+            /// </summary>
+            /// <param name="contentPath">Path of the content.</param>
+            /// <param name="level">Filtering by the permission value. It can be Allowed, Denied, AllowedOrDenied.</param>
+            /// <param name="explicitOnly">Filter parameter for future use only. Allowed value is true.</param>
+            /// <param name="identityId">Id of the group or user.</param>
+            /// <param name="includedTypes">Filter by content type names.</param>
+            public static IDictionary<PermissionType, int> GetRelatedPermissions(string contentPath, PermissionLevel level, bool explicitOnly, int identityId, IEnumerable<string> includedTypes)
+            {
+                var head = NodeHead.Get(contentPath);
+                if (head == null)
+                    throw new ContentNotFoundException(contentPath);
+                return GetRelatedPermissions(head.Id, level, explicitOnly, identityId, includedTypes);
+            }
+
+            /// <summary>
+            /// Collects all permission settings on the given content and its subtree related to the specified user or group.
+            /// Output is grouped by permission types and can be filtered by the permission value or content type.
+            /// </summary>
+            /// <param name="contentId">Id of the content.</param>
+            /// <param name="level">Filtering by the permission value. It can be Allowed, Denied, AllowedOrDenied.</param>
+            /// <param name="explicitOnly">Filter parameter for future use only. Allowed value is true.</param>
+            /// <param name="identityId">Id of the group or user.</param>
+            /// <param name="includedTypes">Filter by content type names.</param>
+            public static IDictionary<PermissionType, int> GetRelatedPermissions(int contentId, PermissionLevel level, bool explicitOnly, int identityId, IEnumerable<string> includedTypes)
+            {
+                var filter = new ContentTypeFilterForGettingRelatedPermissions(includedTypes);
+                var counters = SecurityContext.GetRelatedPermissions(contentId, level, explicitOnly, identityId, filter.IsEnabled);
+                var result = new Dictionary<PermissionType, int>(PermissionType.PermissionCount);
+                foreach (var item in counters)
+                    result.Add(PermissionType.GetByIndex(item.Key.Index), item.Value);
+                return result;
+            }
+            public static IDictionary<PermissionType, int> GetExplicitPermissionsInSubtree(int contentId, int[] identities, bool includeRoot)
+            {
+                var counters = SecurityContext.GetExplicitPermissionsInSubtree(contentId, identities, includeRoot);
+                var result = new Dictionary<PermissionType, int>(PermissionType.PermissionCount);
+                foreach (var item in counters)
+                    result.Add(PermissionType.GetByIndex(item.Key.Index), item.Value);
+                return result;
+            }
+
+            /// <summary>
+            /// Returns all content in the requested content's subtree that have any permission setting
+            /// filtered by permission value, user or group, and a permission list.
+            /// </summary>
+            /// <param name="contentPath">Path of the content.</param>
+            /// <param name="level">Filtering by the permission value. It can be Allowed, Denied, AllowedOrDenied.</param>
+            /// <param name="explicitOnly">Filter parameter for future use only. The currently allowed value is true.</param>
+            /// <param name="identityId">Id of the group or user.</param>
+            /// <param name="permissions">Only those content will appear in the output that have permission settings that are listed in this permissions list.</param>
+            public static IEnumerable<Node> GetRelatedNodes(string contentPath, PermissionLevel level, bool explicitOnly, int identityId, IEnumerable<PermissionType> permissions)
+            {
+                var head = NodeHead.Get(contentPath);
+                if (head == null)
+                    throw new ContentNotFoundException(contentPath);
+                return GetRelatedNodes(head.Id, level, explicitOnly, identityId, permissions);
+            }
+            /// <summary>
+            /// Returns all content in the requested content's subtree that have any permission setting
+            /// filtered by permission value, user or group, and a permission mask.
+            /// </summary>
+            /// <param name="contentId">Id of the content.</param>
+            /// <param name="level">Filtering by the permission value. It can be Allowed, Denied, AllowedOrDenied.</param>
+            /// <param name="explicitOnly">Filter parameter for future use only. The currently allowed value is true.</param>
+            /// <param name="identityId">Id of the group or user.</param>
+            /// <param name="permissions">Only those content will appear in the output that have permission settings that are listed in this permissions list.</param>
+            public static IEnumerable<Node> GetRelatedNodes(int contentId, PermissionLevel level, bool explicitOnly, int identityId, IEnumerable<PermissionType> permissions)
+            {
+                var contentIds = SecurityContext.GetRelatedEntities(contentId, level, explicitOnly, identityId, permissions);
+                return new NodeList<Node>(contentIds);
+            }
+
+            /// <summary>
+            /// Returns users and groups that have any explicit permissions on the given content or its subtree.
+            /// </summary>
+            /// <param name="contentPath">Path of the content.</param>
+            /// <param name="level">Filtering by permission level. It can be Allowed, Denied, AllowedOrDenied.</param>
+            /// <param name="identityKind">Filtering by identity kind.</param>
+            /// <param name="permissions">Filtering by permission type.</param>
+            public static IEnumerable<Node> GetRelatedIdentities(string contentPath, PermissionLevel level, IdentityKind identityKind, IEnumerable<PermissionTypeBase> permissions)
+            {
+                var head = NodeHead.Get(contentPath);
+                if (head == null)
+                    throw new ContentNotFoundException(contentPath);
+                return GetRelatedIdentities(head.Id, level, identityKind, permissions);
+            }
+            /// <summary>
+            /// Returns users and groups that have any explicit permissions on the given content or its subtree.
+            /// </summary>
+            /// <param name="contentId">Id of the content.</param>
+            /// <param name="level">Filtering by permission level. It can be Allowed, Denied, AllowedOrDenied.</param>
+            /// <param name="identityKind">Filtering by identity kind.</param>
+            /// <param name="permissions">Filtering by permission type.</param>
+            public static IEnumerable<Node> GetRelatedIdentities(int contentId, PermissionLevel level, IdentityKind identityKind, IEnumerable<PermissionTypeBase> permissions)
+            {
+                var identityIds = SecurityContext.GetRelatedIdentities(contentId, level, permissions);
+                return Filter(identityIds, identityKind);
+            }
+
+            /// <summary>
+            /// Returns all content in the requested content's direct child collection that have any permission setting
+            /// filtered by permission value, user or group, and a permission mask.
+            /// </summary>
+            /// <param name="contentPath">Path of the content.</param>
+            /// <param name="level">Filtering by the permission value. It can be Allowed, Denied, AllowedOrDenied.</param>
+            /// <param name="identityId">Id of the group or user.</param>
+            /// <param name="permissions">Only those content will appear in the output that have permission settings that are listed in this permissions list.</param>
+            public static IEnumerable<Node> GetRelatedNodesOneLevel(string contentPath, PermissionLevel level, int identityId, IEnumerable<PermissionTypeBase> permissions)
+            {
+                var head = NodeHead.Get(contentPath);
+                if (head == null)
+                    throw new ContentNotFoundException(contentPath);
+                return GetRelatedNodesOneLevel(head.Id, level, identityId, permissions);
+            }
+            /// <summary>
+            /// Returns all content in the requested content's direct child collection that have any permission setting
+            /// filtered by permission value, user or group, and a permission mask.
+            /// </summary>
+            /// <param name="contentId">Id of the content.</param>
+            /// <param name="level">Filtering by the permission value. It can be Allowed, Denied, AllowedOrDenied.</param>
+            /// <param name="identityId">Id of the group or user.</param>
+            /// <param name="permissions">Only those content will appear in the output that have permission settings that are listed in this permissions list.</param>
+            public static IEnumerable<Node> GetRelatedNodesOneLevel(int contentId, PermissionLevel level, int identityId, IEnumerable<PermissionTypeBase> permissions)
+            {
+                var folder = Node.LoadNode(contentId) as IFolder;
+                if (folder == null)
+                    return new Node[0];
+
+                var entityIds = SecurityContext.GetRelatedEntitiesOneLevel(contentId, level, identityId, permissions);
+                return new NodeList<Node>(entityIds);
+            }
+
+
+            /// <summary>
+            /// Returns Ids of all users that have all given permission on the entity.
+            /// User will be resulted even if the permissions are granted on a group where she is member directly or indirectly.
+            /// </summary>
+            /// <param name="contentPath">Path of the content.</param>
+            /// <param name="permissions">Only those users appear in the output that have permission settings in connection with the given permissions.</param>
+            public static IEnumerable<Node> GetAllowedUsers(string contentPath, IEnumerable<PermissionType> permissions)
+            {
+                var head = NodeHead.Get(contentPath);
+                if (head == null)
+                    throw new ContentNotFoundException(contentPath);
+                return GetAllowedUsers(head.Id, permissions);
+            }
+            /// <summary>
+            /// Returns Ids of all users that have all given permission on the entity.
+            /// User will be resulted even if the permissions are granted on a group where she is member directly or indirectly.
+            /// </summary>
+            /// <param name="contentId">Id of the content.</param>
+            /// <param name="permissions">Only those users appear in the output that have permission settings in connection with the given permissions.</param>
+            public static IEnumerable<Node> GetAllowedUsers(int contentId, IEnumerable<PermissionType> permissions)
+            {
+                var contentIds = SecurityContext.GetAllowedUsers(contentId, permissions);
+                return new NodeList<Node>(contentIds);
+            }
+
+            /// <summary>
+            /// Returns Ids of all groups where the given user or group is member directly or indirectly.
+            /// </summary>
+            /// <param name="contentPath">Path of the group or user.</param>
+            /// <param name="directOnly">Switch of the direct or indirect membership.</param>
+            public static IEnumerable<Node> GetParentGroups(string contentPath, bool directOnly)
+            {
+                var head = NodeHead.Get(contentPath);
+                if (head == null)
+                    throw new ContentNotFoundException(contentPath);
+                return GetParentGroups(head.Id, directOnly);
+            }
+            /// <summary>
+            /// Returns Ids of all groups where the given user or group is member directly or indirectly.
+            /// </summary>
+            /// <param name="contentId">Id of the group or user.</param>
+            /// <param name="directOnly">Switch of the direct or indirect membership.</param>
+            public static IEnumerable<Node> GetParentGroups(int contentId, bool directOnly)
+            {
+                var contentIds = SecurityContext.GetParentGroups(contentId, directOnly);
+                return new NodeList<Node>(contentIds);
+            }
+
+            private static IEnumerable<Node> Filter(IEnumerable<int> identityIds, IdentityKind identityKind)
+            {
+                var identities = new NodeList<Node>(identityIds);
+                switch (identityKind)
+                {
+                    case IdentityKind.All: return identities;
+                    case IdentityKind.Users: return identities.Where(n => n is IUser);
+                    case IdentityKind.Groups: return identities.Where(n => n is IGroup);
+                    case IdentityKind.OrganizationalUnits: return identities.Where(n => n is IOrganizationalUnit);
+                    case IdentityKind.UsersAndGroups: return identities.Where(n => n is IUser || n is IGroup);
+                    case IdentityKind.UsersAndOrganizationalUnits: return identities.Where(n => n is IUser || n is IOrganizationalUnit);
+                    case IdentityKind.GroupsAndOrganizationalUnits: return identities.Where(n => n is ISecurityContainer);
+                    default: throw new SnNotSupportedException("Unknown IdentityKind: " + identityKind);
+                }
+            }
+            private class ContentTypeFilterForGettingRelatedPermissions
+            {
+                private string[] _enabledTypes;
+                public ContentTypeFilterForGettingRelatedPermissions(IEnumerable<string> enabledTypes)
+                {
+                    if (enabledTypes != null)
+                    {
+                        var types = enabledTypes.ToArray();
+                        if (types.Length != 0)
+                            _enabledTypes = types;
+                    }
+                }
+                public bool IsEnabled(int contentId)
+                {
+                    var head = NodeHead.Get(contentId);
+                    if (head == null)
+                        return false;
+
+                    if (_enabledTypes == null)
+                        return true;
+
+                    var nodeType = ActiveSchema.NodeTypes.GetItemById(head.NodeTypeId);
+                    if (nodeType == null)
+                        return false;
+
+                    return _enabledTypes.Contains(nodeType.Name);
+                }
+            }
+        }
+
+        #endregion
+
+        #region /*========================================================== Permission dependencies */
+
+        private static int[][] _permissionDependencyTable;
+        private static readonly object _dependencyTableLock = new object();
+        /// <summary>
+        /// Provides technical data for the user interface (for backward compatibility purposes). Do not use this method in your code.
+        /// </summary>
+        public static int[][] PermissionDependencyTable
+        {
+            get
+            {
+                if (_permissionDependencyTable == null)
+                {
+                    lock (_dependencyTableLock)
+                    {
+                        if (_permissionDependencyTable == null)
+                        {
+                            var tempTable = new int[PermissionType.PermissionCount][];
+                            for (int i = 0; i < PermissionType.PermissionCount; i++)
+                            {
+                                tempTable[i] = GetPermissionDependencyArray(PermissionType.GetByIndex(i));
+                            }
+
+                            _permissionDependencyTable = tempTable;
+                        }
+                    }
+                }
+                return _permissionDependencyTable;
+            }
+        }
+        private static int[] GetPermissionDependencyArray(PermissionType permissionType)
+        {
+            var permArray = new int[PermissionType.PermissionCount];
+
+            // zero out all elements
+            Array.Clear(permArray, 0, permArray.Length);
+
+            // 1 for the element itself
+            permArray[permissionType.Index] = 1;
+
+            // 1 for the allowed elements
+            foreach (var item in GetAllowedPermissions(permissionType))
+            {
+                permArray[item.Index] = 1;
+            }
+
+            return permArray;
+        }
+        /// <summary>
+        /// Returns a set that contains all other permission types that will be allowed 
+        /// if you allow the passed permission (permission dependencies).
+        /// </summary>
+        public static IEnumerable<PermissionTypeBase> GetAllowedPermissions(PermissionType permission)
+        {
+            var permissionList = new List<PermissionTypeBase>();
+            GetAllowedPermissionsRecursive(permission, permissionList);
+            return permissionList;
+        }
+        private static void GetAllowedPermissionsRecursive(PermissionTypeBase permission, List<PermissionTypeBase> permissionList)
+        {
+            if (permission == null || permission.Allows == null)
+                return;
+
+            foreach (var item in permission.Allows)
+            {
+                permissionList.Add(item);
+                GetAllowedPermissionsRecursive(item, permissionList);
+            }
+        }
+
+        #endregion
+
+        #region /*========================================================== Context, System start */
+
+        private static ISecurityContextFactory _securityContextFactory;
+
+        /// <summary>
+        /// Initializes the security system. Called during system startup.
+        /// WARNING! Do not use this method in your code!
+        /// </summary>
+        public static void StartSecurity(bool isWebContext)
+        {
+            var dummy = PermissionType.Open;
+            var securityDataProvider = Providers.Instance.SecurityDataProvider;
+            var messageProvider = Providers.Instance.SecurityMessageProvider;
+            var startingThesystem = DateTime.UtcNow;
+
+            SnSecurityContext.StartTheSystem(new SecurityConfiguration
+            {
+                SecurityDataProvider = securityDataProvider,
+                MessageProvider = messageProvider,
+                SystemUserId = Identifiers.SystemUserId,
+                VisitorUserId = Identifiers.VisitorUserId,
+                EveryoneGroupId = Identifiers.EveryoneGroupId,
+                OwnerGroupId = Identifiers.OwnersGroupId,
+                SecuritActivityTimeoutInSeconds = Configuration.Security.SecuritActivityTimeoutInSeconds,
+                SecuritActivityLifetimeInMinutes = Configuration.Security.SecuritActivityLifetimeInMinutes,
+                CommunicationMonitorRunningPeriodInSeconds = Configuration.Security.SecurityMonitorRunningPeriodInSeconds
+            });
+            _securityContextFactory = isWebContext ? (ISecurityContextFactory)new DynamicSecurityContextFactory() : new StaticSecurityContextFactory();
+
+            messageProvider.Start(startingThesystem);
+
+            SnLog.WriteInformation("Security subsystem started", EventId.RepositoryLifecycle,
+                properties: new Dictionary<string, object> { 
+                    { "DataProvider", securityDataProvider.GetType().FullName },
+                    { "MessageProvider", messageProvider.GetType().FullName }
+                });
+        }
+
+        internal static void DeleteEverythingAndRestart()
+        {
+            using (new SystemAccount())
+                SecurityContext.DeleteAllAndRestart();
+        }
+
+        /// <summary>
+        /// The security context related to the logged-in user. Always returns a new instance.
+        /// </summary>
+        public static SnSecurityContext SecurityContext
+        {
+            get { return _securityContextFactory.Create(AccessProvider.Current.GetCurrentUser()); }
+        }
+
+        /// <summary>
+        /// Returns with a security context containing the provided user who can be different from the logged-in user.
+        /// </summary>
+        public static SnSecurityContext CreateSecurityContextFor(IUser user)
+        {
+            return _securityContextFactory.Create(user);
+        }
+
+        #endregion
+
+        #region /*========================================================== Install, Import, Export */
+
+	    internal class PermissionAction
+	    {
+            public int EntityId { get; set; }
+	        public bool Break { get; set; }
+	        public bool Unbreak { get; set; }
+            public List<StoredAce> Entries { get; set; }
+        }
+
+        /*=========================================================================================== Initial-permission parser */
+
+        internal static IEnumerable<PermissionAction> ParseInitialPermissions(SnSecurityContext context, IList<string> permissionData)
+        {
+            var actions = new Dictionary<int, PermissionAction>();
+            foreach (var action in permissionData.Select(x => ParsePermissions(context, x)))
+            {
+                var entityId = action.Entries[0].EntityId;
+                if (!actions.TryGetValue(entityId, out var existingAction))
+                {
+                    existingAction = new PermissionAction
+                    {
+                        EntityId = entityId,
+                        Entries = new List<StoredAce>()
+                    };
+                    var isEntityInherited = context.IsEntityInherited(entityId);
+                    if (isEntityInherited && action.Break)
+                        existingAction.Break = true;
+                    if (!isEntityInherited && !action.Break)
+                        existingAction.Unbreak = true;
+                    actions.Add(entityId, existingAction);
+                }
+                existingAction.Entries.AddRange(action.Entries);
+            }
+            return actions.Values;
+        }
+        private static SecurityHandler.PermissionAction ParsePermissions(SnSecurityContext context, string permissionData)
+        {
+            // "+E1|Normal|+U1:____++++,Normal|+G1:____++++"
+            var a = permissionData.Split('|');
+            var isInherited = a[0][0] == '+';
+            var b = a[0].Substring(1);
+            var entityId = int.Parse(b);
+
+            return new SecurityHandler.PermissionAction()
+            {
+                Break = !isInherited,
+                Entries = ParseEntries(entityId, permissionData.Substring(a[0].Length + 1))
+            };
+        }
+        private static List<StoredAce> ParseEntries(int entityId, string src)
+        {
+            // "+U1:____++++,+G1:____++++"
+            return src.Split(',').Select(x => CreateAce(entityId, x)).ToList();
+        }
+        private static StoredAce CreateAce(int entityId, string src)
+        {
+            // "Normal|+U1:____++++
+            var segments = src.Split('|');
+
+            Enum.TryParse<EntryType>(segments[0], true, out var entryType);
+
+            var localOnly = segments[1][0] != '+';
+            var a = segments[1].Substring(1).Split(':');
+
+            var identityId = int.Parse(a[0]);
+            ParsePermissions(a[1], out var allowBits, out var denyBits);
+
+            return new StoredAce
+            {
+                EntityId = entityId,
+                EntryType = entryType,
+                IdentityId = identityId,
+                LocalOnly = localOnly,
+                AllowBits = allowBits,
+                DenyBits = denyBits
+            };
+        }
+        private static void ParsePermissions(string src, out ulong allowBits, out ulong denyBits)
+        {
+            //+_____-____++++
+            var mask = 1ul;
+            allowBits = denyBits = 0;
+            for (int i = src.Length - 1; i >= 0; i--)
+            {
+                var c = src[i];
+                if (c == '+')
+                    allowBits |= mask << src.Length - i - 1;
+                if (c == '-')
+                    denyBits |= mask << src.Length - i - 1;
+            }
+        }
+
+        /// <summary>Contains methods for install scenarios.</summary>
+        public static class SecurityInstaller
+        {
+            /// <summary>
+            /// Clears the security storage copies ids of the full content tree structure from the repository 
+            /// to the security component. Security component must be available.
+            /// WARNING! Use only in install scenarios.
+            /// </summary>
+            public static void InstallDefaultSecurityStructure(InitialData data = null)
+            {
+                using (var op = SnTrace.System.StartOperation("Installing default security structure."))
+                {
+                    using (new SystemAccount())
+                    {
+                        CreateEntities();
+
+                        var ed = CreateAclEditor();
+                        ed.Allow(Identifiers.PortalRootId, Identifiers.AdministratorsGroupId, false,
+                            // ReSharper disable once CoVariantArrayConversion
+                            PermissionType.BuiltInPermissionTypes);
+
+                        var memberPropertyType = ActiveSchema.PropertyTypes["Members"];
+                        var userNodeType = ActiveSchema.NodeTypes["User"];
+                        var groupNodeType = ActiveSchema.NodeTypes["Group"];
+                        if (data?.DynamicProperties != null)
+                        {
+                            foreach (var versionData in data.DynamicProperties)
+                            {
+                                if (versionData.DynamicProperties == null)
+                                    continue;
+
+                                var properties = versionData.DynamicProperties;
+                                List<int> references = null;
+                                foreach (var property in properties)
+                                {
+                                    if (property.Key.Name == "Members")
+                                    {
+                                        references = (List<int>) property.Value;
+                                        break;
+                                    }
+                                }
+
+                                if (references == null)
+                                    continue;
+
+                                var versionId = versionData.VersionId;
+                                var nodeId = data.Versions.First(x => x.VersionId == versionId).NodeId;
+                                var heads = NodeHead.Get(references);
+
+                                var userMembers = new List<int>();
+                                var groupMembers = new List<int>();
+                                foreach (var head in heads)
+                                {
+                                    var nodeType = head.GetNodeType();
+                                    if (nodeType.IsInstaceOfOrDerivedFrom(userNodeType))
+                                        userMembers.Add(head.Id);
+                                    if (nodeType.IsInstaceOfOrDerivedFrom(groupNodeType))
+                                        groupMembers.Add(head.Id);
+                                }
+
+                                AddMembers(nodeId, userMembers, groupMembers);
+                            }
+                        }
+
+                        if (data == null)
+                            ed.Apply();
+                        else
+                            ed.Apply(ParseInitialPermissions(ed.Context, data.Permissions));
+                    }
+
+                    op.Successful = true;
+                }
+            }
+	        private static void CreateEntities()
+	        {
+	            var securityContext = SecurityContext;
+	            DeleteEverythingAndRestart();
+
+	            var entityTreeNodes = DataStore.LoadEntityTreeAsync(CancellationToken.None).GetAwaiter().GetResult();
+	            foreach (var entityTreeNode in entityTreeNodes)
+	                securityContext.CreateSecurityEntity(entityTreeNode.Id, entityTreeNode.ParentId, entityTreeNode.OwnerId);
+	        }
+        }
+
+        /// <summary>
+        /// Parses the permission section (that usually comes from a .Content file in the file system) 
+        /// and imports all permission settings (including break and unbreak) into the security component.
+        /// WARNING! Do not use this method in your code!
+        /// </summary>
+        public void ImportPermissions(XmlNode permissionsNode, string metadataPath)
+        {
+            Assert(PermissionType.SetPermissions);
+
+            var permissionTypes = PermissionType.PermissionTypes;
+            var aclEditor = CreateAclEditor();
+
+            // parsing and executing 'Break' and 'Clear'
+            var breakNode = permissionsNode.SelectSingleNode("Break");
+            var clearNode = permissionsNode.SelectSingleNode("Clear");
+            if (breakNode != null)
+            {
+                var convertToExplicit = clearNode == null;
+                aclEditor.BreakInheritance(_node.Id, convertToExplicit ? new[] {EntryType.Normal} : new EntryType[0]);
+            }
+            else
+            {
+                aclEditor.UnbreakInheritance(_node.Id, new[] { EntryType.Normal });
+            }
+            // executing 'Clear'
+            if (clearNode != null)
+                aclEditor.RemoveExplicitEntries(_node.Id);
+
+            var identityElementIndex = 0;
+            foreach (XmlElement identityElement in permissionsNode.SelectNodes("Identity"))
+            {
+                identityElementIndex++;
+
+                // checking identity path
+                var path = identityElement.GetAttribute("path");
+                var propagationAttr = identityElement.GetAttribute("propagation");
+                var localOnly = propagationAttr == null ? false : propagationAttr.ToLowerInvariant() == "localonly";
+                if (String.IsNullOrEmpty(path))
+                    throw ImportPermissionExceptionHelper(String.Concat("Missing or empty path attribute of the Identity element ", identityElementIndex, "."), metadataPath, null);
+                var pathCheck = RepositoryPath.IsValidPath(path);
+                if (pathCheck != RepositoryPath.PathResult.Correct)
+                    throw ImportPermissionExceptionHelper(String.Concat("Invalid path of the Identity element ", identityElementIndex, ": ", path, " (", pathCheck, ")."), metadataPath, null);
+
+                // getting identity node
+                var identityNode = Node.LoadNode(path);
+                if (identityNode == null)
+                    throw ImportPermissionExceptionHelper(String.Concat("Identity ", identityElementIndex, " was not found: ", path, "."), metadataPath, null);
+
+                // parsing value array
+                foreach (XmlElement permissionElement in identityElement.SelectNodes("*"))
+                {
+                    var permName = permissionElement.LocalName;
+                    var permType = permissionTypes.Where(p => String.Compare(p.Name, permName, true) == 0).FirstOrDefault();
+                    if (permType == null)
+                        throw ImportPermissionExceptionHelper(String.Concat("Permission type was not found in Identity ", identityElementIndex, "."), metadataPath, null);
+
+                    switch (permissionElement.InnerText.ToLower())
+                    {
+                        case "allow":
+                        case "allowed":
+                            aclEditor.Allow(_node.Id, identityNode.Id, localOnly, permType);
+                            break;
+                        case "deny":
+                        case "denied":
+                            aclEditor.Deny(_node.Id, identityNode.Id, localOnly, permType);
+                            break;
+                        default:
+                            throw ImportPermissionExceptionHelper(String.Concat("Invalid permission value in Identity ", identityElementIndex, ": ", permissionElement.InnerText, ". Allowed values: Allowed, Denied"), metadataPath, null);
+                    }
+                }
+            }
+            aclEditor.Apply();
+        }
+        private Exception ImportPermissionExceptionHelper(string message, string metadataPath, Exception innerException)
+        {
+            var msg = String.Concat("Importing permissions failed. Metadata: ", metadataPath, ". Reason: ", message);
+            return new ApplicationException(msg, innerException);
+        }
+        /// <summary>
+        /// Writes the permission section in a .Content file including all permission settings and a break if it is present.
+        /// WARNING! Do not use this method in your code!
+        /// </summary>
+        public void ExportPermissions(XmlWriter writer)
+        {
+            if (!_node.IsInherited)
+                writer.WriteElementString("Break", null);
+            var entries = _node.Security.GetExplicitEntries(EntryType.Normal);
+            foreach (var entry in entries)
+                entry.Export(writer);
+        }
+
+        #endregion
+
+        #region /*========================================================== Tools */
+
+        /// <summary>
+        /// Converts a permission type array to the appropriate bitmask.
+        /// If a permission type is present in the set, the appropriate bit will be set to 1. 
+        /// Any other bits will remain 0.
+        /// </summary>
+        /// <param name="permissionTypes">Any number of permission types. Null or empty are also allowed.</param>
+        /// <returns>The bitmask.</returns>
+        public static ulong GetPermissionMask(IEnumerable<PermissionType> permissionTypes)
+        {
+            var mask = 0uL;
+            if (permissionTypes == null)
+                return mask;
+            foreach (var permissionType in permissionTypes)
+                mask |= 1uL << (permissionType.Index);
+            return mask;
+        }
+
+        private static PermissionBitMask AggregateAces(IEnumerable<AceInfo> aces)
+        {
+            var result = new PermissionBitMask();
+            foreach (var ace in aces)
+            {
+                result.AllowBits |= ace.AllowBits;
+                result.DenyBits |= ace.DenyBits;
+            }
+            return result;
+        }
+
+        private static Exception GetAccessDeniedException(int nodeId, string path, string message, PermissionType[] permissionTypes, IUser user, bool isSubtree)
+        {
+            PermissionType deniedPermission = null;
+            foreach (var permType in permissionTypes)
+            {
+                if (!(isSubtree ? HasSubTreePermission(nodeId, permType) : HasPermission(nodeId, permType)))
+                {
+                    deniedPermission = permType;
+                    break;
+                }
+            }
+
+            if (deniedPermission == null)
+                throw new SenseNetSecurityException(path, null, user);
+            if (message != null)
+                throw new SenseNetSecurityException(path, deniedPermission, user, message);
+            else
+                throw new SenseNetSecurityException(path, deniedPermission, user);
+        }
+
+        /// <summary>
+        /// Copies effective permissions from the source content to the target as explicite entries.
+        /// </summary>
+        /// <param name="sourceId">Id of the source content.</param>
+        /// <param name="targetId">Id of the target content.</param>
+        /// <param name="mode">Whether a break or a permission clean is needed.</param>
+        public static void CopyPermissionsFrom(int sourceId, int targetId, CopyPermissionMode mode)
+        {
+            bool @break, @clear;
+            switch (mode)
+            {
+                case CopyPermissionMode.NoBreak: @break = false; @clear = false; break;
+                case CopyPermissionMode.BreakWithoutClear: @break = true; @clear = false; break;
+                case CopyPermissionMode.BreakAndClear: @break = true; @clear = true; break;
+                default: throw new SnNotSupportedException("Unknown mode: " + mode);
+            }
+            var aclEd = CreateAclEditor();
+            if (@break)
+                aclEd.BreakInheritance(targetId, new EntryType[0]);
+            if (@clear)
+                aclEd.RemoveExplicitEntries(targetId);
+            aclEd.CopyEffectivePermissions(sourceId, targetId);
+            aclEd.Apply();
+        }
+
+        /// <summary>
+        /// Gets all security entities from the security component's in-memory cache for consistency check.
+        /// WARNING! Do not use this method in your code!
+        /// </summary>
+        public static IDictionary<int, SecurityEntity> GetCachedEntities()
+        {
+            using (new SystemAccount())
+                return SecurityContext.GetCachedEntitiesForConsistencyCheck();
+        }
+
+        #endregion
+
+        #region Not supported anymore
+
+        [Obsolete("Use HasPermission(IUser user, int nodeId, params PermissionType[] permissionTypes) instead.", true)]
+        public static bool HasPermission(IUser user, string path, params PermissionType[] permissionTypes)
+        {
+            throw new NotSupportedException();
+        }
+
+
+        [Obsolete("Use AclEditor instead.", true)]
+        public void SetPermission(IUser user, bool isInheritable, PermissionType permissionType, PermissionValue permissionValue)
+        {
+            throw new NotSupportedException();
+        }
+        [Obsolete("Use AclEditor instead.", true)]
+        public void SetPermission(IGroup group, bool isInheritable, PermissionType permissionType, PermissionValue permissionValue)
+        {
+            throw new NotSupportedException();
+        }
+        [Obsolete("Use AclEditor instead.", true)]
+        public void SetPermission(IOrganizationalUnit orgUnit, bool isInheritable, PermissionType permissionType, PermissionValue permissionValue)
+        {
+            throw new NotSupportedException();
+        }
+        [Obsolete("Use AclEditor instead.", true)]
+        public void SetPermission(ISecurityMember securityMember, bool isInheritable, PermissionType permissionType, PermissionValue permissionValue)
+        {
+            throw new NotSupportedException();
+        }
+        [Obsolete("Use AclEditor instead.", true)]
+        public void SetPermissions(int principalId, bool isInheritable, PermissionValue[] permissionValues)
+        {
+            throw new NotSupportedException();
+        }
+
+        // ======================================================================================================== Permission queries
+
+        [Obsolete("Call SecurityHandler.PermissionQuery.GetRelatedIdentities method", true)]
+        public static IEnumerable<Node> GetRelatedIdentities(string contentPath, PermissionLevel level, IdentityKind identityKind)
+        {
+            return PermissionQuery.GetRelatedIdentities(contentPath, level, identityKind);
+        }
+        [Obsolete("Call SecurityHandler.PermissionQuery.GetRelatedPermissions method", true)]
+        public static IDictionary<PermissionType, int> GetRelatedPermissions(string contentPath, PermissionLevel level, bool explicitOnly, ISecurityMember member, IEnumerable<string> includedTypes)
+        {
+            return PermissionQuery.GetRelatedPermissions(contentPath, level, explicitOnly, member.Id, includedTypes);
+        }
+        [Obsolete("Call SecurityHandler.PermissionQuery.GetRelatedNodes method", true)]
+        public static IEnumerable<Node> GetRelatedNodes(string contentPath, PermissionLevel level, bool explicitOnly, ISecurityMember member, IEnumerable<PermissionType> permissions)
+        {
+            return PermissionQuery.GetRelatedNodes(contentPath, level, explicitOnly, member.Id, permissions);
+        }
+
+        [Obsolete("Call SecurityHandler.PermissionQuery.GetRelatedIdentities method", true)]
+        public static IEnumerable<Node> GetRelatedIdentities(string contentPath, PermissionLevel level, IdentityKind identityKind, IEnumerable<PermissionType> permissions)
+        {
+            return PermissionQuery.GetRelatedIdentities(contentPath, level, identityKind, permissions);
+        }
+        [Obsolete("Call SecurityHandler.PermissionQuery.GetRelatedNodesOneLevel method", true)]
+        public static IEnumerable<Node> GetRelatedNodesOneLevel(string contentPath, PermissionLevel level, ISecurityMember member, IEnumerable<PermissionType> permissions)
+        {
+            return PermissionQuery.GetRelatedNodesOneLevel(contentPath, level, member.Id, permissions);
+        }
+
+        // ======================================================================================================== 
+
+        [Obsolete("Use GetGroups(IUser).", true)]
+        public List<int> GetPrincipals()
+        {
+            throw new NotSupportedException("Use GetGroups(IUser).");
+        }
+        [Obsolete("Use GetGroupsWithOwnership(int, IUser).", true)]
+        public List<int> GetPrincipals(bool isOwner)
+        {
+            throw new NotSupportedException("Use GetGroups(IUser).");
+        }
+
+        // ======================================================================================================== 
+
+        [Obsolete("Use GetEffectiveEntries methods.", true)]
+        public PermissionValue[] GetAllPermissions()
+        {
+            throw new NotSupportedException();
+        }
+        [Obsolete("Use SecurityHandler.GetEffectiveEntries methods.", true)]
+        public static PermissionValue[] GetAllPermissions(Node node)
+        {
+            throw new NotSupportedException();
+        }
+        [Obsolete("Use SecurityHandler.GetEffectiveEntries methods.", true)]
+        public static PermissionValue[] GetAllPermissions(NodeHead nodeHead)
+        {
+            throw new NotSupportedException();
+        }
+
+        [Obsolete("Use SecurityHandler.GetEffectiveEntries methods.", true)]
+        public PermissionValue[] GetAllPermissions(IUser user)
+        {
+            throw new NotSupportedException();
+        }
+        [Obsolete("Use SecurityHandler.GetEffectiveEntries methods.", true)]
+        public PermissionValue[] GetAllPermissions(IUser user, Node node)
+        {
+            throw new NotSupportedException();
+        }
+        [Obsolete("Use SecurityHandler.GetEffectiveEntries methods.", true)]
+        public PermissionValue[] GetAllPermissions(IUser user, NodeHead nodeHead)
+        {
+            throw new NotSupportedException();
+        }
+
+        [Obsolete("Use CopyPermissionsFrom(int sourceId, int targetId, CopyPermissionMode mode)", true)]
+        public static void CopyPermissionsFrom(int sourceId, int targetId, CopyPermissionMode mode, bool reset) { }
+
+        #endregion
+
+	    public static void ShutDownSecurity()
+	    {
+	        SenseNet.Security.SecurityContext.Shutdown();
+	    }
+	}
+}