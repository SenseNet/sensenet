﻿<Project Sdk="Microsoft.NET.Sdk">

  <PropertyGroup>
    <OutputType>Exe</OutputType>
<<<<<<< HEAD
    <TargetFramework>net6.0</TargetFramework>
    <Version>0.0.11.1</Version>
=======
    <TargetFramework>netcoreapp3.0</TargetFramework>
    <Version>0.0.11.2</Version>
>>>>>>> 454c245f
    <UserSecretsId>99b845c3-2ecb-4630-99c8-f99d7515dae3</UserSecretsId>
  </PropertyGroup>

  <ItemGroup>
    <PackageReference Include="Microsoft.Extensions.Configuration" Version="6.0.1" />
    <PackageReference Include="Microsoft.Extensions.Configuration.Json" Version="6.0.0" />
    <PackageReference Include="Microsoft.Extensions.Configuration.UserSecrets" Version="6.0.1" />
    <PackageReference Include="Microsoft.Extensions.Hosting" Version="6.0.1" />
    <PackageReference Include="SenseNet.Search.Lucene29.Local" Version="7.4.7.1" />
    <PackageReference Include="SenseNet.Security.EFCSecurityStore" Version="3.0.3" />
    <PackageReference Include="Serilog.Extensions.Logging" Version="3.1.0" />
    <PackageReference Include="Serilog.Settings.Configuration" Version="3.4.0" />
    <PackageReference Include="Serilog.Sinks.Console" Version="4.1.0" />
    <PackageReference Include="Serilog.Sinks.File" Version="5.0.0" />
    <PackageReference Include="Serilog.Sinks.Graylog" Version="2.3.0" />
  </ItemGroup>

  <ItemGroup>
    <ProjectReference Include="..\..\ContentRepository.MsSql\SenseNet.ContentRepository.MsSql.csproj" />
    <ProjectReference Include="..\..\OData\SenseNet.OData.csproj" />
    <ProjectReference Include="..\..\Services.Core.Install\SenseNet.Services.Core.Install.csproj" />
    <ProjectReference Include="..\..\Storage\SenseNet.Storage.csproj">
      <ExcludeAssets>all</ExcludeAssets>
    </ProjectReference>
  </ItemGroup>

  <ItemGroup>
    <None Update="appSettings.json">
      <CopyToOutputDirectory>PreserveNewest</CopyToOutputDirectory>
    </None>
  </ItemGroup>

</Project><|MERGE_RESOLUTION|>--- conflicted
+++ resolved
@@ -2,13 +2,8 @@
 
   <PropertyGroup>
     <OutputType>Exe</OutputType>
-<<<<<<< HEAD
     <TargetFramework>net6.0</TargetFramework>
-    <Version>0.0.11.1</Version>
-=======
-    <TargetFramework>netcoreapp3.0</TargetFramework>
-    <Version>0.0.11.2</Version>
->>>>>>> 454c245f
+	  <Version>0.0.11.2</Version>
     <UserSecretsId>99b845c3-2ecb-4630-99c8-f99d7515dae3</UserSecretsId>
   </PropertyGroup>
 
