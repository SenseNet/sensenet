--- conflicted
+++ resolved
@@ -1,2144 +1,2140 @@
-using System;
-using System.Collections.Generic;
-using System.Linq;
-using SenseNet.ApplicationModel;
-using SenseNet.ContentRepository.Schema;
-using SenseNet.ContentRepository.Storage;
-using SenseNet.ContentRepository.Storage.Caching.Dependency;
-using SenseNet.ContentRepository.Storage.Schema;
-using SenseNet.ContentRepository.Storage.Search;
-using SenseNet.ContentRepository.Storage.Security;
-using SenseNet.ContentRepository.Versioning;
-using SenseNet.Diagnostics;
-using System.Text;
-using SenseNet.Search;
-using SenseNet.Search.Indexing;
-using System.Diagnostics;
-using SenseNet.ContentRepository.Linq;
-using SenseNet.Preview;
-using SenseNet.ContentRepository.Storage.Events;
-using SenseNet.Tools;
-
-namespace SenseNet.ContentRepository
-{
-    /// <summary>
-    /// Defines constants for Content-saving algorithm selection.
-    /// </summary>
-    public enum SavingMode
-    {
-        /// <summary>After saving, the Content will have a new higher version.
-        /// The value of the new version depends on the current VersioningMode.</summary>
-        RaiseVersion,
-        /// <summary>After saving, the Content will have a new higher version and will be locked for the current user.
-        /// The value of the new version depends on the current VersioningMode.</summary>
-        RaiseVersionAndLock,
-        /// <summary>After saving, the Content's version will not be changed.</summary>
-        KeepVersion,
-        /// <summary>After saving, the Content's version will not be changed but will be locked for the current user.</summary>
-        KeepVersionAndLock,
-        /// <summary>After saving, the Content will be in multistep saving state.</summary>
-        StartMultistepSave
-    }
-
-    /// <summary>
-    /// Defines constants for the checkin comment policy of the current Content during execution of the CheckIn action.
-    /// </summary>
-    public enum CheckInCommentsMode
-    {
-        /// <summary>The policy is not defined.</summary>
-        None,
-        /// <summary>The checkin comment is not required but recommended.</summary>
-        Recommended,
-        /// <summary>The checkin comment is required.</summary>
-        Compulsory
-    }
-
-    /// <summary>
-    /// Defines constants for the Path interpretation mode in programmed Content queries.
-    /// </summary>
-    public enum PathUsageMode
-    {
-        /// <summary>Shallow search concatenated with AND operator. Pattern: ({original query}) AND InFolder:{Path}.</summary>
-        InFolderAnd,
-        /// <summary>Deep search concatenated with AND operator. Pattern: ({original query}) AND InTree:{Path}.</summary>
-        InTreeAnd,
-        /// <summary>Shallow search concatenated with OR operator. Pattern: ({original query}) OR InFolder:{Path}.</summary>
-        InFolderOr,
-        /// <summary>Deep search concatenated with OR operator. Pattern: ({original query}) OR InTree:{Path}.</summary>
-        InTreeOr,
-        /// <summary>Not defined</summary>
-        NotUsed
-    }
-
-    /// <summary>
-    /// Represents an abstraction of the current Content's children collection.
-    /// </summary>
-    public class ChildrenDefinition
-    {
-        /// <summary>
-        /// Shortcut for general usage.
-        /// </summary>
-        public static ChildrenDefinition Default { get { return new ChildrenDefinition { PathUsage = PathUsageMode.InFolderAnd }; } }
-
-        /// <summary>
-        /// Gets or sets the value of the owner Content's path interpretation mode.
-        /// </summary>
-        public PathUsageMode PathUsage { get; set; }
-        /// <summary>
-        /// Gets or sets the CQL text if the children are produced by a Content query.
-        /// Not used if the BaseCollection property is not null.
-        /// </summary>
-        public string ContentQuery { get; set; }
-
-        /// <summary>
-        /// Gets or sets a predefined children collection.
-        /// If provided, this collection will be used as child items instead of 
-        /// executing a query in the ContentQuery property.
-        /// </summary>
-        public IEnumerable<Node> BaseCollection { get; set; }
-
-        /// <summary>
-        /// Gets or sets the extension value of the query result maximization for 
-        /// the Content Query property.
-        /// </summary>
-        public int Top { get; set; }
-        /// <summary>
-        /// Gets or sets the extension value of the skipped items for the Content Query property.
-        /// </summary>
-        public int Skip { get; set; }
-        /// <summary>
-        /// Gets or sets the sorting extension for the Content Query property.
-        /// </summary>
-        public IEnumerable<SortInfo> Sort { get; set; }
-<<<<<<< HEAD
-        public bool? CountAllPages { get; set; }
-=======
-        /// <summary>
-        /// Gets or sets the value for the ContentQuery property that is true if the 
-        /// Count property of the query result should contain the total count of hits.
-        /// </summary>
-        public bool? CountAllPages { get; set; }
-        /// <summary>
-        /// Gets or sets the auto filter extension value for the Content Query property. See: <see cref="FilterStatus"/>.
-        /// </summary>
->>>>>>> 87549fb3
-        public FilterStatus EnableAutofilters { get; set; }
-        /// <summary>
-        /// Gets or sets the lifespan filter extension value for the Content Query property. See: <see cref="FilterStatus"/>.
-        /// </summary>
-        public FilterStatus EnableLifespanFilter { get; set; }
-        /// <summary>
-        /// Gets or sets the <see cref="SenseNet.Search.QueryExecutionMode"/> extension value for the Content Query property.
-        /// </summary>
-        public QueryExecutionMode QueryExecutionMode { get; set; }
-
-        /// <summary>
-        /// Gets or sets the value that determines if the query should be executed only on direct children 
-        /// or on the whole subtree (the value is true if the PathUsage property is InTreeAnd or InTreeOr, 
-        /// otherwise false).
-        /// </summary>
-        public bool AllChildren
-        {
-            get { return PathUsage == PathUsageMode.InTreeAnd || PathUsage == PathUsageMode.InTreeOr; }
-            set
-            {
-                switch (PathUsage)
-                {
-                    case PathUsageMode.InFolderAnd:
-                        if (value)
-                            PathUsage = PathUsageMode.InTreeAnd;
-                        break;
-                    case PathUsageMode.InTreeAnd:
-                        if (!value)
-                            PathUsage = PathUsageMode.InFolderAnd;
-                        break;
-                    case PathUsageMode.InFolderOr:
-                        if (value)
-                            PathUsage = PathUsageMode.InTreeOr;
-                        break;
-                    case PathUsageMode.InTreeOr:
-                        if (!value)
-                            PathUsage = PathUsageMode.InFolderOr;
-                        break;
-                    case PathUsageMode.NotUsed:
-                        break;
-                    default:
-                        throw new SnNotSupportedException("Unknown PathUsageMode: " + PathUsage);
-                }
-            }
-        }
-
-        internal ChildrenDefinition Clone()
-        {
-            return new ChildrenDefinition
-            {
-                PathUsage = this.PathUsage,
-                ContentQuery = this.ContentQuery,
-                BaseCollection = this.BaseCollection,
-                Top = this.Top,
-                Skip = this.Skip,
-                Sort = this.Sort,
-                CountAllPages = this.CountAllPages,
-                EnableAutofilters = this.EnableAutofilters,
-                EnableLifespanFilter = this.EnableLifespanFilter,
-                QueryExecutionMode = this.QueryExecutionMode
-            };
-        }
-    }
-
-    /// <summary>
-    /// Represents a collection of all <see cref="ContentType"/>s.
-    /// </summary>
-    public class AllContentTypes : IEnumerable<ContentType>
-    {
-        /// <summary>
-        /// Returns count of all <see cref="ContentType"/>s.
-        /// </summary>
-        /// <returns></returns>
-        public int Count()
-        {
-            return ContentTypeManager.Current.ContentTypes.Count;
-        }
-        /// <summary>
-        /// Returns with true.
-        /// </summary>
-        public bool Contains(ContentType item)
-        {
-            return true;
-        }
-        /// <summary>
-        /// Returns an enumerator that iterates through the collection.
-        /// </summary>
-        public IEnumerator<ContentType> GetEnumerator()
-        {
-            return ContentTypeManager.Current.ContentTypes.Values.GetEnumerator();
-        }
-
-        System.Collections.IEnumerator System.Collections.IEnumerable.GetEnumerator()
-        {
-            return GetEnumerator();
-        }
-    }
-
-    /// <summary>
-    /// Represents a collection of all <see cref="ContentType"/> names.
-    /// </summary>
-    public class AllContentTypeNames : IEnumerable<string>
-    {
-        /// <summary>
-        /// Returns count of all <see cref="ContentType"/>s.
-        /// </summary>
-        /// <returns></returns>
-        public int Count()
-        {
-            return ContentTypeManager.Current.ContentTypes.Count;
-        }
-        /// <summary>
-        /// Returns with true.
-        /// </summary>
-        public bool Contains(ContentType item)
-        {
-            return true;
-        }
-        /// <summary>
-        /// Returns an enumerator that iterates through the collection.
-        /// </summary>
-        public IEnumerator<string> GetEnumerator()
-        {
-            return ContentTypeManager.Current.ContentTypes.Keys.GetEnumerator();
-        }
-
-        System.Collections.IEnumerator System.Collections.IEnumerable.GetEnumerator()
-        {
-            return GetEnumerator();
-        }
-    }
-
-    /// <summary>
-    /// Defines a class that can handle all types of Content (except <see cref="Schema.ContentType"/>) 
-    /// in the sensenet Content Repository. Custom content handlers should inherit from this or
-    /// one of its derived classes (e.g. <see cref="Folder"/> or <see cref="Workspaces.Workspace"/>).
-    /// </summary>
-    [ContentHandler]
-    public class GenericContent : Node, IIndexableDocument
-    {
-        /// <summary>
-        /// Initializes a new instance of the <see cref="GenericContent"/> class.
-        /// </summary>
-        /// <param name="parent">The parent.</param>
-        protected GenericContent(Node parent)
-            : base(parent)
-        {
-            VersionSetup();
-            Initialize();
-        }
-        /// <summary>
-        /// Initializes a new instance of the <see cref="GenericContent"/> class.
-        /// </summary>
-        /// <param name="parent">The parent.</param>
-        /// <param name="nodeTypeName">Name of the node type.</param>
-        public GenericContent(Node parent, string nodeTypeName)
-            : base(parent, nodeTypeName)
-        {
-            VersionSetup();
-            Initialize();
-        }
-        /// <summary>
-        /// Initializes a new instance of the <see cref="GenericContent"/> class during the loading process.
-        /// Do not use this constructor directly in your code.
-        /// </summary>
-        protected GenericContent(NodeToken nt)
-            : base(nt)
-        {
-            VersionSetup();
-        }
-
-        private Content _content;
-        /// <summary>
-        /// Gets the wrapper <see cref="Content"/> of this instance.
-        /// </summary>
-        public Content Content
-        {
-            get { return _content ?? (_content = Content.Create(this)); }
-        }
-
-        /// <summary>
-        /// Initializes default field values in case of a new instance that is not yet saved to the database.
-        /// </summary>
-        protected virtual void Initialize()
-        {
-            if (this.Id > 0)
-                return;
-            var content = this.Content;
-            
-            // Elevation: we need to set default values (possibly reference fields) and
-            // set 'is system' status regardless of the current user's permissions.
-            using (new SystemAccount())
-            {
-                foreach (var item in content.Fields)
-                    item.Value.SetDefaultValue();
-
-                if (Parent == null)
-                    IsSystem = false;
-                else
-                    IsSystem = Parent.IsSystem; 
-            }
-        }
-
-        /// <summary>
-        /// Gets the <see cref="Schema.ContentType"/> of this instance.
-        /// </summary>
-        public ContentType ContentType
-        {
-            get { return ContentType.GetByName(this.NodeType.Name); }
-        }
-
-        /// <summary>
-        /// Gets whether this class is <see cref="Schema.ContentType"/>.
-        /// The value should be false in case of this and all derived classes.
-        /// </summary>
-        public override bool IsContentType { get { return false; } }
-
-        /// <summary>
-        /// Gets or sets the user friendly name of this instance.
-        /// The value is the same for every version of this content.
-        /// </summary>
-        public override string DisplayName
-        {
-            get
-            {
-                var result = base.DisplayName;
-                if (String.IsNullOrEmpty(result) && this.Id != 0)
-                    result = this.Name;
-                return result;
-            }
-            set
-            {
-                base.DisplayName = value;
-            }
-        }
-
-        /// <summary>
-        /// Gets or sets the description of this instance. Persisted as <see cref="RepositoryDataType.Text"/>.
-        /// </summary>
-        [RepositoryProperty("Description", RepositoryDataType.Text)]
-        public virtual string Description
-        {
-            get
-            {
-                return base.GetProperty<string>("Description");
-            }
-            set
-            {
-                this["Description"] = value;
-            }
-        }
-
-        /// <summary>
-        /// Gets or sets whether this instance is hidden or not. Persisted as <see cref="RepositoryDataType.Int"/>.
-        /// </summary>
-        [RepositoryProperty("Hidden", RepositoryDataType.Int)]
-        public virtual bool Hidden
-        {
-            get { return base.GetProperty<int>("Hidden") != 0; }
-            set { this["Hidden"] = value ? 1 : 0; }
-        }
-
-        /// <summary>
-        /// Defines a constant value for the name of the VersioningMode property.
-        /// </summary>
-        public const string VERSIONINGMODE = "VersioningMode";
-        /// <summary>
-        /// Gets or sets the versioning mode of this instance.
-        /// See the <see cref="VersioningType"/> enumeration.
-        /// Persisted as <see cref="RepositoryDataType.Int"/>.
-        /// </summary>
-        [RepositoryProperty(VERSIONINGMODE, RepositoryDataType.Int)]
-        public virtual VersioningType VersioningMode
-        {
-            get
-            {
-                var vt = base.GetProperty<VersioningType>(VERSIONINGMODE);
-                if (vt > VersioningType.Inherited)
-                    return vt;
-
-                using (new SystemAccount())
-                {
-                    var parent = this.Parent as GenericContent;
-                    return parent == null ? VersioningType.None : (VersioningType)parent.InheritableVersioningMode;
-                }
-            }
-            set
-            {
-                this[VERSIONINGMODE] = value;
-            }
-        }
-
-        /// <summary>
-        /// Gets or sets the versioning mode of child Content items in this container.
-        /// See the <see cref="VersioningType"/> enumeration.
-        /// Persisted as <see cref="RepositoryDataType.Int"/>.
-        /// </summary>
-        [RepositoryProperty("InheritableVersioningMode", RepositoryDataType.Int)]
-        public virtual InheritableVersioningType InheritableVersioningMode
-        {
-            get
-            {
-                if (!HasProperty("InheritableVersioningMode"))
-                    return InheritableVersioningType.None;
-
-                var ivt = (InheritableVersioningType)this["InheritableVersioningMode"];
-                if (ivt > InheritableVersioningType.Inherited)
-                    return ivt;
-
-                using (new SystemAccount())
-                {
-                    var parent = this.Parent as GenericContent;
-                    return parent == null ? InheritableVersioningType.None : parent.InheritableVersioningMode;
-                }
-            }
-            set
-            {
-                if (!HasProperty("InheritableVersioningMode"))
-                    return;
-
-                if (value != base.GetProperty<InheritableVersioningType>("InheritableVersioningMode"))
-                {
-                    this["InheritableVersioningMode"] = value;
-                }
-            }
-        }
-
-        /// <summary>
-        /// Gets or sets the approving mode of this instance.
-        /// See the <see cref="ApprovingType"/> enumeration.
-        /// Persisted as <see cref="RepositoryDataType.Int"/>.
-        /// </summary>
-        [RepositoryProperty("ApprovingMode", RepositoryDataType.Int)]
-        public virtual ApprovingType ApprovingMode
-        {
-            get
-            {
-                if (!HasProperty("ApprovingMode"))
-                    return ApprovingType.False;
-                var at = base.GetProperty<ApprovingType>("ApprovingMode");
-                if (at > ApprovingType.Inherited)
-                    return at;
-
-                using (new SystemAccount())
-                {
-                    var parent = this.Parent as GenericContent;
-                    return parent == null ? ApprovingType.False : parent.InheritableApprovingMode;
-                }
-            }
-            set
-            {
-                if (HasProperty("ApprovingMode"))
-                    this["ApprovingMode"] = value;
-            }
-        }
-
-        /// <summary>
-        /// Gets or sets the approving mode of child Content items of this container.
-        /// See the <see cref="ApprovingType"/> enumeration.
-        /// Persisted as <see cref="RepositoryDataType.Int"/>.
-        /// </summary>
-        [RepositoryProperty("InheritableApprovingMode", RepositoryDataType.Int)]
-        public virtual ApprovingType InheritableApprovingMode
-        {
-            get
-            {
-                if (!HasProperty("InheritableApprovingMode"))
-                    return ApprovingType.False;
-
-                var at = base.GetProperty<ApprovingType>("InheritableApprovingMode");
-                if (at > ApprovingType.Inherited)
-                    return at;
-
-                using (new SystemAccount())
-                {
-                    var parent = this.Parent as GenericContent;
-                    return parent == null ? ApprovingType.False : parent.InheritableApprovingMode;
-                }
-            }
-            set
-            {
-                if (HasProperty("InheritableApprovingMode"))
-                    this["InheritableApprovingMode"] = value;
-            }
-        }
-
-        /// <summary>
-        /// Defines a constant value for the name of the AllowedChildTypes property.
-        /// </summary>
-        public const string ALLOWEDCHILDTYPES = "AllowedChildTypes";
-        /// <summary>
-        /// Gets or sets the collection of allowed <see cref="Schema.ContentType"/>.
-        /// The type inheritance is ignored in this case, all necessary exact types have to be in the collection.
-        /// The <see cref="Schema.ContentType"/> of a new child Content needs to be in the collection.
-        /// Persisted as <see cref="RepositoryDataType.Text"/>.
-        /// </summary>
-        [RepositoryProperty(ALLOWEDCHILDTYPES, RepositoryDataType.Text)]
-        public virtual IEnumerable<ContentType> AllowedChildTypes
-        {
-            get
-            {
-                var value = this.GetProperty<string>(ALLOWEDCHILDTYPES);
-                if (String.IsNullOrEmpty(value))
-                    return ContentType.EmptyAllowedChildTypes;
-                var names =     value.Split(ContentType.XmlListSeparators, StringSplitOptions.RemoveEmptyEntries);
-                var result = new List<ContentType>(names.Length);
-                ContentType ct;
-                for (int i = 0; i < names.Length; i++)
-                    if ((ct = ContentType.GetByName(names[i])) != null)
-                        result.Add(ct);
-                return result;
-            }
-            set
-            {
-                var names = value == null ? null : String.Join(" ", value.Select(x => x.Name));
-                this[ALLOWEDCHILDTYPES] = names;
-            }
-        }
-
-        /// <summary>
-        /// Gets the effective collection of the allowed <see cref="Schema.ContentType"/>. Folders and
-        /// Pages will inherit their list from their parents.
-        /// Contains all allowed types except that id permitted for the current user.
-        /// The type inheritance is ignored in this case, all necessary exact types have to be in the collection.
-        /// The <see cref="Schema.ContentType"/> of a new child Content need to be in the collection.
-        /// To modify this list please either modify it on the Content Type Definition globally,
-        /// or locally using the <see cref="AllowedChildTypes"/> field on this instance.
-        /// </summary>
-        public virtual IEnumerable<ContentType> EffectiveAllowedChildTypes
-        {
-            get
-            {
-                return GetAllowedChildTypes();
-            }
-        }
-
-        /// <summary>
-        /// Gets the <see cref="SenseNet.ContentRepository.CheckInCommentsMode"/> policy of this class.
-        /// Returns with <see cref="SenseNet.ContentRepository.CheckInCommentsMode.None"/> in this case.
-        /// Override this property in the inherited Content handlers to customize this behavior.
-        /// </summary>
-        public virtual CheckInCommentsMode CheckInCommentsMode
-        {
-            get
-            {
-                // overwritten in File type!
-                return CheckInCommentsMode.None;
-            }
-        }
-
-        /// <summary>
-        /// Gets the <see cref="User"/> who locked exclusively this Content.
-        /// This property is similar to the LockedBy property.
-        /// </summary>
-        public User CheckedOutTo
-        {
-            get
-            {
-                return this.LockedBy as User;
-            }
-        }
-
-        /// <summary>
-        /// Gets a value that is true if the value of the VersioningMode is <see cref="VersioningType.Inherited"/>.
-        /// </summary>
-        public bool InheritedVersioning
-        {
-            get
-            {
-                var vt = base.GetProperty<VersioningType>(VERSIONINGMODE);
-                return vt <= VersioningType.Inherited;
-            }
-        }
-
-        /// <summary>
-        /// Gets a value that is true if the value of the InheritableVersioningMode is <see cref="VersioningType.Inherited"/>.
-        /// </summary>
-        public bool InheritedInheritableVersioning
-        {
-            get
-            {
-                var vt = base.GetProperty<InheritableVersioningType>("InheritableVersioningMode");
-                return vt <= InheritableVersioningType.Inherited;
-            }
-        }
-
-        /// <summary>
-        /// Gets a value that is true if the value of the ApprovingMode is <see cref="ApprovingType.Inherited"/>.
-        /// </summary>
-        public bool InheritedApproving
-        {
-            get
-            {
-                var at = base.GetProperty<ApprovingType>("ApprovingMode");
-                return at <= ApprovingType.Inherited;
-            }
-        }
-
-        /// <summary>
-        /// Gets a value that is true if the value of the InheritableApprovingMode is <see cref="ApprovingType.Inherited"/>.
-        /// </summary>
-        public bool InheritedInheritableApproving
-        {
-            get
-            {
-                var at = base.GetProperty<ApprovingType>("InheritableApprovingMode");
-                return at <= ApprovingType.Inherited;
-            }
-        }
-
-        /// <summary>
-        /// Gets a value that is true if the value of the ApprovingMode is <see cref="ApprovingType.True"/>.
-        /// </summary>
-        public bool HasApproving
-        {
-            get
-            {
-                return this.ApprovingMode == ApprovingType.True ? true : false;
-            }
-        }
-
-        private GenericContent _workspace;
-        /// <summary>
-        /// Gets the nearest Content in the parent chain that is a Workspace.
-        /// Returns null if there is no Workspace in the parent chain.
-        /// </summary>
-        public GenericContent Workspace
-        {
-            get
-            {
-                if (_workspace == null)
-                {
-                    _workspace = Node.GetAncestorOfNodeType(this, "Workspace") as GenericContent;
-                }
-
-                return _workspace;
-            }
-        }
-
-        /// <summary>
-        /// Gets the name of the Workspace if exists or null.
-        /// </summary>
-        public string WorkspaceName
-        {
-            get { return this.Workspace == null ? string.Empty : this.Workspace.Name; }
-        }
-
-        /// <summary>
-        /// Gets the title of the Workspace if exists or null.
-        /// </summary>
-        public string WorkspaceTitle
-        {
-            get { return this.Workspace == null ? string.Empty : this.Workspace.DisplayName; }
-        }
-
-        /// <summary>
-        /// Gets the path of the Workspace if exists or null.
-        /// </summary>
-        public string WorkspacePath
-        {
-            get { return this.Workspace == null ? string.Empty : this.Workspace.Path; }
-        }
-
-        /// <summary>
-        /// Gets or sets a value that is true if this Content instance cannot be moved to the Trash.
-        /// Persisted as <see cref="RepositoryDataType.Int"/>.
-        /// </summary>
-        [RepositoryProperty("TrashDisabled", RepositoryDataType.Int)]
-        public bool TrashDisabled
-        {
-            get
-            {
-                //TODO: re-think trash enabled/disabled logic
-                return base.GetProperty<int>("TrashDisabled") != 0;
-            }
-            set { this["TrashDisabled"] = value ? 1 : 0; }
-        }
-
-        /// <summary>
-        /// Gets or sets whether this instance is under lifespan control or not.
-        /// Persisted as <see cref="RepositoryDataType.Int"/>.
-        /// </summary>
-        [RepositoryProperty("EnableLifespan", RepositoryDataType.Int)]
-        public bool EnableLifespan
-        {
-            get { return base.GetProperty<int>("EnableLifespan") != 0; }
-            set { this["EnableLifespan"] = value ? 1 : 0; }
-        }
-
-        /// <summary>
-        /// Gets or sets the DateTime of the start of  this instance's lifespan. 
-        /// If <see cref="EnableLifespan"/> is set to true, this content will appear 
-        /// in query results only after the date set here.
-        /// Persisted as <see cref="RepositoryDataType.DateTime"/>.
-        /// </summary>
-        [RepositoryProperty("ValidFrom", RepositoryDataType.DateTime)]
-        public DateTime ValidFrom
-        {
-            get { return base.GetProperty<DateTime>("ValidFrom"); }
-            set { this["ValidFrom"] = value; }
-        }
-
-        /// <summary>
-        /// Gets or sets the DateTime of the end of  this instance's lifespan.
-        /// If <see cref="EnableLifespan"/> is set to true, this content will appear 
-        /// in query results only before the date set here.
-        /// Persisted as <see cref="RepositoryDataType.DateTime"/>.
-        /// </summary>
-        [RepositoryProperty("ValidTill", RepositoryDataType.DateTime)]
-        public DateTime ValidTill
-        {
-            get { return base.GetProperty<DateTime>("ValidTill"); }
-            set { this["ValidTill"] = value; }
-        }
-
-        /// <summary>
-        /// Defines a constant value for the name of the Aspects property.
-        /// </summary>
-        public const string ASPECTS = "Aspects";
-        /// <summary>
-        /// Gets or sets the collection of the associated <see cref="Aspect"/>s.
-        /// </summary>
-        [RepositoryProperty(ASPECTS, RepositoryDataType.Reference)]
-        public IEnumerable<Aspect> Aspects
-        {
-            get { return base.GetReferences(ASPECTS).Cast<Aspect>(); }
-            set { this.SetReferences(ASPECTS, value); }
-        }
-
-        /// <summary>
-        /// Defines a constant value for the name of the AspectData property.
-        /// </summary>
-        public const string ASPECTDATA = "AspectData";
-        /// <summary>
-        /// Gets or sets all field values of all associated <see cref="Aspect"/>s.
-        /// Persisted as <see cref="RepositoryDataType.Text"/>.
-        /// </summary>
-        [RepositoryProperty(ASPECTDATA, RepositoryDataType.Text)]
-        public string AspectData
-        {
-            get { return base.GetProperty<string>(ASPECTDATA); }
-            set { this[ASPECTDATA] = value; }
-        }
-
-        /// <summary>
-        /// Returns true if the current class implements the <see cref="IFolder"/> interface.
-        /// </summary>
-        public bool IsFolder
-        {
-            get { return this is IFolder; }
-        }
-
-        /// <summary>
-        /// Gets the URL of the currently associated "Browse" action or an empty string.
-        /// </summary>
-        public string BrowseUrl
-        {
-            get
-            {
-                try
-                {
-                    return ActionFramework.GetActionUrl(this.Path, "Browse");
-                }
-                catch (InvalidContentActionException)
-                {
-                    // Browse action is missing
-                    return string.Empty;
-                }
-                catch (ContentNotFoundException)
-                {
-                    // Browse action is missing
-                    return string.Empty;
-                }
-            }
-        }
-
-        /// <summary>
-        /// Returns true if indexing is enabled on this instance.
-        /// This is a shortcut for a similar property of the current ContentType. 
-        /// Inherited content handlers may customize this value.
-        /// </summary>
-        protected override bool IsIndexingEnabled
-        {
-            get
-            {
-                // this is configured on the Content type (AllowIndexing xml node in the header of the CTD)
-                return this.ContentType.IndexingEnabled;
-            }
-        }
-
-        /// <summary>
-        /// Returns a property value by name. Well-known and dynamic properties can also be accessed here.
-        /// In derived content handlers this should be overridden and in case of local strongly typed
-        /// properties return their value - otherwise call the base implementation.
-        /// </summary>
-        public virtual object GetProperty(string name)
-        {
-            switch (name)
-            {
-                case ASPECTS:
-                    return this.Aspects;
-                case ASPECTDATA:
-                    return this.AspectData;
-                case "Icon":
-                    return this.Icon;
-                case "Depth":
-                    return this.Depth;
-                case "DisplayName":
-                    return this.DisplayName;
-                case "Hidden":
-                    return this.Hidden;
-                case "TrashDisabled":
-                    return this.TrashDisabled;
-                case VERSIONINGMODE:
-                    return this.VersioningMode;
-                case "InheritableVersioningMode":
-                    return this.InheritableVersioningMode;
-                case "ApprovingMode":
-                    return this.ApprovingMode;
-                case "InheritableApprovingMode":
-                    return this.InheritableApprovingMode;
-                case ALLOWEDCHILDTYPES:
-                    return this.AllowedChildTypes;
-                case "EffectiveAllowedChildTypes":
-                    return this.EffectiveAllowedChildTypes;
-                case "EnableLifespan":
-                    return this.EnableLifespan;
-                case "ValidFrom":
-                    return this.ValidFrom;
-                case "ValidTill":
-                    return this.ValidTill;
-                case "Workspace":
-                    return this.Workspace;
-                case "WorkspaceName":
-                    return this.WorkspaceName;
-                case "WorkspacePath":
-                    return this.WorkspacePath;
-                case "WorkspaceTitle":
-                    return this.WorkspaceTitle;
-                case "BrowseApplication":
-                    return this.BrowseApplication;
-                case "Approvable":
-                    return this.Approvable;
-                case "Publishable":
-                    return this.Publishable;
-                case "Versions":
-                    return this.Versions;
-                case "CheckedOutTo":
-                    return this.CheckedOutTo;
-                case "IsFolder":
-                    return this.IsFolder;
-                case "BrowseUrl":
-                    return this.BrowseUrl;
-                default:
-                    return base[name];
-            }
-        }
-        /// <summary>
-        /// Assigns the given value to the named property. Well-known and dynamic properties can also be set.
-        /// In derived content handlers this should be overridden and in case of local strongly typed
-        /// properties set their value - otherwise call the base implementation.
-        /// </summary>
-        public virtual void SetProperty(string name, object value)
-        {
-            switch (name)
-            {
-                case ASPECTS:
-                    this.Aspects = ((System.Collections.IEnumerable)value).Cast<Aspect>();
-                    break;
-                case ASPECTDATA:
-                    this.AspectData = (string)value;
-                    break;
-                case "Icon":
-                    this.Icon = (string)value;
-                    break;
-                case "DisplayName":
-                    this.DisplayName = (string)value;
-                    break;
-                case "TrashDisabled":
-                    this.TrashDisabled = (bool)value;
-                    break;
-                case "Hidden":
-                    this.Hidden = (bool)value;
-                    break;
-                case ALLOWEDCHILDTYPES:
-                    this.AllowedChildTypes = (IEnumerable<ContentType>)value;
-                    break;
-                case "BrowseApplication":
-                    this.BrowseApplication = value as Node;
-                    break;
-                case "EnableLifespan":
-                    this.EnableLifespan = (bool)value;
-                    break;
-                case "ValidFrom":
-                    this.ValidFrom = value == null ? DateTime.MinValue : (DateTime)value;
-                    break;
-                case "ValidTill":
-                    this.ValidTill = value == null ? DateTime.MinValue : (DateTime)value;
-                    break;
-                case "Workspace":
-                case "WorkspaceName":
-                case "WorkspacePath":
-                case "WorkspaceTitle":
-                case "Approvable":
-                case "Publishable":
-                case "Versions":
-                case "CheckedOutTo":
-                    // do nothing, these props are readonly
-                    break;
-                default:
-                    base[name] = value;
-                    break;
-            }
-        }
-
-        /// <summary>
-        /// Returns Content items that refer this instance in one of the following properties:
-        /// CreatedById, ModifiedById, VersionCreatedById, VersionModifiedById, LockedById.
-        /// The collection does not contain any referrers in dynamic reference properties.
-        /// This Content is also excluded from the collection.
-        /// </summary>
-        /// <param name="top">Maximum count of the collection</param>
-        /// <param name="totalCount">Output value of the total count of referrers regardless the value of the "top" parameter.</param>
-        /// <returns>An IEnumerable&lt;<see cref="Node"/>&gt;</returns>
-        protected override IEnumerable<Node> GetReferrers(int top, out int totalCount)
-        {
-            var result = ContentQuery.Query("-Id:@0 +(CreatedById:@0 ModifiedById:@0 VersionCreatedById:@0 VersionModifiedById:@0 LockedById:@0)",
-                new QuerySettings { Top = top, EnableAutofilters = FilterStatus.Disabled },
-                this.Id);
-            totalCount = result.Count;
-            return result.Nodes;
-        }
-
-        // ============================================================================================= Allowed child types API
-
-        /// <summary>
-        /// Returns the effective collection of the allowed <see cref="Schema.ContentType"/> names.
-        /// Contains all allowed type names except the ones that are not permitted for the current user.
-        /// The type inheritance is ignored in this case, all necessary exact types have to be in the collection.
-        /// The <see cref="Schema.ContentType"/> of a new child Content need to be in the collection.
-        /// </summary>
-        public IEnumerable<string> GetAllowedChildTypeNames()
-        {
-            return GetAllowedChildTypeNames(true);
-        }
-        private IEnumerable<string> GetAllowedChildTypeNames(bool withSystemFolder)
-        {
-            // in case of folders and pages inherit settings from parent
-            if (this.NodeType.Name == "Folder" || this.NodeType.Name == "Page")
-            {
-                var parent = SystemAccount.Execute(() => { return Parent as GenericContent; });
-                if (parent == null)
-                    return ContentType.EmptyAllowedChildTypeNames;
-                return parent.GetAllowedChildTypeNames();
-            }
-
-            // collect types set on local instance
-            var names = new List<string>();        
-            foreach (var ct in this.AllowedChildTypes)
-                if (ct.Security.HasPermission(PermissionType.See))
-                    names.Add(ct.Name);
-
-            // Indicates that the local list has items. The length of list is not enough because the permission filters
-            // the list and if the filter skips all elements, the user gets the list that declared on the Content type.
-            var hasLocalItems = names.Count > 0;
-
-            // SystemFolder or TrashBag allows every type if there is no setting on local instance
-            var systemFolderName = "SystemFolder";
-            if (!hasLocalItems && (this.NodeType.Name == systemFolderName || this.NodeType.Name == "TrashBag"))
-                return new AllContentTypeNames(); // new string[0];
-
-            // settings come from CTD if no local setting is present
-            if (!hasLocalItems)
-            {
-                foreach (var ct in this.ContentType.AllowedChildTypes)
-                {
-                    if (ct.Security.HasPermission(PermissionType.See))
-                        if (!names.Contains(ct.Name))
-                            names.Add(ct.Name);
-                }
-            }
-
-            if (withSystemFolder)
-            {
-                // SystemFolder can be created anywhere if the user has the necessary permissions on the CTD
-                var systemFolderType = ContentType.GetByName(systemFolderName);
-                if (systemFolderType.Security.HasPermission(PermissionType.See))
-                    if (!names.Contains(systemFolderName))
-                        names.Add(systemFolderName);
-            }
-
-            return names;
-        }
-        /// <summary>
-        /// Returns the effective collection of the allowed <see cref="Schema.ContentType"/>. Folders and
-        /// Pages will inherit their list from their parents.
-        /// Contains all allowed types except the ones that are not permitted for the current user.
-        /// The type inheritance is ignored in this case, all necessary exact types have to be in the collection.
-        /// The <see cref="Schema.ContentType"/> of a new child Content need to be in the collection.
-        /// </summary>
-        public IEnumerable<ContentType> GetAllowedChildTypes()
-        {
-            // in case of folders and pages inherit settings from parent
-            if (this.NodeType.Name == "Folder" || this.NodeType.Name == "Page")
-            {
-                GenericContent parent = null;
-                using (new SystemAccount())
-                    parent = Parent as GenericContent;
-                if (parent == null)
-                    return ContentType.EmptyAllowedChildTypes;
-                return parent.GetAllowedChildTypes();
-            }
-
-            // collect types set on local instance
-            var types = new List<ContentType>();
-            foreach (var ct in this.AllowedChildTypes)
-                if (ct.Security.HasPermission(PermissionType.See))
-                    types.Add(ct);
-
-            // Indicates that the local list has items. The length of list is not enough because the permission filters
-            // the list and if the filter skips all elements, the user gets the list that declared on the Content type.
-            var hasLocalItems = types.Count > 0;
-
-            // SystemFolder or TrashBag allows every type if there is no setting on local instance
-            var systemFolderName = "SystemFolder";
-            if (!hasLocalItems && (this.NodeType.Name == systemFolderName || this.NodeType.Name == "TrashBag"))
-                return new AllContentTypes();
-
-            // settings come from CTD if no local setting is present
-            if (!hasLocalItems)
-            {
-                foreach (var ct in this.ContentType.AllowedChildTypes)
-                {
-                    if (ct.Security.HasPermission(PermissionType.See))
-                        if (!types.Contains(ct))
-                            types.Add(ct);
-                }
-            }
-
-            // SystemFolder can be created anywhere if the user has the necessary permissions on the CTD
-            var systemFolderType = ContentType.GetByName(systemFolderName);
-            if (systemFolderType.Security.HasPermission(PermissionType.See))
-                if (!types.Contains(systemFolderType))
-                    types.Add(systemFolderType);
-
-            return types;
-        }
-        /// <summary>
-        /// Returns true if the current user can create a Content by the given <see cref="Schema.ContentType"/> name 
-        /// under this container.
-        /// </summary>
-        public bool IsAllowedChildType(string contentTypeName)
-        {
-            if (this is SystemFolder || this is TrashBag)
-                return true;
-            var list = GetAllowedChildTypeNames();
-            return list.Contains(contentTypeName);
-        }
-        /// <summary>
-        /// Returns true if the current user can create a Content by the given <see cref="Schema.ContentType"/>
-        /// under this container.
-        /// </summary>
-        public bool IsAllowedChildType(ContentType contentType)
-        {
-            return IsAllowedChildType(contentType.Name);
-        }
-
-        /// <summary>
-        /// Defines constants for the verification of the child type.
-        /// </summary>
-        public enum TypeAllow //UNDONE: Make obsolete. Be private.
-        {
-            /// <summary>The type is allowed and permitted.</summary>
-            Allowed,
-            /// <summary>The type is allowed but not permitted.</summary>
-            TypeIsNotPermitted,
-            /// <summary>The type is not allowed.</summary>
-            NotAllowed
-        }
-
-        internal void AssertAllowedChildType(Node node, bool move = false)
-        {
-            switch (CheckAllowedChildType(node))
-            {
-                case TypeAllow.Allowed:
-                    return;
-                case TypeAllow.TypeIsNotPermitted:
-                    throw new SenseNetSecurityException(node.Path, PermissionType.See, User.Current);
-                case TypeAllow.NotAllowed:
-                    if (move)
-                        throw GetNotAllowedContentTypeExceptionOnMove(node, this);
-                    else
-                        throw GetNotAllowedContentTypeExceptionOnCreate(node, this);
-                default:
-                    break;
-            }
-        }
-        internal TypeAllow CheckAllowedChildType(Node node)
-        {
-            var contentTypeName = node.NodeType.Name;
-
-            // Ok if the new node is exactly TrashBag
-            if (contentTypeName == "TrashBag")
-                return TypeAllow.Allowed;
-
-            // Ok if the new node is exactly SystemFolder and it is permitted
-            if (contentTypeName == typeof(SystemFolder).Name)
-            {
-                if (node.CopyInProgress)
-                    return TypeAllow.Allowed;
-
-                var contentType = ContentType.GetByName(contentTypeName);
-                if(contentType.Security.HasPermission(PermissionType.See))
-                    return TypeAllow.Allowed;
-                return TypeAllow.TypeIsNotPermitted;
-            }
-
-            // Get parent if this is Folder or Page. Exit if current is SystemFolder or it is not a GenericContent
-            var current = this;
-            using (new SystemAccount())
-            {
-                // using as object when it is unknown (Page)
-                while (current != null && (current.NodeType.Name == "Folder" || current.NodeType.Name == "Page"))
-                    current = current.Parent as GenericContent;
-            }
-
-            if (current != null && current.NodeType.Name == "SystemFolder")
-                return TypeAllow.Allowed;
-            if (current == null)
-                return TypeAllow.Allowed;
-
-            if(current.IsAllowedChildType(contentTypeName))
-                return TypeAllow.Allowed;
-            return TypeAllow.NotAllowed;
-        }
-
-        private Exception GetNotAllowedContentTypeExceptionOnCreate(Node node, GenericContent parent)
-        {
-            var ancestor = parent;
-            using (new SystemAccount())
-            {
-                while (ancestor.NodeType.Name == "Folder" || ancestor.NodeType.Name == "Page")
-                {
-                    var p = ancestor.Parent as GenericContent;
-                    if (p == null)
-                        break;
-                    ancestor = p;
-                }
-            }
-
-            var contentTypeName = node.NodeType.Name;
-            var nodePath = String.Concat(node.ParentPath, "/", node.Name);
-
-            return new InvalidOperationException(String.Format("Cannot save the content '{0}' because its ancestor does not allow the type '{1}'. Ancestor: {2} ({3}). Allowed types: {4}"
-                , nodePath, contentTypeName, ancestor.Path, ancestor.NodeType.Name, String.Join(", ", parent.GetAllowedChildTypeNames())));
-        }
-        private Exception GetNotAllowedContentTypeExceptionOnMove(Node node, GenericContent target)
-        {
-            using (new SystemAccount())
-            {
-                var ancestor = target;
-                while (ancestor.NodeType.Name == "Folder" || ancestor.NodeType.Name == "Page")
-                {
-                    var p = ancestor.Parent as GenericContent;
-                    if (p == null)
-                        break;
-                    ancestor = p;
-                }
-
-                var contentTypeName = node.NodeType.Name;
-
-                return new InvalidOperationException(String.Format("Cannot move the content '{0}' to '{1}' because target's ancestor does not allow the type '{2}'. Ancestor: {3} ({4}). Allowed types: {5}"
-                    , node.Path, target.Path, contentTypeName, ancestor.Path, ancestor.NodeType.Name, String.Join(", ", target.GetAllowedChildTypeNames())));
-            }
-        }
-        /// <summary>
-        /// Allow a child type by the given parameters.
-        /// The original list will be extended by the given <see cref="Schema.ContentType"/>>.
-        /// </summary>
-        /// <param name="contentTypeName">The name of the allowed <see cref="Schema.ContentType"/>.</param>
-        /// <param name="setOnAncestorIfInherits">If set to true and the current Content is a Folder or Page (meaning the allowed type list is inherited),
-        /// the provided content type will be added to the parent's list.
-        /// Optional parameter. Default: false.</param>
-        /// <param name="throwOnError">Specifies whether an error should be thrown when the operation is unsuccessful. Optional, default: true.</param>
-        /// <param name="save">Optional parameter that is true if the Content will be saved automatically after setting the new collection.
-        /// Default: false</param>
-        public void AllowChildType(string contentTypeName, bool setOnAncestorIfInherits = false, bool throwOnError = true, bool save = false)
-        {
-            AllowChildTypes(new[] { contentTypeName }, setOnAncestorIfInherits, throwOnError, save);
-        }
-        /// <summary>
-        /// Allow a child type by the given parameters.
-        /// The original list will be extended by the given <see cref="Schema.ContentType"/>>.
-        /// </summary>
-        /// <param name="contentType">The allowed <see cref="Schema.ContentType"/>.</param>
-        /// <param name="setOnAncestorIfInherits">If set to true and the current Content is a Folder or Page (meaning the allowed type list is inherited),
-        /// the provided content type will be added to the parent's list.
-        /// Optional parameter. Default: false.</param>
-        /// <param name="throwOnError">Specifies whether an error should be thrown when the operation is unsuccessful. Optional, default: true.</param>
-        /// <param name="save">Optional parameter that is true if the Content will be saved automatically after setting the new collection.
-        /// Default: false</param>
-        public void AllowChildType(ContentType contentType, bool setOnAncestorIfInherits = false, bool throwOnError = true, bool save = false)
-        {
-            AllowChildTypes(new[] { contentType }, setOnAncestorIfInherits, throwOnError, save);
-        }
-        /// <summary>
-        /// Allow child types by the given parameters.
-        /// The original list will be extended by the given collection.
-        /// </summary>
-        /// <param name="contentTypeNames">The name collection of the allowed <see cref="Schema.ContentType"/>s.</param>
-        /// <param name="setOnAncestorIfInherits">If set to true and the current Content is a Folder or Page (meaning the allowed type list is inherited),
-        /// the provided content types will be added to the parent's list.
-        /// Optional parameter. Default: false.</param>
-        /// <param name="throwOnError">Specifies whether an error should be thrown when the operation is unsuccessful. Optional, default: true.</param>
-        /// <param name="save">Optional parameter that is true if the Content will be saved automatically after setting the new collection.
-        /// Default: false</param>
-        public void AllowChildTypes(IEnumerable<string> contentTypeNames, bool setOnAncestorIfInherits = false, bool throwOnError = true, bool save = false)
-        {
-            AllowChildTypes(contentTypeNames.Select(n => ContentType.GetByName(n)).Where(x => x != null), setOnAncestorIfInherits, throwOnError, save);
-        }
-        /// <summary>
-        /// Allow types of children by the given parameters.
-        /// The original list will be extended by the given collection.
-        /// </summary>
-        /// <param name="contentTypes">The new collection of the allowed <see cref="Schema.ContentType"/>.</param>
-        /// <param name="setOnAncestorIfInherits">If set to true and the current Content is a Folder or Page (meaning the allowed type list is inherited),
-        /// the provided content types will be added to the parent's list.
-        /// Optional parameter. Default: false.</param>
-        /// <param name="throwOnError">Specifies whether an error should be thrown when the operation is unsuccessful. Optional, default: true.</param>
-        /// <param name="save">Optional parameter that is true if the Content will be saved automatically after setting the new collection.
-        /// Default: false</param>
-        public void AllowChildTypes(IEnumerable<ContentType> contentTypes, bool setOnAncestorIfInherits = false, bool throwOnError = true, bool save = false)
-        {
-            if (contentTypes == null)
-                throw new ArgumentNullException("contentTypes");
-            switch (this.NodeType.Name)
-            {
-                case "Folder":
-                case "Page":
-                    if (setOnAncestorIfInherits)
-                    {
-                        GenericContent parent = null;
-                        using (new SystemAccount())
-                            parent = this.Parent as GenericContent;
-
-                        if (parent != null)
-                        {
-                            parent.AllowChildTypes(contentTypes, setOnAncestorIfInherits, throwOnError, true);
-                        }
-                        else
-                        {
-                            if (throwOnError)
-                                throw GetCannotAllowContentTypeException();
-                        }
-                    }
-                    else
-                    {
-                        if (throwOnError)
-                            throw GetCannotAllowContentTypeException();
-                    }
-                    return;
-                case "SystemFolder":
-                    if (throwOnError)
-                        throw GetCannotAllowContentTypeException();
-                    return;
-                default:
-                    SetAllowedChildTypes(contentTypes, throwOnError, save); 
-                    return;
-            }
-        }
-        private void SetAllowedChildTypes(IEnumerable<ContentType> contentTypes, bool throwOnError = true, bool save = false)
-        {
-            var origTypes = this.AllowedChildTypes.ToArray();
-            if (origTypes.Length == 0)
-                origTypes = this.ContentType.AllowedChildTypes.ToArray();
-
-            var newTypes = contentTypes?.ToArray() ?? new ContentType[0];
-
-            var addList = newTypes.Except(origTypes).ToArray();
-            var removeList = origTypes.Except(newTypes).ToArray();
-            if (addList.Length + removeList.Length == 0)
-                return;
-
-            var list = origTypes.Union(newTypes).Distinct().Except(removeList);
-            this.AllowedChildTypes = list.ToArray();
-
-            if (save)
-                this.Save();
-        }
-        private Exception GetCannotAllowContentTypeException()
-        {
-            return new InvalidOperationException(String.Format("Cannot allow ContentType on a {0}. Path: {1}", this.NodeType.Name, this.Path));
-        }
-
-        /// <summary>
-        /// Extends the Content's AllowedChildTypes collection with the provided Content types.
-        /// The Content will be saved after the operation.
-        /// This is an <see cref="ODataAction"/>. 
-        /// </summary>
-        /// <param name="content">The <see cref="SenseNet.ContentRepository.Content"/> that will be modified.</param>
-        /// <param name="contentTypes">The extension.</param>
-        /// <returns>Empty string.</returns>
-        [ODataAction]
-        public static string AddAllowedChildTypes(Content content, string[] contentTypes)
-        {
-            var gc = content.ContentHandler as GenericContent;
-            if (gc == null)
-                return String.Empty;
-
-            foreach (var contentTypeName in contentTypes)
-                gc.AllowChildType(contentTypeName);
-            gc.Save();
-
-            return String.Empty;
-        }
-        /// <summary>
-        /// Removes the specified Content types from the given Content's AllowedChildTypes collection.
-        /// The Content will be saved after the operation.
-        /// This is an <see cref="ODataAction"/>. 
-        /// </summary>
-        /// <param name="content">The <see cref="SenseNet.ContentRepository.Content"/> that will be modified.</param>
-        /// <param name="contentTypes">The items that will be removed.</param>
-        /// <returns>Empty string.</returns>
-        [ODataAction]
-        public static string RemoveAllowedChildTypes(Content content, string[] contentTypes)
-        {
-            var gc = content.ContentHandler as GenericContent;
-            if (gc == null)
-                return String.Empty;
-
-            var remainingNames = gc
-                .GetAllowedChildTypeNames(false)
-                .Except(contentTypes)
-                .ToArray();
-
-            IEnumerable<ContentType> remainingTypes = null;
-            var ctdNames = content.ContentType.AllowedChildTypeNames;
-            if (0 < (ctdNames.Except(remainingNames).Count() + remainingNames.Except(ctdNames).Count()))
-                remainingTypes = remainingNames.Select(x => ContentType.GetByName(x)).ToArray();
-
-            gc.AllowedChildTypes = remainingTypes;
-            gc.Save();
-
-            return String.Empty;
-        }
-
-        /// <summary>
-        /// Tool method that returns information about inconsistent elements in this subtree.
-        /// Checks whether every Content in this subtree meets the allowed child types rules.
-        /// Every difference is recorded in a tab separated table.
-        /// </summary>
-        /// <returns>String containing a tab separated table of the inconsistent elements.</returns>
-        public string CheckChildrenTypeConsistence()
-        {
-            var result = new StringBuilder();
-            result.AppendLine("Path\tType\tChild name\tChild type\tReason");
-            foreach (var node in NodeEnumerator.GetNodes(this.Path, ExecutionHint.ForceRelationalEngine))
-            {
-                var parentGC = node.Parent as GenericContent;
-                if (parentGC == null)
-                    continue;
-
-                var checkResult = parentGC.CheckAllowedChildType(node);
-                if(checkResult != TypeAllow.Allowed)
-                {
-                    result.AppendFormat("{0}\t{1}\t{2}\t{3}\t{4}\r\n", parentGC.Path, parentGC.NodeType.Name, node.Name, node.NodeType.Name, 
-                        String.Join(", ", parentGC.GetAllowedChildTypeNames()), checkResult);
-                    result.AppendLine();
-                }
-            }
-            return result.ToString();
-        }
-
-        // =============================================================================================
-
-        /// <summary>
-        /// Returns the list of all <see cref="FieldSetting"/>s in this Content's allowed child types.
-        /// Every <see cref="FieldSetting"/>'s root version of the inheritance chain is included.
-        /// </summary>
-        /// <returns>The collected list of <see cref="FieldSetting"/>s</returns>
-        public virtual List<FieldSetting> GetAvailableFields()
-        {
-            return GetAvailableFields(true);
-        }
-
-        /// <summary>
-        /// Returns the list of all <see cref="FieldSetting"/>s in this Content's allowed child types.
-        /// </summary>
-        /// <param name="rootFields">Boolean value that specifies whether the currently overridden <see cref="FieldSetting"/>
-        /// or root version of the inheritance chain should be included.</param>
-        /// <returns>The collected list of <see cref="FieldSetting"/>s</returns>
-        public virtual List<FieldSetting> GetAvailableFields(bool rootFields)
-        {
-            var availableFields = new List<FieldSetting>();
-
-            GetAvailableContentTypeFields(availableFields, rootFields);
-
-            return availableFields;
-        }
-
-        /// <summary>
-        /// Collects all <see cref="FieldSetting"/>s int this Content's allowed child types.
-        /// Every <see cref="FieldSetting"/>'s root version of the inheritance chain is included.
-        /// </summary>
-        /// <param name="availableFields">Output collection of <see cref="FieldSetting"/>s. Does not contain duplicates.</param>
-        protected void GetAvailableContentTypeFields(ICollection<FieldSetting> availableFields)
-        {
-            GetAvailableContentTypeFields(availableFields, true);
-        }
-
-        /// <summary>
-        /// Collects all <see cref="FieldSetting"/>s in this Content's allowed child types.
-        /// </summary>
-        /// <param name="availableFields">Output collection of <see cref="FieldSetting"/>s. Does not contain duplicates.</param>
-        /// <param name="rootFields">Boolean value that specifies whether the currently overridden <see cref="FieldSetting"/>
-        /// or root version of the inheritance chain should be included.</param>
-        protected void GetAvailableContentTypeFields(ICollection<FieldSetting> availableFields, bool rootFields)
-        {
-            var contentTypes = this.GetAllowedChildTypes().ToArray();
-
-            // if there are no available content types, it means all types are allowed
-            if (contentTypes.Length == 0)
-                contentTypes = ContentType.GetContentTypes();
-
-            foreach (var contentType in contentTypes)
-            {
-                GetFields(contentType, availableFields, rootFields);
-            }
-        }
-
-        /// <summary>
-        /// Collects all <see cref="FieldSetting"/>s of the given <see cref="Schema.ContentType"/>.
-        /// </summary>
-        /// <param name="contentType">The <see cref="Schema.ContentType"/> thats <see cref="FieldSetting"/>s will be collected.</param>
-        /// <param name="availableFields">Output collection of <see cref="FieldSetting"/>s. Does not contain duplicates.</param>
-        /// <param name="rootFields">Boolean value that specifies whether the currently overridden <see cref="FieldSetting"/>
-        /// or root version of the inheritance chain should be included.</param>
-        protected static void GetFields(ContentType contentType, ICollection<FieldSetting> availableFields, bool rootFields)
-        {
-            foreach (var fieldSetting in contentType.FieldSettings)
-            {
-                var fsRoot = rootFields ? FieldSetting.GetRoot(fieldSetting) : fieldSetting;
-
-                if (!availableFields.Contains(fsRoot))
-                    availableFields.Add(fsRoot);
-            }
-        }
-
-        /// <summary>
-        /// Moves this Content under the given target <see cref="Node"/>.
-        /// If the target is <see cref="GenericContent"/>, the AllowedChildTypes collections need to be compatible. 
-        /// It means that the current Content's AllowedChildTypes cannot contain any element that is not allowed on the
-        /// target <see cref="Node"/> otherwise an InvalidOperationException will be thrown.
-        /// </summary>
-        /// <param name="target">The target <see cref="Node"/> that will be the parent of this Content.</param>
-        public override void MoveTo(Node target)
-        {
-            var targetGc = target as GenericContent;
-            if (targetGc != null)
-                foreach (var nt in this.GetChildTypesToAllow())
-                    if (!targetGc.IsAllowedChildType(nt.Name))
-                        throw new InvalidOperationException(String.Format("Cannot move {0} ({1}) to {2} ({3}) because '{4}' type is not allowed in the new position."
-                            , this.Path, this.NodeType.Name, target.Path, target.NodeType.Name, nt.Name));
-
-            // Invalidate pinned workspace reference because it may change
-            // after the move operation (e.g. when restoring from the trash).
-            _workspace = null;
-
-            base.MoveTo(target);
-        }
-
-        /// <summary>
-        /// Copies this Content under the given target <see cref="Node"/>.
-        /// </summary>
-        /// <param name="target">The parent <see cref="Node"/> of the new instance.</param>
-        /// <param name="newName">String value of the new name or null if it should not be changed.</param>
-        /// <returns>The new instance.</returns>
-        public override Node MakeCopy(Node target, string newName)
-        {
-            var copy = base.MakeCopy(target, newName);
-            var version = copy.Version;
-            if (version.Status != VersionStatus.Locked)
-                return copy;
-            copy.Version = new VersionNumber(version.Major, version.Minor, version.IsMajor ? VersionStatus.Approved : VersionStatus.Draft);
-            return copy;
-        }
-        /// <summary>
-        /// Copies the dynamic property values to the given target.
-        /// </summary>
-        protected override void CopyDynamicProperties(Node target)
-        {
-            var content = (GenericContent)target;
-
-            var sourceList = (ContentList)LoadContentList();
-            Dictionary<string, string> crossBinding = null;
-            if (sourceList != null)
-            {
-                var targetList = (ContentList)target.LoadContentList();
-                if (targetList != null)
-                    crossBinding = GetContentListCrossBinding(sourceList, targetList);
-            }
-
-            foreach (var propType in this.PropertyTypes)
-            {
-                if (Node.EXCLUDED_COPY_PROPERTIES.Contains(propType.Name)) continue;
-
-                string targetName = null;
-                if (propType.IsContentListProperty)
-                {
-                    if (crossBinding == null)
-                        continue;
-                    crossBinding.TryGetValue(propType.Name, out targetName);
-                    if (targetName == null || target.PropertyTypes[targetName] == null)
-                        continue;
-                }
-                else
-                {
-                    targetName = propType.Name;
-                }
-
-                var propVal = this.GetProperty(propType.Name);
-                var binProp = propVal as BinaryData;
-                if (binProp == null)
-                    content.SetProperty(targetName, propVal);
-                else
-                    content.GetBinary(targetName).CopyFromWithoutDbRead(binProp);
-            }
-        }
-        internal Dictionary<string, string> GetContentListCrossBinding(ContentList source, ContentList target)
-        {
-            var result = new Dictionary<string, string>();
-            var targetContentListBindings = target.ContentListBindings;
-            foreach (var item in source.ContentListBindings)
-            {
-                if (item.Value != null && item.Value.Count == 1)
-                {
-                    List<string> targetPropertyNames = null;
-                    targetContentListBindings.TryGetValue(item.Key, out targetPropertyNames);
-                    if (targetPropertyNames != null && targetPropertyNames.Count == 1)
-                        result.Add(item.Value[0], targetPropertyNames[0]);
-                }
-            }
-            return result;
-        }
-
-
-        /// <summary>
-        /// Gets a boolean value that specifies whether the Content can be moved to the Trash.
-        /// </summary>
-        public virtual bool IsTrashable
-        {
-            get
-            {
-                GenericContent parentContent = null;
-                using (new SystemAccount())
-                    parentContent = Parent as GenericContent;
-
-                if (parentContent == null)
-                    return !this.TrashDisabled;
-                else
-                    return !(parentContent.TrashDisabled || this.TrashDisabled);
-            }
-        }
-
-        /// <summary>
-        /// Gets the total count of contents in the subtree under this Content.
-        /// </summary>
-        public override int NodesInTree
-        {
-            get
-            {
-                //TODO: it would be better to use GetChildren here, but QuerySettings should be extended with CountOnly handling, before we can do that.
-                return ContentQuery.Query(SafeQueries.InTreeCountOnly,
-                    new QuerySettings { EnableAutofilters = FilterStatus.Disabled, EnableLifespanFilter = FilterStatus.Disabled },
-                    this.Path).Count;
-            }
-        }
-
-        /// <summary>
-        /// Moves this Content and the whole subtree to the Trash if possible, otherwise deletes it physically.
-        /// </summary>
-        public override void Delete()
-        {
-            Delete(false);
-        }
-
-        /// <summary>
-        /// Moves this Content and the whole subtree to the Trash if possible, otherwise deletes it physically.
-        /// </summary>
-        /// <param name="bypassTrash">Specifies whether the content should be deleted physically or only to the Trash.</param>
-        public virtual void Delete(bool bypassTrash)
-        {
-            using (var op = SnTrace.ContentOperation.StartOperation("GC.Delete: VId:{0}, Path:{1}", this.VersionId, this.Path))
-            {
-                // let the TrashBin handle the delete operation:
-                // only move the node to the trash or delete it permanently
-                if (bypassTrash)
-                    TrashBin.ForceDelete(this);
-                else
-                    TrashBin.DeleteNode(this);
-                op.Successful = true;
-            }
-        }
-
-        /// <summary>
-        /// Gets the nearest <see cref="ContentList"/> from the parent chain or null.
-        /// </summary>
-        public GenericContent MostRelevantContext
-        {
-            get { return ContentList.GetContentListForNode(this) ?? this; }
-        }
-
-        /// <summary>
-        /// Gets the nearest <see cref="SystemFolder"/> from the parent chain or null.
-        /// </summary>
-        public GenericContent MostRelevantSystemContext
-        {
-            get { return SystemFolder.GetSystemContext(this) ?? this; }
-        }
-
-        /// <inheritdoc/>
-        public override string ToString()
-        {
-            return this.Name;
-        }
-
-        /// <summary>
-        /// Returns the <see cref="Schema.ContentType"/> of this instance.
-        /// </summary>
-        public ContentType GetContentType()
-        {
-            return ContentType.GetByName(NodeType.Name); //UNDONE:? use ContentType property.
-        }
-
-        /// <summary>
-        /// Gets or sets the icon name for this Content. Inherited classes may customize this value.
-        /// By default the value of the Icon property of the instance's <see cref="Schema.ContentType"/> is returned.
-        /// The setter throws an SnNotSupportedException in this class.
-        /// </summary>
-        public virtual string Icon
-        {
-            get
-            {
-                return GetContentType().Icon;
-            }
-            set
-            {
-                throw new SnNotSupportedException("Please implement Icon setter in your derived class");
-            }
-        }
-
-        /// <summary>
-        /// Returns the <see cref="NodeHead"/> of the application Content specified by the given action name.
-        /// In the default implementation this always returns the Browse application if specified, otherwise null.
-        /// </summary>
-        /// <param name="actionName">The name of the action (e.g. "Browse").</param>
-        /// <returns>The <see cref="NodeHead"/> or null if it does not exist.</returns>
-        public virtual NodeHead GetApplication(string actionName)
-        {
-            if (actionName == "Browse")
-            {
-                var app = this.BrowseApplication;
-                if (app == null)
-                    return null;
-
-                return NodeHead.Get(app.Id);
-            }
-
-            return null;
-        }
-
-        /// <summary>
-        /// Gets or sets the "Browse" application of this Content explicitly.
-        /// Persisted as <see cref="RepositoryDataType.Reference"/>.
-        /// </summary>
-        [RepositoryProperty("BrowseApplication", RepositoryDataType.Reference)]
-        public Node BrowseApplication
-        {
-            get
-            {
-                return base.GetReference<Node>("BrowseApplication");
-            }
-            set
-            {
-                this.SetReference("BrowseApplication", value);
-            }
-        }
-
-        // ==================================================== Versioning & Approving ====================================================
-
-        private void VersionSetup()
-        {
-            if (this.Id == 0)
-                this.Version = SavingAction.ComputeNewVersion(this.HasApproving, this.VersioningMode);
-        }
-
-        /// <summary>
-        /// Persist this Content's changes.
-        /// In derived classes to modify or extend the general persistence mechanism of a content, please
-        /// override the <see cref="Save(NodeSaveSettings)"/> method instead, to avoid duplicate Save calls.
-        /// </summary>
-        public override void Save()
-        {
-            if (!IsNew && IsVersionChanged())
-            {
-                SaveExplicitVersion();
-            }
-            else if (Locked)
-            {
-                if (this.IsLatestVersion)
-                    Save(SavingMode.KeepVersion);
-                else
-                    Save(SavingMode.KeepVersionAndLock);
-            }
-            else
-            {
-                Save(SavingMode.RaiseVersion);
-            }
-        }
-        private bool _savingExplicitVersion;
-        /// <summary>
-        /// Persist this Content's changes by the given mode.
-        /// In derived classes to modify or extend the general persistence mechanism of a content, please
-        /// override the <see cref="Save(NodeSaveSettings)"/> method instead, to avoid duplicate Save calls.
-        /// </summary>
-        /// <param name="mode"><see cref="SavingMode"/> that controls versioning.</param>
-        public virtual void Save(SavingMode mode)
-        {
-            using (var op = SnTrace.ContentOperation.StartOperation("GC.Save: Mode:{0}, VId:{1}, Path:{2}", mode, this.VersionId, this.Path))
-            {
-                var action = SavingAction.Create(this);
-                if (_savingExplicitVersion)
-                {
-                    SnTrace.ContentOperation.Write("GC.SavingExplicitVersion");
-                    action.SaveExplicitVersion();
-                    _savingExplicitVersion = false;
-                }
-                else
-                {
-                    switch (mode)
-                    {
-                        case SavingMode.RaiseVersion:
-                            action.CheckOutAndSaveAndCheckIn();
-                            break;
-                        case SavingMode.RaiseVersionAndLock:
-                            action.CheckOutAndSave();
-                            break;
-                        case SavingMode.KeepVersion:
-                            action.SaveSameVersion();
-                            break;
-                        case SavingMode.KeepVersionAndLock:
-                            action.SaveAndLock();
-                            break;
-                        case SavingMode.StartMultistepSave:
-                            action.StartMultistepSave();
-                            break;
-                        default:
-                            throw new SnNotSupportedException("Unknown SavingMode: " + mode);
-                    }
-                }
-
-                action.Execute();
-
-                op.Successful = true;
-            }
-        }
-        /// <summary>
-        /// Persist this Content's changes by the given settings.
-        /// </summary>
-        /// <param name="settings"><see cref="NodeSaveSettings"/> that contains the algorithm of the persistence.</param>
-        public override void Save(NodeSaveSettings settings)
-        {
-            base.Save(settings);
-
-            // if related workflows should be kept alive, update them on a separate thread
-            if (_keepWorkflowsAlive)
-                System.Threading.Tasks.Task.Run(() => UpdateRelatedWorkflows());
-        }
-
-        private bool _keepWorkflowsAlive;
-        /// <summary>
-        /// Tells the system that the next Save operation should not abort workflows that this Content is attached to.
-        /// </summary>
-        public void KeepWorkflowsAlive()
-        {
-            _keepWorkflowsAlive = true;
-            DisableObserver(TypeResolver.GetType(NodeObserverNames.WORKFLOWNOTIFICATION, false));
-        }
-
-        private void UpdateRelatedWorkflows()
-        {
-            // Certain workflows (e.g. approving) are designed to be aborted when a Content changes, but in case
-            // certain system operations (e.g. updating a page count on a document) this should not happen.
-            // So after saving the Content we update the related workflows to contain the same timestamp
-            // as the Content has. This will prevent the workflows from aborting next time they wake up.
-            using (new SystemAccount())
-            {
-                var newTimeStamp = this.NodeTimestamp;
-
-                // query all workflows in the system that have this content as their related content
-                var nodes = RepositoryInstance.ContentQueryIsAllowed
-                    ? ContentQuery.Query(SafeQueries.WorkflowsByRelatedContent, null, this.Id).Nodes
-                    : NodeQuery.QueryNodesByReferenceAndType("RelatedContent", this.Id,
-                        ActiveSchema.NodeTypes["Workflow"], false).Nodes;
-
-                foreach (var workflow in nodes.Cast<GenericContent>())
-                {
-                    try
-                    {
-                        // We have to use the GetProperty/SetProperty API here
-                        // to go through the content handler instead of directly
-                        // writing to the node data.
-                        var relatedTimeStamp = (long)workflow.GetProperty("RelatedContentTimestamp");
-                        if (relatedTimeStamp == newTimeStamp)
-                            continue;
-
-                        workflow.SetProperty("RelatedContentTimestamp", newTimeStamp);
-                        workflow.Save();
-                    }
-                    catch (Exception ex)
-                    {
-                        SnLog.WriteException(ex);
-                    }
-                }
-            }
-
-            // reset the flag: the developer should switch it on intentionally every time this functionality is needed
-            _keepWorkflowsAlive = false;
-        }
-
-        /// <summary>
-        /// Check this Content out. Enables modifications for the currently logged in user exclusively.
-        /// Enables other users to access it but only for reading.
-        /// After this operation the version of the Content is always raised even if the versioning mode is "off".
-        /// </summary>
-        public virtual void CheckOut()
-        {
-            using (var op = SnTrace.ContentOperation.StartOperation("GC.CheckOut: VId:{0}, Path:{1}", this.VersionId, this.Path))
-            {
-                var prevVersion = this.Version;
-                var action = SavingAction.Create(this);
-                action.CheckOut();
-                action.Execute();
-
-                // Workaround: the OnModified event is not fired in case the
-                // content is locked, so we need to copy preview images here.
-                if (DocumentPreviewProvider.Current.IsContentSupported(this))
-                    DocumentPreviewProvider.Current.StartCopyingPreviewImages(Node.LoadNode(this.Id, prevVersion), this);
-
-                op.Successful = true;
-            }
-        }
-        /// <summary>
-        /// Commits the modifications of the checked out Content and releases the lock.
-        /// </summary>
-        public virtual void CheckIn()
-        {
-            using (var op = SnTrace.ContentOperation.StartOperation("GC.CheckIn: VId:{0}, Path:{1}", this.VersionId, this.Path))
-            {
-                var action = SavingAction.Create(this);
-                action.CheckIn();
-                action.Execute();
-
-                op.Successful = true;
-            }
-        }
-        /// <summary>
-        /// Reverts the Content to the state before the user checked it out and reloads it.
-        /// </summary>
-        public virtual void UndoCheckOut()
-        {
-            UndoCheckOut(true);
-        }
-
-        /// <summary>
-        /// Reverts the Content to the state before the user checked it out.
-        /// If the "'forceRefresh" parameter is true, the Content will be reloaded.
-        /// </summary>
-        /// <param name="forceRefresh">Optional boolean value that specifies
-        /// whether the Content will be reloaded or not. Default: true.</param>
-        public void UndoCheckOut(bool forceRefresh = true) //UNDONE:? remove " = true"
-        {
-            using (var op = SnTrace.ContentOperation.StartOperation("GC.UndoCheckOut: forceRefresh:{0}, VId:{1}, Path:{2}", forceRefresh, this.VersionId, this.Path))
-            {
-                // this flag will be used by the preview observer to check whether it should start generating preview images
-                this.NodeOperation = Storage.NodeOperation.UndoCheckOut;
-
-                var action = SavingAction.Create(this);
-                action.UndoCheckOut(forceRefresh);
-                action.Execute();
-
-                op.Successful = true;
-            }
-        }
-
-        /// <summary>
-        /// Publishes the Content. Depending on the versioning workflow, the version
-        /// will be the next public version with Approved state or remains the same but the 
-        /// versioning state will be changed to Pending.
-        /// </summary>
-        public virtual void Publish()
-        {
-            using (var op = SnTrace.ContentOperation.StartOperation("GC.Publish: VId:{0}, Path:{1}", this.VersionId, this.Path))
-            {
-                var action = SavingAction.Create(this);
-                action.Publish();
-                action.Execute();
-
-                op.Successful = true;
-            }
-        }
-        /// <summary>
-        /// Approves the Content. After this action the Content's version number
-        /// (depending on the mode) will be raised to the next public version.
-        /// </summary>
-        public virtual void Approve()
-        {
-            using (var op = SnTrace.ContentOperation.StartOperation("GC.Approve: VId:{0}, Path:{1}", this.VersionId, this.Path))
-            {
-                // When we approve a Content we clear the reject reason because it would be confusing on an approved 
-                // Content. In case of minor versioning the reason text will still be available on previous versions.
-                this["RejectReason"] = string.Empty;
-
-                var action = SavingAction.Create(this);
-                action.Approve();
-                action.Execute();
-
-                op.Successful = true;
-            }
-        }
-        /// <summary>
-        /// Rejects the approvable Content. After this action the Content's version number
-        /// remains the same but the versioning state of the Content will be changed to Rejected.
-        /// </summary>
-        public virtual void Reject()
-        {
-            using (var op = SnTrace.ContentOperation.StartOperation("GC.Reject: VId:{0}, Path:{1}", this.VersionId, this.Path))
-            {
-                var action = SavingAction.Create(this);
-                action.Reject();
-                action.Execute();
-
-                op.Successful = true;
-            }
-        }
-        internal void SaveExplicitVersion()
-        {
-            var update = false;
-            if (!IsNew)
-            {
-                var head = NodeHead.Get(this.Id);
-                if (head != null)
-                {
-                    if (this.SavingState != ContentSavingState.Finalized)
-                        throw new InvalidContentActionException("Only 'Finalized' content can be saved with explicit new version.");
-
-                    var lastDraft = head.GetLastMinorVersion();
-                    var st = lastDraft.VersionNumber.Status;
-                    if (st != VersionStatus.Approved && st != VersionStatus.Draft)
-                        throw new InvalidContentActionException("Only 'Approved' or 'Draft' content version can be saved with explicit new version.");
-
-                    if (this.Version < lastDraft.VersionNumber)
-                        throw new InvalidContentActionException("Only the latest or greater version is allowed to save. Latest version: " + lastDraft.VersionNumber);
-
-                    update = this.Version == lastDraft.VersionNumber;
-                }
-            }
-            _savingExplicitVersion = true;
-
-            if (update)
-                Save(SavingMode.KeepVersion);
-            else
-                Save(SavingMode.RaiseVersion);
-        }
-
-        /// <summary>
-        /// Ends the multistep saving process and makes the Content available for modification.
-        /// </summary>
-        public override void FinalizeContent()
-        {
-            using (var op = SnTrace.ContentOperation.StartOperation("GC.FinalizeContent: SavingState:{0}, VId:{1}, Path:{2}", this.SavingState, this.VersionId, this.Path))
-            {
-                if (this.Locked && (this.SavingState == ContentSavingState.Creating || this.SavingState == ContentSavingState.Modifying))
-                {
-                    var action = SavingAction.Create(this);
-                    action.CheckIn();
-                    action.Execute();
-                }
-                else
-                {
-                    base.FinalizeContent();
-                }
-
-                op.Successful = true;
-            }
-        }
-
-        /// <summary>
-        /// Gets the boolean value that describes whether the Content versioning
-        /// workflow and the current user's permissions enable the Approve function.
-        /// </summary>
-        public bool Approvable
-        {
-            get
-            {
-                // field setting is a special content that is not represented in the security component
-                if (this is FieldSettingContent || !this.Security.HasPermission(PermissionType.Open))
-                    return false;
-                return SavingAction.HasApprove(this);
-            }
-        }
-        /// <summary>
-        /// Gets the boolean value that describes whether the Content versioning
-        /// workflow and the current user's permissions enable the Publish function.
-        /// </summary>
-        public bool Publishable
-        {
-            get
-            {
-                // field setting is a special content that is not represented in the security component
-                if (this is FieldSettingContent || !this.Security.HasPermission(PermissionType.Open))
-                    return false;
-                return SavingAction.HasPublish(this);
-            }
-        }
-        /// <summary>
-        /// Gets the permitted old versions. See <see cref="Node.LoadVersions"/>.
-        /// </summary>
-        public IEnumerable<Node> Versions
-        {
-            get { return LoadVersions(); }
-        }
-
-        // ==================================================== Children obsolete
-
-        /// <summary>
-        /// Returns with children of this Content. THIS METHOD IS OBSOLETE.
-        /// Use Children property of any inherited class that implements the <see cref="IFolder"/> interface.
-        /// Use ChildrenDefinition property for tuning the settings of the children collection.
-        /// </summary>
-        [Obsolete("Use declarative concept instead: ChildrenDefinition")]
-        public virtual QueryResult GetChildren(QuerySettings settings)
-        {
-            return GetChildren(string.Empty, settings);
-        }
-        /// <summary>
-        /// Returns with children of this Content. THIS METHOD IS OBSOLETE.
-        /// Use Children property of any inherited class that implements the <see cref="IFolder"/> interface.
-        /// Use ChildrenDefinition property for tuning the settings of the children collection.
-        /// </summary>
-        [Obsolete("Use declarative concept instead: ChildrenDefinition")]
-        public virtual QueryResult GetChildren(string text, QuerySettings settings)
-        {
-            return GetChildren(text, settings, false);
-        }
-        /// <summary>
-        /// Returns with children of this Content. THIS METHOD IS OBSOLETE.
-        /// Use Children property of any inherited class that implements the <see cref="IFolder"/> interface.
-        /// Use ChildrenDefinition property for tuning the settings of the children collection.
-        /// </summary>
-        [Obsolete("Use declarative concept instead: ChildrenDefinition")]
-        public virtual QueryResult GetChildren(string text, QuerySettings settings, bool getAllChildren)
-        {
-            if (RepositoryInstance.ContentQueryIsAllowed)
-            {
-                var query = ContentQuery.CreateQuery(getAllChildren ? SafeQueries.InTree : SafeQueries.InFolder, settings, this.Path);
-                if (!string.IsNullOrEmpty(text))
-                    query.AddClause(text);
-                return query.Execute();
-            }
-            else
-            {
-                var nqr = NodeQuery.QueryChildren(this.Path);
-                return new QueryResult(nqr.Identifiers, nqr.Count);
-            }
-        }
-
-        // ==================================================== Children
-
-        /// <summary>
-        /// Protected member that gives access to the raw value of the ChildrenDefinition property.
-        /// </summary>
-        protected ChildrenDefinition _childrenDefinition;
-        /// <summary>
-        /// Gets or sets the children definition of this Content. This can be a static list of
-        /// child items or a Content Query with settings that define a query for child items.
-        /// </summary>
-        public virtual ChildrenDefinition ChildrenDefinition
-        {
-            get
-            {
-                if (_childrenDefinition == null)
-                    _childrenDefinition = ChildrenDefinition.Default;
-                return _childrenDefinition;
-            }
-            set { _childrenDefinition = value; }
-        }
-
-        internal ISnQueryable<Content> GetQueryableChildren()
-        {
-            return new ContentSet<Content>(this.ChildrenDefinition.Clone(), this.Path);
-        }
-
-        // ==================================================== IIndexable Members
-
-        /// <summary>
-        /// Returns a collection of <see cref="Field"/>s that will be indexed for this Content.
-        /// </summary>
-        /// <remarks>The fields are accessed through the wrapper <see cref="ContentRepository.Content"/> of this instance.</remarks>
-        public virtual IEnumerable<IIndexableField> GetIndexableFields()
-        {
-            var content = Content.Create(this); //UNDONE:? use this.Content
-            var fields = content.Fields.Values;
-            var indexableFields = fields.Where(f => f.IsInIndex).Cast<IIndexableField>().ToArray();
-            var names = fields.Select(f => f.Name).ToArray();  //UNDONE:? remove unused line
-            var indexableNames = indexableFields.Select(f => f.Name).ToArray();  //UNDONE:? remove unused line
-            return indexableFields;
-        }
-    }
-}
+using System;
+using System.Collections.Generic;
+using System.Linq;
+using SenseNet.ApplicationModel;
+using SenseNet.ContentRepository.Schema;
+using SenseNet.ContentRepository.Storage;
+using SenseNet.ContentRepository.Storage.Caching.Dependency;
+using SenseNet.ContentRepository.Storage.Schema;
+using SenseNet.ContentRepository.Storage.Search;
+using SenseNet.ContentRepository.Storage.Security;
+using SenseNet.ContentRepository.Versioning;
+using SenseNet.Diagnostics;
+using System.Text;
+using SenseNet.Search;
+using SenseNet.Search.Indexing;
+using System.Diagnostics;
+using SenseNet.ContentRepository.Linq;
+using SenseNet.Preview;
+using SenseNet.ContentRepository.Storage.Events;
+using SenseNet.Tools;
+
+namespace SenseNet.ContentRepository
+{
+    /// <summary>
+    /// Defines constants for Content-saving algorithm selection.
+    /// </summary>
+    public enum SavingMode
+    {
+        /// <summary>After saving, the Content will have a new higher version.
+        /// The value of the new version depends on the current VersioningMode.</summary>
+        RaiseVersion,
+        /// <summary>After saving, the Content will have a new higher version and will be locked for the current user.
+        /// The value of the new version depends on the current VersioningMode.</summary>
+        RaiseVersionAndLock,
+        /// <summary>After saving, the Content's version will not be changed.</summary>
+        KeepVersion,
+        /// <summary>After saving, the Content's version will not be changed but will be locked for the current user.</summary>
+        KeepVersionAndLock,
+        /// <summary>After saving, the Content will be in multistep saving state.</summary>
+        StartMultistepSave
+    }
+
+    /// <summary>
+    /// Defines constants for the checkin comment policy of the current Content during execution of the CheckIn action.
+    /// </summary>
+    public enum CheckInCommentsMode
+    {
+        /// <summary>The policy is not defined.</summary>
+        None,
+        /// <summary>The checkin comment is not required but recommended.</summary>
+        Recommended,
+        /// <summary>The checkin comment is required.</summary>
+        Compulsory
+    }
+
+    /// <summary>
+    /// Defines constants for the Path interpretation mode in programmed Content queries.
+    /// </summary>
+    public enum PathUsageMode
+    {
+        /// <summary>Shallow search concatenated with AND operator. Pattern: ({original query}) AND InFolder:{Path}.</summary>
+        InFolderAnd,
+        /// <summary>Deep search concatenated with AND operator. Pattern: ({original query}) AND InTree:{Path}.</summary>
+        InTreeAnd,
+        /// <summary>Shallow search concatenated with OR operator. Pattern: ({original query}) OR InFolder:{Path}.</summary>
+        InFolderOr,
+        /// <summary>Deep search concatenated with OR operator. Pattern: ({original query}) OR InTree:{Path}.</summary>
+        InTreeOr,
+        /// <summary>Not defined</summary>
+        NotUsed
+    }
+
+    /// <summary>
+    /// Represents an abstraction of the current Content's children collection.
+    /// </summary>
+    public class ChildrenDefinition
+    {
+        /// <summary>
+        /// Shortcut for general usage.
+        /// </summary>
+        public static ChildrenDefinition Default { get { return new ChildrenDefinition { PathUsage = PathUsageMode.InFolderAnd }; } }
+
+        /// <summary>
+        /// Gets or sets the value of the owner Content's path interpretation mode.
+        /// </summary>
+        public PathUsageMode PathUsage { get; set; }
+        /// <summary>
+        /// Gets or sets the CQL text if the children are produced by a Content query.
+        /// Not used if the BaseCollection property is not null.
+        /// </summary>
+        public string ContentQuery { get; set; }
+
+        /// <summary>
+        /// Gets or sets a predefined children collection.
+        /// If provided, this collection will be used as child items instead of 
+        /// executing a query in the ContentQuery property.
+        /// </summary>
+        public IEnumerable<Node> BaseCollection { get; set; }
+
+        /// <summary>
+        /// Gets or sets the extension value of the query result maximization for 
+        /// the Content Query property.
+        /// </summary>
+        public int Top { get; set; }
+        /// <summary>
+        /// Gets or sets the extension value of the skipped items for the Content Query property.
+        /// </summary>
+        public int Skip { get; set; }
+        /// <summary>
+        /// Gets or sets the sorting extension for the Content Query property.
+        /// </summary>
+        public IEnumerable<SortInfo> Sort { get; set; }
+        /// <summary>
+        /// Gets or sets the value for the ContentQuery property that is true if the 
+        /// Count property of the query result should contain the total count of hits.
+        /// </summary>
+        public bool? CountAllPages { get; set; }
+        /// <summary>
+        /// Gets or sets the auto filter extension value for the Content Query property. See: <see cref="FilterStatus"/>.
+        /// </summary>
+        public FilterStatus EnableAutofilters { get; set; }
+        /// <summary>
+        /// Gets or sets the lifespan filter extension value for the Content Query property. See: <see cref="FilterStatus"/>.
+        /// </summary>
+        public FilterStatus EnableLifespanFilter { get; set; }
+        /// <summary>
+        /// Gets or sets the <see cref="SenseNet.Search.QueryExecutionMode"/> extension value for the Content Query property.
+        /// </summary>
+        public QueryExecutionMode QueryExecutionMode { get; set; }
+
+        /// <summary>
+        /// Gets or sets the value that determines if the query should be executed only on direct children 
+        /// or on the whole subtree (the value is true if the PathUsage property is InTreeAnd or InTreeOr, 
+        /// otherwise false).
+        /// </summary>
+        public bool AllChildren
+        {
+            get { return PathUsage == PathUsageMode.InTreeAnd || PathUsage == PathUsageMode.InTreeOr; }
+            set
+            {
+                switch (PathUsage)
+                {
+                    case PathUsageMode.InFolderAnd:
+                        if (value)
+                            PathUsage = PathUsageMode.InTreeAnd;
+                        break;
+                    case PathUsageMode.InTreeAnd:
+                        if (!value)
+                            PathUsage = PathUsageMode.InFolderAnd;
+                        break;
+                    case PathUsageMode.InFolderOr:
+                        if (value)
+                            PathUsage = PathUsageMode.InTreeOr;
+                        break;
+                    case PathUsageMode.InTreeOr:
+                        if (!value)
+                            PathUsage = PathUsageMode.InFolderOr;
+                        break;
+                    case PathUsageMode.NotUsed:
+                        break;
+                    default:
+                        throw new SnNotSupportedException("Unknown PathUsageMode: " + PathUsage);
+                }
+            }
+        }
+
+        internal ChildrenDefinition Clone()
+        {
+            return new ChildrenDefinition
+            {
+                PathUsage = this.PathUsage,
+                ContentQuery = this.ContentQuery,
+                BaseCollection = this.BaseCollection,
+                Top = this.Top,
+                Skip = this.Skip,
+                Sort = this.Sort,
+                CountAllPages = this.CountAllPages,
+                EnableAutofilters = this.EnableAutofilters,
+                EnableLifespanFilter = this.EnableLifespanFilter,
+                QueryExecutionMode = this.QueryExecutionMode
+            };
+        }
+    }
+
+    /// <summary>
+    /// Represents a collection of all <see cref="ContentType"/>s.
+    /// </summary>
+    public class AllContentTypes : IEnumerable<ContentType>
+    {
+        /// <summary>
+        /// Returns count of all <see cref="ContentType"/>s.
+        /// </summary>
+        /// <returns></returns>
+        public int Count()
+        {
+            return ContentTypeManager.Current.ContentTypes.Count;
+        }
+        /// <summary>
+        /// Returns with true.
+        /// </summary>
+        public bool Contains(ContentType item)
+        {
+            return true;
+        }
+        /// <summary>
+        /// Returns an enumerator that iterates through the collection.
+        /// </summary>
+        public IEnumerator<ContentType> GetEnumerator()
+        {
+            return ContentTypeManager.Current.ContentTypes.Values.GetEnumerator();
+        }
+
+        System.Collections.IEnumerator System.Collections.IEnumerable.GetEnumerator()
+        {
+            return GetEnumerator();
+        }
+    }
+
+    /// <summary>
+    /// Represents a collection of all <see cref="ContentType"/> names.
+    /// </summary>
+    public class AllContentTypeNames : IEnumerable<string>
+    {
+        /// <summary>
+        /// Returns count of all <see cref="ContentType"/>s.
+        /// </summary>
+        /// <returns></returns>
+        public int Count()
+        {
+            return ContentTypeManager.Current.ContentTypes.Count;
+        }
+        /// <summary>
+        /// Returns with true.
+        /// </summary>
+        public bool Contains(ContentType item)
+        {
+            return true;
+        }
+        /// <summary>
+        /// Returns an enumerator that iterates through the collection.
+        /// </summary>
+        public IEnumerator<string> GetEnumerator()
+        {
+            return ContentTypeManager.Current.ContentTypes.Keys.GetEnumerator();
+        }
+
+        System.Collections.IEnumerator System.Collections.IEnumerable.GetEnumerator()
+        {
+            return GetEnumerator();
+        }
+    }
+
+    /// <summary>
+    /// Defines a class that can handle all types of Content (except <see cref="Schema.ContentType"/>) 
+    /// in the sensenet Content Repository. Custom content handlers should inherit from this or
+    /// one of its derived classes (e.g. <see cref="Folder"/> or <see cref="Workspaces.Workspace"/>).
+    /// </summary>
+    [ContentHandler]
+    public class GenericContent : Node, IIndexableDocument
+    {
+        /// <summary>
+        /// Initializes a new instance of the <see cref="GenericContent"/> class.
+        /// </summary>
+        /// <param name="parent">The parent.</param>
+        protected GenericContent(Node parent)
+            : base(parent)
+        {
+            VersionSetup();
+            Initialize();
+        }
+        /// <summary>
+        /// Initializes a new instance of the <see cref="GenericContent"/> class.
+        /// </summary>
+        /// <param name="parent">The parent.</param>
+        /// <param name="nodeTypeName">Name of the node type.</param>
+        public GenericContent(Node parent, string nodeTypeName)
+            : base(parent, nodeTypeName)
+        {
+            VersionSetup();
+            Initialize();
+        }
+        /// <summary>
+        /// Initializes a new instance of the <see cref="GenericContent"/> class during the loading process.
+        /// Do not use this constructor directly in your code.
+        /// </summary>
+        protected GenericContent(NodeToken nt)
+            : base(nt)
+        {
+            VersionSetup();
+        }
+
+        private Content _content;
+        /// <summary>
+        /// Gets the wrapper <see cref="Content"/> of this instance.
+        /// </summary>
+        public Content Content
+        {
+            get { return _content ?? (_content = Content.Create(this)); }
+        }
+
+        /// <summary>
+        /// Initializes default field values in case of a new instance that is not yet saved to the database.
+        /// </summary>
+        protected virtual void Initialize()
+        {
+            if (this.Id > 0)
+                return;
+            var content = this.Content;
+            
+            // Elevation: we need to set default values (possibly reference fields) and
+            // set 'is system' status regardless of the current user's permissions.
+            using (new SystemAccount())
+            {
+                foreach (var item in content.Fields)
+                    item.Value.SetDefaultValue();
+
+                if (Parent == null)
+                    IsSystem = false;
+                else
+                    IsSystem = Parent.IsSystem; 
+            }
+        }
+
+        /// <summary>
+        /// Gets the <see cref="Schema.ContentType"/> of this instance.
+        /// </summary>
+        public ContentType ContentType
+        {
+            get { return ContentType.GetByName(this.NodeType.Name); }
+        }
+
+        /// <summary>
+        /// Gets whether this class is <see cref="Schema.ContentType"/>.
+        /// The value should be false in case of this and all derived classes.
+        /// </summary>
+        public override bool IsContentType { get { return false; } }
+
+        /// <summary>
+        /// Gets or sets the user friendly name of this instance.
+        /// The value is the same for every version of this content.
+        /// </summary>
+        public override string DisplayName
+        {
+            get
+            {
+                var result = base.DisplayName;
+                if (String.IsNullOrEmpty(result) && this.Id != 0)
+                    result = this.Name;
+                return result;
+            }
+            set
+            {
+                base.DisplayName = value;
+            }
+        }
+
+        /// <summary>
+        /// Gets or sets the description of this instance. Persisted as <see cref="RepositoryDataType.Text"/>.
+        /// </summary>
+        [RepositoryProperty("Description", RepositoryDataType.Text)]
+        public virtual string Description
+        {
+            get
+            {
+                return base.GetProperty<string>("Description");
+            }
+            set
+            {
+                this["Description"] = value;
+            }
+        }
+
+        /// <summary>
+        /// Gets or sets whether this instance is hidden or not. Persisted as <see cref="RepositoryDataType.Int"/>.
+        /// </summary>
+        [RepositoryProperty("Hidden", RepositoryDataType.Int)]
+        public virtual bool Hidden
+        {
+            get { return base.GetProperty<int>("Hidden") != 0; }
+            set { this["Hidden"] = value ? 1 : 0; }
+        }
+
+        /// <summary>
+        /// Defines a constant value for the name of the VersioningMode property.
+        /// </summary>
+        public const string VERSIONINGMODE = "VersioningMode";
+        /// <summary>
+        /// Gets or sets the versioning mode of this instance.
+        /// See the <see cref="VersioningType"/> enumeration.
+        /// Persisted as <see cref="RepositoryDataType.Int"/>.
+        /// </summary>
+        [RepositoryProperty(VERSIONINGMODE, RepositoryDataType.Int)]
+        public virtual VersioningType VersioningMode
+        {
+            get
+            {
+                var vt = base.GetProperty<VersioningType>(VERSIONINGMODE);
+                if (vt > VersioningType.Inherited)
+                    return vt;
+
+                using (new SystemAccount())
+                {
+                    var parent = this.Parent as GenericContent;
+                    return parent == null ? VersioningType.None : (VersioningType)parent.InheritableVersioningMode;
+                }
+            }
+            set
+            {
+                this[VERSIONINGMODE] = value;
+            }
+        }
+
+        /// <summary>
+        /// Gets or sets the versioning mode of child Content items in this container.
+        /// See the <see cref="VersioningType"/> enumeration.
+        /// Persisted as <see cref="RepositoryDataType.Int"/>.
+        /// </summary>
+        [RepositoryProperty("InheritableVersioningMode", RepositoryDataType.Int)]
+        public virtual InheritableVersioningType InheritableVersioningMode
+        {
+            get
+            {
+                if (!HasProperty("InheritableVersioningMode"))
+                    return InheritableVersioningType.None;
+
+                var ivt = (InheritableVersioningType)this["InheritableVersioningMode"];
+                if (ivt > InheritableVersioningType.Inherited)
+                    return ivt;
+
+                using (new SystemAccount())
+                {
+                    var parent = this.Parent as GenericContent;
+                    return parent == null ? InheritableVersioningType.None : parent.InheritableVersioningMode;
+                }
+            }
+            set
+            {
+                if (!HasProperty("InheritableVersioningMode"))
+                    return;
+
+                if (value != base.GetProperty<InheritableVersioningType>("InheritableVersioningMode"))
+                {
+                    this["InheritableVersioningMode"] = value;
+                }
+            }
+        }
+
+        /// <summary>
+        /// Gets or sets the approving mode of this instance.
+        /// See the <see cref="ApprovingType"/> enumeration.
+        /// Persisted as <see cref="RepositoryDataType.Int"/>.
+        /// </summary>
+        [RepositoryProperty("ApprovingMode", RepositoryDataType.Int)]
+        public virtual ApprovingType ApprovingMode
+        {
+            get
+            {
+                if (!HasProperty("ApprovingMode"))
+                    return ApprovingType.False;
+                var at = base.GetProperty<ApprovingType>("ApprovingMode");
+                if (at > ApprovingType.Inherited)
+                    return at;
+
+                using (new SystemAccount())
+                {
+                    var parent = this.Parent as GenericContent;
+                    return parent == null ? ApprovingType.False : parent.InheritableApprovingMode;
+                }
+            }
+            set
+            {
+                if (HasProperty("ApprovingMode"))
+                    this["ApprovingMode"] = value;
+            }
+        }
+
+        /// <summary>
+        /// Gets or sets the approving mode of child Content items of this container.
+        /// See the <see cref="ApprovingType"/> enumeration.
+        /// Persisted as <see cref="RepositoryDataType.Int"/>.
+        /// </summary>
+        [RepositoryProperty("InheritableApprovingMode", RepositoryDataType.Int)]
+        public virtual ApprovingType InheritableApprovingMode
+        {
+            get
+            {
+                if (!HasProperty("InheritableApprovingMode"))
+                    return ApprovingType.False;
+
+                var at = base.GetProperty<ApprovingType>("InheritableApprovingMode");
+                if (at > ApprovingType.Inherited)
+                    return at;
+
+                using (new SystemAccount())
+                {
+                    var parent = this.Parent as GenericContent;
+                    return parent == null ? ApprovingType.False : parent.InheritableApprovingMode;
+                }
+            }
+            set
+            {
+                if (HasProperty("InheritableApprovingMode"))
+                    this["InheritableApprovingMode"] = value;
+            }
+        }
+
+        /// <summary>
+        /// Defines a constant value for the name of the AllowedChildTypes property.
+        /// </summary>
+        public const string ALLOWEDCHILDTYPES = "AllowedChildTypes";
+        /// <summary>
+        /// Gets or sets the collection of allowed <see cref="Schema.ContentType"/>.
+        /// The type inheritance is ignored in this case, all necessary exact types have to be in the collection.
+        /// The <see cref="Schema.ContentType"/> of a new child Content needs to be in the collection.
+        /// Persisted as <see cref="RepositoryDataType.Text"/>.
+        /// </summary>
+        [RepositoryProperty(ALLOWEDCHILDTYPES, RepositoryDataType.Text)]
+        public virtual IEnumerable<ContentType> AllowedChildTypes
+        {
+            get
+            {
+                var value = this.GetProperty<string>(ALLOWEDCHILDTYPES);
+                if (String.IsNullOrEmpty(value))
+                    return ContentType.EmptyAllowedChildTypes;
+                var names =     value.Split(ContentType.XmlListSeparators, StringSplitOptions.RemoveEmptyEntries);
+                var result = new List<ContentType>(names.Length);
+                ContentType ct;
+                for (int i = 0; i < names.Length; i++)
+                    if ((ct = ContentType.GetByName(names[i])) != null)
+                        result.Add(ct);
+                return result;
+            }
+            set
+            {
+                var names = value == null ? null : String.Join(" ", value.Select(x => x.Name));
+                this[ALLOWEDCHILDTYPES] = names;
+            }
+        }
+
+        /// <summary>
+        /// Gets the effective collection of the allowed <see cref="Schema.ContentType"/>. Folders and
+        /// Pages will inherit their list from their parents.
+        /// Contains all allowed types except that id permitted for the current user.
+        /// The type inheritance is ignored in this case, all necessary exact types have to be in the collection.
+        /// The <see cref="Schema.ContentType"/> of a new child Content need to be in the collection.
+        /// To modify this list please either modify it on the Content Type Definition globally,
+        /// or locally using the <see cref="AllowedChildTypes"/> field on this instance.
+        /// </summary>
+        public virtual IEnumerable<ContentType> EffectiveAllowedChildTypes
+        {
+            get
+            {
+                return GetAllowedChildTypes();
+            }
+        }
+
+        /// <summary>
+        /// Gets the <see cref="SenseNet.ContentRepository.CheckInCommentsMode"/> policy of this class.
+        /// Returns with <see cref="SenseNet.ContentRepository.CheckInCommentsMode.None"/> in this case.
+        /// Override this property in the inherited Content handlers to customize this behavior.
+        /// </summary>
+        public virtual CheckInCommentsMode CheckInCommentsMode
+        {
+            get
+            {
+                // overwritten in File type!
+                return CheckInCommentsMode.None;
+            }
+        }
+
+        /// <summary>
+        /// Gets the <see cref="User"/> who locked exclusively this Content.
+        /// This property is similar to the LockedBy property.
+        /// </summary>
+        public User CheckedOutTo
+        {
+            get
+            {
+                return this.LockedBy as User;
+            }
+        }
+
+        /// <summary>
+        /// Gets a value that is true if the value of the VersioningMode is <see cref="VersioningType.Inherited"/>.
+        /// </summary>
+        public bool InheritedVersioning
+        {
+            get
+            {
+                var vt = base.GetProperty<VersioningType>(VERSIONINGMODE);
+                return vt <= VersioningType.Inherited;
+            }
+        }
+
+        /// <summary>
+        /// Gets a value that is true if the value of the InheritableVersioningMode is <see cref="VersioningType.Inherited"/>.
+        /// </summary>
+        public bool InheritedInheritableVersioning
+        {
+            get
+            {
+                var vt = base.GetProperty<InheritableVersioningType>("InheritableVersioningMode");
+                return vt <= InheritableVersioningType.Inherited;
+            }
+        }
+
+        /// <summary>
+        /// Gets a value that is true if the value of the ApprovingMode is <see cref="ApprovingType.Inherited"/>.
+        /// </summary>
+        public bool InheritedApproving
+        {
+            get
+            {
+                var at = base.GetProperty<ApprovingType>("ApprovingMode");
+                return at <= ApprovingType.Inherited;
+            }
+        }
+
+        /// <summary>
+        /// Gets a value that is true if the value of the InheritableApprovingMode is <see cref="ApprovingType.Inherited"/>.
+        /// </summary>
+        public bool InheritedInheritableApproving
+        {
+            get
+            {
+                var at = base.GetProperty<ApprovingType>("InheritableApprovingMode");
+                return at <= ApprovingType.Inherited;
+            }
+        }
+
+        /// <summary>
+        /// Gets a value that is true if the value of the ApprovingMode is <see cref="ApprovingType.True"/>.
+        /// </summary>
+        public bool HasApproving
+        {
+            get
+            {
+                return this.ApprovingMode == ApprovingType.True ? true : false;
+            }
+        }
+
+        private GenericContent _workspace;
+        /// <summary>
+        /// Gets the nearest Content in the parent chain that is a Workspace.
+        /// Returns null if there is no Workspace in the parent chain.
+        /// </summary>
+        public GenericContent Workspace
+        {
+            get
+            {
+                if (_workspace == null)
+                {
+                    _workspace = Node.GetAncestorOfNodeType(this, "Workspace") as GenericContent;
+                }
+
+                return _workspace;
+            }
+        }
+
+        /// <summary>
+        /// Gets the name of the Workspace if exists or null.
+        /// </summary>
+        public string WorkspaceName
+        {
+            get { return this.Workspace == null ? string.Empty : this.Workspace.Name; }
+        }
+
+        /// <summary>
+        /// Gets the title of the Workspace if exists or null.
+        /// </summary>
+        public string WorkspaceTitle
+        {
+            get { return this.Workspace == null ? string.Empty : this.Workspace.DisplayName; }
+        }
+
+        /// <summary>
+        /// Gets the path of the Workspace if exists or null.
+        /// </summary>
+        public string WorkspacePath
+        {
+            get { return this.Workspace == null ? string.Empty : this.Workspace.Path; }
+        }
+
+        /// <summary>
+        /// Gets or sets a value that is true if this Content instance cannot be moved to the Trash.
+        /// Persisted as <see cref="RepositoryDataType.Int"/>.
+        /// </summary>
+        [RepositoryProperty("TrashDisabled", RepositoryDataType.Int)]
+        public bool TrashDisabled
+        {
+            get
+            {
+                //TODO: re-think trash enabled/disabled logic
+                return base.GetProperty<int>("TrashDisabled") != 0;
+            }
+            set { this["TrashDisabled"] = value ? 1 : 0; }
+        }
+
+        /// <summary>
+        /// Gets or sets whether this instance is under lifespan control or not.
+        /// Persisted as <see cref="RepositoryDataType.Int"/>.
+        /// </summary>
+        [RepositoryProperty("EnableLifespan", RepositoryDataType.Int)]
+        public bool EnableLifespan
+        {
+            get { return base.GetProperty<int>("EnableLifespan") != 0; }
+            set { this["EnableLifespan"] = value ? 1 : 0; }
+        }
+
+        /// <summary>
+        /// Gets or sets the DateTime of the start of  this instance's lifespan. 
+        /// If <see cref="EnableLifespan"/> is set to true, this content will appear 
+        /// in query results only after the date set here.
+        /// Persisted as <see cref="RepositoryDataType.DateTime"/>.
+        /// </summary>
+        [RepositoryProperty("ValidFrom", RepositoryDataType.DateTime)]
+        public DateTime ValidFrom
+        {
+            get { return base.GetProperty<DateTime>("ValidFrom"); }
+            set { this["ValidFrom"] = value; }
+        }
+
+        /// <summary>
+        /// Gets or sets the DateTime of the end of  this instance's lifespan.
+        /// If <see cref="EnableLifespan"/> is set to true, this content will appear 
+        /// in query results only before the date set here.
+        /// Persisted as <see cref="RepositoryDataType.DateTime"/>.
+        /// </summary>
+        [RepositoryProperty("ValidTill", RepositoryDataType.DateTime)]
+        public DateTime ValidTill
+        {
+            get { return base.GetProperty<DateTime>("ValidTill"); }
+            set { this["ValidTill"] = value; }
+        }
+
+        /// <summary>
+        /// Defines a constant value for the name of the Aspects property.
+        /// </summary>
+        public const string ASPECTS = "Aspects";
+        /// <summary>
+        /// Gets or sets the collection of the associated <see cref="Aspect"/>s.
+        /// </summary>
+        [RepositoryProperty(ASPECTS, RepositoryDataType.Reference)]
+        public IEnumerable<Aspect> Aspects
+        {
+            get { return base.GetReferences(ASPECTS).Cast<Aspect>(); }
+            set { this.SetReferences(ASPECTS, value); }
+        }
+
+        /// <summary>
+        /// Defines a constant value for the name of the AspectData property.
+        /// </summary>
+        public const string ASPECTDATA = "AspectData";
+        /// <summary>
+        /// Gets or sets all field values of all associated <see cref="Aspect"/>s.
+        /// Persisted as <see cref="RepositoryDataType.Text"/>.
+        /// </summary>
+        [RepositoryProperty(ASPECTDATA, RepositoryDataType.Text)]
+        public string AspectData
+        {
+            get { return base.GetProperty<string>(ASPECTDATA); }
+            set { this[ASPECTDATA] = value; }
+        }
+
+        /// <summary>
+        /// Returns true if the current class implements the <see cref="IFolder"/> interface.
+        /// </summary>
+        public bool IsFolder
+        {
+            get { return this is IFolder; }
+        }
+
+        /// <summary>
+        /// Gets the URL of the currently associated "Browse" action or an empty string.
+        /// </summary>
+        public string BrowseUrl
+        {
+            get
+            {
+                try
+                {
+                    return ActionFramework.GetActionUrl(this.Path, "Browse");
+                }
+                catch (InvalidContentActionException)
+                {
+                    // Browse action is missing
+                    return string.Empty;
+                }
+                catch (ContentNotFoundException)
+                {
+                    // Browse action is missing
+                    return string.Empty;
+                }
+            }
+        }
+
+        /// <summary>
+        /// Returns true if indexing is enabled on this instance.
+        /// This is a shortcut for a similar property of the current ContentType. 
+        /// Inherited content handlers may customize this value.
+        /// </summary>
+        protected override bool IsIndexingEnabled
+        {
+            get
+            {
+                // this is configured on the Content type (AllowIndexing xml node in the header of the CTD)
+                return this.ContentType.IndexingEnabled;
+            }
+        }
+
+        /// <summary>
+        /// Returns a property value by name. Well-known and dynamic properties can also be accessed here.
+        /// In derived content handlers this should be overridden and in case of local strongly typed
+        /// properties return their value - otherwise call the base implementation.
+        /// </summary>
+        public virtual object GetProperty(string name)
+        {
+            switch (name)
+            {
+                case ASPECTS:
+                    return this.Aspects;
+                case ASPECTDATA:
+                    return this.AspectData;
+                case "Icon":
+                    return this.Icon;
+                case "Depth":
+                    return this.Depth;
+                case "DisplayName":
+                    return this.DisplayName;
+                case "Hidden":
+                    return this.Hidden;
+                case "TrashDisabled":
+                    return this.TrashDisabled;
+                case VERSIONINGMODE:
+                    return this.VersioningMode;
+                case "InheritableVersioningMode":
+                    return this.InheritableVersioningMode;
+                case "ApprovingMode":
+                    return this.ApprovingMode;
+                case "InheritableApprovingMode":
+                    return this.InheritableApprovingMode;
+                case ALLOWEDCHILDTYPES:
+                    return this.AllowedChildTypes;
+                case "EffectiveAllowedChildTypes":
+                    return this.EffectiveAllowedChildTypes;
+                case "EnableLifespan":
+                    return this.EnableLifespan;
+                case "ValidFrom":
+                    return this.ValidFrom;
+                case "ValidTill":
+                    return this.ValidTill;
+                case "Workspace":
+                    return this.Workspace;
+                case "WorkspaceName":
+                    return this.WorkspaceName;
+                case "WorkspacePath":
+                    return this.WorkspacePath;
+                case "WorkspaceTitle":
+                    return this.WorkspaceTitle;
+                case "BrowseApplication":
+                    return this.BrowseApplication;
+                case "Approvable":
+                    return this.Approvable;
+                case "Publishable":
+                    return this.Publishable;
+                case "Versions":
+                    return this.Versions;
+                case "CheckedOutTo":
+                    return this.CheckedOutTo;
+                case "IsFolder":
+                    return this.IsFolder;
+                case "BrowseUrl":
+                    return this.BrowseUrl;
+                default:
+                    return base[name];
+            }
+        }
+        /// <summary>
+        /// Assigns the given value to the named property. Well-known and dynamic properties can also be set.
+        /// In derived content handlers this should be overridden and in case of local strongly typed
+        /// properties set their value - otherwise call the base implementation.
+        /// </summary>
+        public virtual void SetProperty(string name, object value)
+        {
+            switch (name)
+            {
+                case ASPECTS:
+                    this.Aspects = ((System.Collections.IEnumerable)value).Cast<Aspect>();
+                    break;
+                case ASPECTDATA:
+                    this.AspectData = (string)value;
+                    break;
+                case "Icon":
+                    this.Icon = (string)value;
+                    break;
+                case "DisplayName":
+                    this.DisplayName = (string)value;
+                    break;
+                case "TrashDisabled":
+                    this.TrashDisabled = (bool)value;
+                    break;
+                case "Hidden":
+                    this.Hidden = (bool)value;
+                    break;
+                case ALLOWEDCHILDTYPES:
+                    this.AllowedChildTypes = (IEnumerable<ContentType>)value;
+                    break;
+                case "BrowseApplication":
+                    this.BrowseApplication = value as Node;
+                    break;
+                case "EnableLifespan":
+                    this.EnableLifespan = (bool)value;
+                    break;
+                case "ValidFrom":
+                    this.ValidFrom = value == null ? DateTime.MinValue : (DateTime)value;
+                    break;
+                case "ValidTill":
+                    this.ValidTill = value == null ? DateTime.MinValue : (DateTime)value;
+                    break;
+                case "Workspace":
+                case "WorkspaceName":
+                case "WorkspacePath":
+                case "WorkspaceTitle":
+                case "Approvable":
+                case "Publishable":
+                case "Versions":
+                case "CheckedOutTo":
+                    // do nothing, these props are readonly
+                    break;
+                default:
+                    base[name] = value;
+                    break;
+            }
+        }
+
+        /// <summary>
+        /// Returns Content items that refer this instance in one of the following properties:
+        /// CreatedById, ModifiedById, VersionCreatedById, VersionModifiedById, LockedById.
+        /// The collection does not contain any referrers in dynamic reference properties.
+        /// This Content is also excluded from the collection.
+        /// </summary>
+        /// <param name="top">Maximum count of the collection</param>
+        /// <param name="totalCount">Output value of the total count of referrers regardless the value of the "top" parameter.</param>
+        /// <returns>An IEnumerable&lt;<see cref="Node"/>&gt;</returns>
+        protected override IEnumerable<Node> GetReferrers(int top, out int totalCount)
+        {
+            var result = ContentQuery.Query("-Id:@0 +(CreatedById:@0 ModifiedById:@0 VersionCreatedById:@0 VersionModifiedById:@0 LockedById:@0)",
+                new QuerySettings { Top = top, EnableAutofilters = FilterStatus.Disabled },
+                this.Id);
+            totalCount = result.Count;
+            return result.Nodes;
+        }
+
+        // ============================================================================================= Allowed child types API
+
+        /// <summary>
+        /// Returns the effective collection of the allowed <see cref="Schema.ContentType"/> names.
+        /// Contains all allowed type names except the ones that are not permitted for the current user.
+        /// The type inheritance is ignored in this case, all necessary exact types have to be in the collection.
+        /// The <see cref="Schema.ContentType"/> of a new child Content need to be in the collection.
+        /// </summary>
+        public IEnumerable<string> GetAllowedChildTypeNames()
+        {
+            return GetAllowedChildTypeNames(true);
+        }
+        private IEnumerable<string> GetAllowedChildTypeNames(bool withSystemFolder)
+        {
+            // in case of folders and pages inherit settings from parent
+            if (this.NodeType.Name == "Folder" || this.NodeType.Name == "Page")
+            {
+                var parent = SystemAccount.Execute(() => { return Parent as GenericContent; });
+                if (parent == null)
+                    return ContentType.EmptyAllowedChildTypeNames;
+                return parent.GetAllowedChildTypeNames();
+            }
+
+            // collect types set on local instance
+            var names = new List<string>();        
+            foreach (var ct in this.AllowedChildTypes)
+                if (ct.Security.HasPermission(PermissionType.See))
+                    names.Add(ct.Name);
+
+            // Indicates that the local list has items. The length of list is not enough because the permission filters
+            // the list and if the filter skips all elements, the user gets the list that declared on the Content type.
+            var hasLocalItems = names.Count > 0;
+
+            // SystemFolder or TrashBag allows every type if there is no setting on local instance
+            var systemFolderName = "SystemFolder";
+            if (!hasLocalItems && (this.NodeType.Name == systemFolderName || this.NodeType.Name == "TrashBag"))
+                return new AllContentTypeNames(); // new string[0];
+
+            // settings come from CTD if no local setting is present
+            if (!hasLocalItems)
+            {
+                foreach (var ct in this.ContentType.AllowedChildTypes)
+                {
+                    if (ct.Security.HasPermission(PermissionType.See))
+                        if (!names.Contains(ct.Name))
+                            names.Add(ct.Name);
+                }
+            }
+
+            if (withSystemFolder)
+            {
+                // SystemFolder can be created anywhere if the user has the necessary permissions on the CTD
+                var systemFolderType = ContentType.GetByName(systemFolderName);
+                if (systemFolderType.Security.HasPermission(PermissionType.See))
+                    if (!names.Contains(systemFolderName))
+                        names.Add(systemFolderName);
+            }
+
+            return names;
+        }
+        /// <summary>
+        /// Returns the effective collection of the allowed <see cref="Schema.ContentType"/>. Folders and
+        /// Pages will inherit their list from their parents.
+        /// Contains all allowed types except the ones that are not permitted for the current user.
+        /// The type inheritance is ignored in this case, all necessary exact types have to be in the collection.
+        /// The <see cref="Schema.ContentType"/> of a new child Content need to be in the collection.
+        /// </summary>
+        public IEnumerable<ContentType> GetAllowedChildTypes()
+        {
+            // in case of folders and pages inherit settings from parent
+            if (this.NodeType.Name == "Folder" || this.NodeType.Name == "Page")
+            {
+                GenericContent parent = null;
+                using (new SystemAccount())
+                    parent = Parent as GenericContent;
+                if (parent == null)
+                    return ContentType.EmptyAllowedChildTypes;
+                return parent.GetAllowedChildTypes();
+            }
+
+            // collect types set on local instance
+            var types = new List<ContentType>();
+            foreach (var ct in this.AllowedChildTypes)
+                if (ct.Security.HasPermission(PermissionType.See))
+                    types.Add(ct);
+
+            // Indicates that the local list has items. The length of list is not enough because the permission filters
+            // the list and if the filter skips all elements, the user gets the list that declared on the Content type.
+            var hasLocalItems = types.Count > 0;
+
+            // SystemFolder or TrashBag allows every type if there is no setting on local instance
+            var systemFolderName = "SystemFolder";
+            if (!hasLocalItems && (this.NodeType.Name == systemFolderName || this.NodeType.Name == "TrashBag"))
+                return new AllContentTypes();
+
+            // settings come from CTD if no local setting is present
+            if (!hasLocalItems)
+            {
+                foreach (var ct in this.ContentType.AllowedChildTypes)
+                {
+                    if (ct.Security.HasPermission(PermissionType.See))
+                        if (!types.Contains(ct))
+                            types.Add(ct);
+                }
+            }
+
+            // SystemFolder can be created anywhere if the user has the necessary permissions on the CTD
+            var systemFolderType = ContentType.GetByName(systemFolderName);
+            if (systemFolderType.Security.HasPermission(PermissionType.See))
+                if (!types.Contains(systemFolderType))
+                    types.Add(systemFolderType);
+
+            return types;
+        }
+        /// <summary>
+        /// Returns true if the current user can create a Content by the given <see cref="Schema.ContentType"/> name 
+        /// under this container.
+        /// </summary>
+        public bool IsAllowedChildType(string contentTypeName)
+        {
+            if (this is SystemFolder || this is TrashBag)
+                return true;
+            var list = GetAllowedChildTypeNames();
+            return list.Contains(contentTypeName);
+        }
+        /// <summary>
+        /// Returns true if the current user can create a Content by the given <see cref="Schema.ContentType"/>
+        /// under this container.
+        /// </summary>
+        public bool IsAllowedChildType(ContentType contentType)
+        {
+            return IsAllowedChildType(contentType.Name);
+        }
+
+        /// <summary>
+        /// Defines constants for the verification of the child type.
+        /// </summary>
+        public enum TypeAllow //UNDONE: Make obsolete. Be private.
+        {
+            /// <summary>The type is allowed and permitted.</summary>
+            Allowed,
+            /// <summary>The type is allowed but not permitted.</summary>
+            TypeIsNotPermitted,
+            /// <summary>The type is not allowed.</summary>
+            NotAllowed
+        }
+
+        internal void AssertAllowedChildType(Node node, bool move = false)
+        {
+            switch (CheckAllowedChildType(node))
+            {
+                case TypeAllow.Allowed:
+                    return;
+                case TypeAllow.TypeIsNotPermitted:
+                    throw new SenseNetSecurityException(node.Path, PermissionType.See, User.Current);
+                case TypeAllow.NotAllowed:
+                    if (move)
+                        throw GetNotAllowedContentTypeExceptionOnMove(node, this);
+                    else
+                        throw GetNotAllowedContentTypeExceptionOnCreate(node, this);
+                default:
+                    break;
+            }
+        }
+        internal TypeAllow CheckAllowedChildType(Node node)
+        {
+            var contentTypeName = node.NodeType.Name;
+
+            // Ok if the new node is exactly TrashBag
+            if (contentTypeName == "TrashBag")
+                return TypeAllow.Allowed;
+
+            // Ok if the new node is exactly SystemFolder and it is permitted
+            if (contentTypeName == typeof(SystemFolder).Name)
+            {
+                if (node.CopyInProgress)
+                    return TypeAllow.Allowed;
+
+                var contentType = ContentType.GetByName(contentTypeName);
+                if(contentType.Security.HasPermission(PermissionType.See))
+                    return TypeAllow.Allowed;
+                return TypeAllow.TypeIsNotPermitted;
+            }
+
+            // Get parent if this is Folder or Page. Exit if current is SystemFolder or it is not a GenericContent
+            var current = this;
+            using (new SystemAccount())
+            {
+                // using as object when it is unknown (Page)
+                while (current != null && (current.NodeType.Name == "Folder" || current.NodeType.Name == "Page"))
+                    current = current.Parent as GenericContent;
+            }
+
+            if (current != null && current.NodeType.Name == "SystemFolder")
+                return TypeAllow.Allowed;
+            if (current == null)
+                return TypeAllow.Allowed;
+
+            if(current.IsAllowedChildType(contentTypeName))
+                return TypeAllow.Allowed;
+            return TypeAllow.NotAllowed;
+        }
+
+        private Exception GetNotAllowedContentTypeExceptionOnCreate(Node node, GenericContent parent)
+        {
+            var ancestor = parent;
+            using (new SystemAccount())
+            {
+                while (ancestor.NodeType.Name == "Folder" || ancestor.NodeType.Name == "Page")
+                {
+                    var p = ancestor.Parent as GenericContent;
+                    if (p == null)
+                        break;
+                    ancestor = p;
+                }
+            }
+
+            var contentTypeName = node.NodeType.Name;
+            var nodePath = String.Concat(node.ParentPath, "/", node.Name);
+
+            return new InvalidOperationException(String.Format("Cannot save the content '{0}' because its ancestor does not allow the type '{1}'. Ancestor: {2} ({3}). Allowed types: {4}"
+                , nodePath, contentTypeName, ancestor.Path, ancestor.NodeType.Name, String.Join(", ", parent.GetAllowedChildTypeNames())));
+        }
+        private Exception GetNotAllowedContentTypeExceptionOnMove(Node node, GenericContent target)
+        {
+            using (new SystemAccount())
+            {
+                var ancestor = target;
+                while (ancestor.NodeType.Name == "Folder" || ancestor.NodeType.Name == "Page")
+                {
+                    var p = ancestor.Parent as GenericContent;
+                    if (p == null)
+                        break;
+                    ancestor = p;
+                }
+
+                var contentTypeName = node.NodeType.Name;
+
+                return new InvalidOperationException(String.Format("Cannot move the content '{0}' to '{1}' because target's ancestor does not allow the type '{2}'. Ancestor: {3} ({4}). Allowed types: {5}"
+                    , node.Path, target.Path, contentTypeName, ancestor.Path, ancestor.NodeType.Name, String.Join(", ", target.GetAllowedChildTypeNames())));
+            }
+        }
+        /// <summary>
+        /// Allow a child type by the given parameters.
+        /// The original list will be extended by the given <see cref="Schema.ContentType"/>>.
+        /// </summary>
+        /// <param name="contentTypeName">The name of the allowed <see cref="Schema.ContentType"/>.</param>
+        /// <param name="setOnAncestorIfInherits">If set to true and the current Content is a Folder or Page (meaning the allowed type list is inherited),
+        /// the provided content type will be added to the parent's list.
+        /// Optional parameter. Default: false.</param>
+        /// <param name="throwOnError">Specifies whether an error should be thrown when the operation is unsuccessful. Optional, default: true.</param>
+        /// <param name="save">Optional parameter that is true if the Content will be saved automatically after setting the new collection.
+        /// Default: false</param>
+        public void AllowChildType(string contentTypeName, bool setOnAncestorIfInherits = false, bool throwOnError = true, bool save = false)
+        {
+            AllowChildTypes(new[] { contentTypeName }, setOnAncestorIfInherits, throwOnError, save);
+        }
+        /// <summary>
+        /// Allow a child type by the given parameters.
+        /// The original list will be extended by the given <see cref="Schema.ContentType"/>>.
+        /// </summary>
+        /// <param name="contentType">The allowed <see cref="Schema.ContentType"/>.</param>
+        /// <param name="setOnAncestorIfInherits">If set to true and the current Content is a Folder or Page (meaning the allowed type list is inherited),
+        /// the provided content type will be added to the parent's list.
+        /// Optional parameter. Default: false.</param>
+        /// <param name="throwOnError">Specifies whether an error should be thrown when the operation is unsuccessful. Optional, default: true.</param>
+        /// <param name="save">Optional parameter that is true if the Content will be saved automatically after setting the new collection.
+        /// Default: false</param>
+        public void AllowChildType(ContentType contentType, bool setOnAncestorIfInherits = false, bool throwOnError = true, bool save = false)
+        {
+            AllowChildTypes(new[] { contentType }, setOnAncestorIfInherits, throwOnError, save);
+        }
+        /// <summary>
+        /// Allow child types by the given parameters.
+        /// The original list will be extended by the given collection.
+        /// </summary>
+        /// <param name="contentTypeNames">The name collection of the allowed <see cref="Schema.ContentType"/>s.</param>
+        /// <param name="setOnAncestorIfInherits">If set to true and the current Content is a Folder or Page (meaning the allowed type list is inherited),
+        /// the provided content types will be added to the parent's list.
+        /// Optional parameter. Default: false.</param>
+        /// <param name="throwOnError">Specifies whether an error should be thrown when the operation is unsuccessful. Optional, default: true.</param>
+        /// <param name="save">Optional parameter that is true if the Content will be saved automatically after setting the new collection.
+        /// Default: false</param>
+        public void AllowChildTypes(IEnumerable<string> contentTypeNames, bool setOnAncestorIfInherits = false, bool throwOnError = true, bool save = false)
+        {
+            AllowChildTypes(contentTypeNames.Select(n => ContentType.GetByName(n)).Where(x => x != null), setOnAncestorIfInherits, throwOnError, save);
+        }
+        /// <summary>
+        /// Allow types of children by the given parameters.
+        /// The original list will be extended by the given collection.
+        /// </summary>
+        /// <param name="contentTypes">The new collection of the allowed <see cref="Schema.ContentType"/>.</param>
+        /// <param name="setOnAncestorIfInherits">If set to true and the current Content is a Folder or Page (meaning the allowed type list is inherited),
+        /// the provided content types will be added to the parent's list.
+        /// Optional parameter. Default: false.</param>
+        /// <param name="throwOnError">Specifies whether an error should be thrown when the operation is unsuccessful. Optional, default: true.</param>
+        /// <param name="save">Optional parameter that is true if the Content will be saved automatically after setting the new collection.
+        /// Default: false</param>
+        public void AllowChildTypes(IEnumerable<ContentType> contentTypes, bool setOnAncestorIfInherits = false, bool throwOnError = true, bool save = false)
+        {
+            if (contentTypes == null)
+                throw new ArgumentNullException("contentTypes");
+            switch (this.NodeType.Name)
+            {
+                case "Folder":
+                case "Page":
+                    if (setOnAncestorIfInherits)
+                    {
+                        GenericContent parent = null;
+                        using (new SystemAccount())
+                            parent = this.Parent as GenericContent;
+
+                        if (parent != null)
+                        {
+                            parent.AllowChildTypes(contentTypes, setOnAncestorIfInherits, throwOnError, true);
+                        }
+                        else
+                        {
+                            if (throwOnError)
+                                throw GetCannotAllowContentTypeException();
+                        }
+                    }
+                    else
+                    {
+                        if (throwOnError)
+                            throw GetCannotAllowContentTypeException();
+                    }
+                    return;
+                case "SystemFolder":
+                    if (throwOnError)
+                        throw GetCannotAllowContentTypeException();
+                    return;
+                default:
+                    SetAllowedChildTypes(contentTypes, throwOnError, save); 
+                    return;
+            }
+        }
+        private void SetAllowedChildTypes(IEnumerable<ContentType> contentTypes, bool throwOnError = true, bool save = false)
+        {
+            var origTypes = this.AllowedChildTypes.ToArray();
+            if (origTypes.Length == 0)
+                origTypes = this.ContentType.AllowedChildTypes.ToArray();
+
+            var newTypes = contentTypes?.ToArray() ?? new ContentType[0];
+
+            var addList = newTypes.Except(origTypes).ToArray();
+            var removeList = origTypes.Except(newTypes).ToArray();
+            if (addList.Length + removeList.Length == 0)
+                return;
+
+            var list = origTypes.Union(newTypes).Distinct().Except(removeList);
+            this.AllowedChildTypes = list.ToArray();
+
+            if (save)
+                this.Save();
+        }
+        private Exception GetCannotAllowContentTypeException()
+        {
+            return new InvalidOperationException(String.Format("Cannot allow ContentType on a {0}. Path: {1}", this.NodeType.Name, this.Path));
+        }
+
+        /// <summary>
+        /// Extends the Content's AllowedChildTypes collection with the provided Content types.
+        /// The Content will be saved after the operation.
+        /// This is an <see cref="ODataAction"/>. 
+        /// </summary>
+        /// <param name="content">The <see cref="SenseNet.ContentRepository.Content"/> that will be modified.</param>
+        /// <param name="contentTypes">The extension.</param>
+        /// <returns>Empty string.</returns>
+        [ODataAction]
+        public static string AddAllowedChildTypes(Content content, string[] contentTypes)
+        {
+            var gc = content.ContentHandler as GenericContent;
+            if (gc == null)
+                return String.Empty;
+
+            foreach (var contentTypeName in contentTypes)
+                gc.AllowChildType(contentTypeName);
+            gc.Save();
+
+            return String.Empty;
+        }
+        /// <summary>
+        /// Removes the specified Content types from the given Content's AllowedChildTypes collection.
+        /// The Content will be saved after the operation.
+        /// This is an <see cref="ODataAction"/>. 
+        /// </summary>
+        /// <param name="content">The <see cref="SenseNet.ContentRepository.Content"/> that will be modified.</param>
+        /// <param name="contentTypes">The items that will be removed.</param>
+        /// <returns>Empty string.</returns>
+        [ODataAction]
+        public static string RemoveAllowedChildTypes(Content content, string[] contentTypes)
+        {
+            var gc = content.ContentHandler as GenericContent;
+            if (gc == null)
+                return String.Empty;
+
+            var remainingNames = gc
+                .GetAllowedChildTypeNames(false)
+                .Except(contentTypes)
+                .ToArray();
+
+            IEnumerable<ContentType> remainingTypes = null;
+            var ctdNames = content.ContentType.AllowedChildTypeNames;
+            if (0 < (ctdNames.Except(remainingNames).Count() + remainingNames.Except(ctdNames).Count()))
+                remainingTypes = remainingNames.Select(x => ContentType.GetByName(x)).ToArray();
+
+            gc.AllowedChildTypes = remainingTypes;
+            gc.Save();
+
+            return String.Empty;
+        }
+
+        /// <summary>
+        /// Tool method that returns information about inconsistent elements in this subtree.
+        /// Checks whether every Content in this subtree meets the allowed child types rules.
+        /// Every difference is recorded in a tab separated table.
+        /// </summary>
+        /// <returns>String containing a tab separated table of the inconsistent elements.</returns>
+        public string CheckChildrenTypeConsistence()
+        {
+            var result = new StringBuilder();
+            result.AppendLine("Path\tType\tChild name\tChild type\tReason");
+            foreach (var node in NodeEnumerator.GetNodes(this.Path, ExecutionHint.ForceRelationalEngine))
+            {
+                var parentGC = node.Parent as GenericContent;
+                if (parentGC == null)
+                    continue;
+
+                var checkResult = parentGC.CheckAllowedChildType(node);
+                if(checkResult != TypeAllow.Allowed)
+                {
+                    result.AppendFormat("{0}\t{1}\t{2}\t{3}\t{4}\r\n", parentGC.Path, parentGC.NodeType.Name, node.Name, node.NodeType.Name, 
+                        String.Join(", ", parentGC.GetAllowedChildTypeNames()), checkResult);
+                    result.AppendLine();
+                }
+            }
+            return result.ToString();
+        }
+
+        // =============================================================================================
+
+        /// <summary>
+        /// Returns the list of all <see cref="FieldSetting"/>s in this Content's allowed child types.
+        /// Every <see cref="FieldSetting"/>'s root version of the inheritance chain is included.
+        /// </summary>
+        /// <returns>The collected list of <see cref="FieldSetting"/>s</returns>
+        public virtual List<FieldSetting> GetAvailableFields()
+        {
+            return GetAvailableFields(true);
+        }
+
+        /// <summary>
+        /// Returns the list of all <see cref="FieldSetting"/>s in this Content's allowed child types.
+        /// </summary>
+        /// <param name="rootFields">Boolean value that specifies whether the currently overridden <see cref="FieldSetting"/>
+        /// or root version of the inheritance chain should be included.</param>
+        /// <returns>The collected list of <see cref="FieldSetting"/>s</returns>
+        public virtual List<FieldSetting> GetAvailableFields(bool rootFields)
+        {
+            var availableFields = new List<FieldSetting>();
+
+            GetAvailableContentTypeFields(availableFields, rootFields);
+
+            return availableFields;
+        }
+
+        /// <summary>
+        /// Collects all <see cref="FieldSetting"/>s int this Content's allowed child types.
+        /// Every <see cref="FieldSetting"/>'s root version of the inheritance chain is included.
+        /// </summary>
+        /// <param name="availableFields">Output collection of <see cref="FieldSetting"/>s. Does not contain duplicates.</param>
+        protected void GetAvailableContentTypeFields(ICollection<FieldSetting> availableFields)
+        {
+            GetAvailableContentTypeFields(availableFields, true);
+        }
+
+        /// <summary>
+        /// Collects all <see cref="FieldSetting"/>s in this Content's allowed child types.
+        /// </summary>
+        /// <param name="availableFields">Output collection of <see cref="FieldSetting"/>s. Does not contain duplicates.</param>
+        /// <param name="rootFields">Boolean value that specifies whether the currently overridden <see cref="FieldSetting"/>
+        /// or root version of the inheritance chain should be included.</param>
+        protected void GetAvailableContentTypeFields(ICollection<FieldSetting> availableFields, bool rootFields)
+        {
+            var contentTypes = this.GetAllowedChildTypes().ToArray();
+
+            // if there are no available content types, it means all types are allowed
+            if (contentTypes.Length == 0)
+                contentTypes = ContentType.GetContentTypes();
+
+            foreach (var contentType in contentTypes)
+            {
+                GetFields(contentType, availableFields, rootFields);
+            }
+        }
+
+        /// <summary>
+        /// Collects all <see cref="FieldSetting"/>s of the given <see cref="Schema.ContentType"/>.
+        /// </summary>
+        /// <param name="contentType">The <see cref="Schema.ContentType"/> thats <see cref="FieldSetting"/>s will be collected.</param>
+        /// <param name="availableFields">Output collection of <see cref="FieldSetting"/>s. Does not contain duplicates.</param>
+        /// <param name="rootFields">Boolean value that specifies whether the currently overridden <see cref="FieldSetting"/>
+        /// or root version of the inheritance chain should be included.</param>
+        protected static void GetFields(ContentType contentType, ICollection<FieldSetting> availableFields, bool rootFields)
+        {
+            foreach (var fieldSetting in contentType.FieldSettings)
+            {
+                var fsRoot = rootFields ? FieldSetting.GetRoot(fieldSetting) : fieldSetting;
+
+                if (!availableFields.Contains(fsRoot))
+                    availableFields.Add(fsRoot);
+            }
+        }
+
+        /// <summary>
+        /// Moves this Content under the given target <see cref="Node"/>.
+        /// If the target is <see cref="GenericContent"/>, the AllowedChildTypes collections need to be compatible. 
+        /// It means that the current Content's AllowedChildTypes cannot contain any element that is not allowed on the
+        /// target <see cref="Node"/> otherwise an InvalidOperationException will be thrown.
+        /// </summary>
+        /// <param name="target">The target <see cref="Node"/> that will be the parent of this Content.</param>
+        public override void MoveTo(Node target)
+        {
+            var targetGc = target as GenericContent;
+            if (targetGc != null)
+                foreach (var nt in this.GetChildTypesToAllow())
+                    if (!targetGc.IsAllowedChildType(nt.Name))
+                        throw new InvalidOperationException(String.Format("Cannot move {0} ({1}) to {2} ({3}) because '{4}' type is not allowed in the new position."
+                            , this.Path, this.NodeType.Name, target.Path, target.NodeType.Name, nt.Name));
+
+            // Invalidate pinned workspace reference because it may change
+            // after the move operation (e.g. when restoring from the trash).
+            _workspace = null;
+
+            base.MoveTo(target);
+        }
+
+        /// <summary>
+        /// Copies this Content under the given target <see cref="Node"/>.
+        /// </summary>
+        /// <param name="target">The parent <see cref="Node"/> of the new instance.</param>
+        /// <param name="newName">String value of the new name or null if it should not be changed.</param>
+        /// <returns>The new instance.</returns>
+        public override Node MakeCopy(Node target, string newName)
+        {
+            var copy = base.MakeCopy(target, newName);
+            var version = copy.Version;
+            if (version.Status != VersionStatus.Locked)
+                return copy;
+            copy.Version = new VersionNumber(version.Major, version.Minor, version.IsMajor ? VersionStatus.Approved : VersionStatus.Draft);
+            return copy;
+        }
+        /// <summary>
+        /// Copies the dynamic property values to the given target.
+        /// </summary>
+        protected override void CopyDynamicProperties(Node target)
+        {
+            var content = (GenericContent)target;
+
+            var sourceList = (ContentList)LoadContentList();
+            Dictionary<string, string> crossBinding = null;
+            if (sourceList != null)
+            {
+                var targetList = (ContentList)target.LoadContentList();
+                if (targetList != null)
+                    crossBinding = GetContentListCrossBinding(sourceList, targetList);
+            }
+
+            foreach (var propType in this.PropertyTypes)
+            {
+                if (Node.EXCLUDED_COPY_PROPERTIES.Contains(propType.Name)) continue;
+
+                string targetName = null;
+                if (propType.IsContentListProperty)
+                {
+                    if (crossBinding == null)
+                        continue;
+                    crossBinding.TryGetValue(propType.Name, out targetName);
+                    if (targetName == null || target.PropertyTypes[targetName] == null)
+                        continue;
+                }
+                else
+                {
+                    targetName = propType.Name;
+                }
+
+                var propVal = this.GetProperty(propType.Name);
+                var binProp = propVal as BinaryData;
+                if (binProp == null)
+                    content.SetProperty(targetName, propVal);
+                else
+                    content.GetBinary(targetName).CopyFromWithoutDbRead(binProp);
+            }
+        }
+        internal Dictionary<string, string> GetContentListCrossBinding(ContentList source, ContentList target)
+        {
+            var result = new Dictionary<string, string>();
+            var targetContentListBindings = target.ContentListBindings;
+            foreach (var item in source.ContentListBindings)
+            {
+                if (item.Value != null && item.Value.Count == 1)
+                {
+                    List<string> targetPropertyNames = null;
+                    targetContentListBindings.TryGetValue(item.Key, out targetPropertyNames);
+                    if (targetPropertyNames != null && targetPropertyNames.Count == 1)
+                        result.Add(item.Value[0], targetPropertyNames[0]);
+                }
+            }
+            return result;
+        }
+
+
+        /// <summary>
+        /// Gets a boolean value that specifies whether the Content can be moved to the Trash.
+        /// </summary>
+        public virtual bool IsTrashable
+        {
+            get
+            {
+                GenericContent parentContent = null;
+                using (new SystemAccount())
+                    parentContent = Parent as GenericContent;
+
+                if (parentContent == null)
+                    return !this.TrashDisabled;
+                else
+                    return !(parentContent.TrashDisabled || this.TrashDisabled);
+            }
+        }
+
+        /// <summary>
+        /// Gets the total count of contents in the subtree under this Content.
+        /// </summary>
+        public override int NodesInTree
+        {
+            get
+            {
+                //TODO: it would be better to use GetChildren here, but QuerySettings should be extended with CountOnly handling, before we can do that.
+                return ContentQuery.Query(SafeQueries.InTreeCountOnly,
+                    new QuerySettings { EnableAutofilters = FilterStatus.Disabled, EnableLifespanFilter = FilterStatus.Disabled },
+                    this.Path).Count;
+            }
+        }
+
+        /// <summary>
+        /// Moves this Content and the whole subtree to the Trash if possible, otherwise deletes it physically.
+        /// </summary>
+        public override void Delete()
+        {
+            Delete(false);
+        }
+
+        /// <summary>
+        /// Moves this Content and the whole subtree to the Trash if possible, otherwise deletes it physically.
+        /// </summary>
+        /// <param name="bypassTrash">Specifies whether the content should be deleted physically or only to the Trash.</param>
+        public virtual void Delete(bool bypassTrash)
+        {
+            using (var op = SnTrace.ContentOperation.StartOperation("GC.Delete: VId:{0}, Path:{1}", this.VersionId, this.Path))
+            {
+                // let the TrashBin handle the delete operation:
+                // only move the node to the trash or delete it permanently
+                if (bypassTrash)
+                    TrashBin.ForceDelete(this);
+                else
+                    TrashBin.DeleteNode(this);
+                op.Successful = true;
+            }
+        }
+
+        /// <summary>
+        /// Gets the nearest <see cref="ContentList"/> from the parent chain or null.
+        /// </summary>
+        public GenericContent MostRelevantContext
+        {
+            get { return ContentList.GetContentListForNode(this) ?? this; }
+        }
+
+        /// <summary>
+        /// Gets the nearest <see cref="SystemFolder"/> from the parent chain or null.
+        /// </summary>
+        public GenericContent MostRelevantSystemContext
+        {
+            get { return SystemFolder.GetSystemContext(this) ?? this; }
+        }
+
+        /// <inheritdoc/>
+        public override string ToString()
+        {
+            return this.Name;
+        }
+
+        /// <summary>
+        /// Returns the <see cref="Schema.ContentType"/> of this instance.
+        /// </summary>
+        public ContentType GetContentType()
+        {
+            return ContentType.GetByName(NodeType.Name); //UNDONE:? use ContentType property.
+        }
+
+        /// <summary>
+        /// Gets or sets the icon name for this Content. Inherited classes may customize this value.
+        /// By default the value of the Icon property of the instance's <see cref="Schema.ContentType"/> is returned.
+        /// The setter throws an SnNotSupportedException in this class.
+        /// </summary>
+        public virtual string Icon
+        {
+            get
+            {
+                return GetContentType().Icon;
+            }
+            set
+            {
+                throw new SnNotSupportedException("Please implement Icon setter in your derived class");
+            }
+        }
+
+        /// <summary>
+        /// Returns the <see cref="NodeHead"/> of the application Content specified by the given action name.
+        /// In the default implementation this always returns the Browse application if specified, otherwise null.
+        /// </summary>
+        /// <param name="actionName">The name of the action (e.g. "Browse").</param>
+        /// <returns>The <see cref="NodeHead"/> or null if it does not exist.</returns>
+        public virtual NodeHead GetApplication(string actionName)
+        {
+            if (actionName == "Browse")
+            {
+                var app = this.BrowseApplication;
+                if (app == null)
+                    return null;
+
+                return NodeHead.Get(app.Id);
+            }
+
+            return null;
+        }
+
+        /// <summary>
+        /// Gets or sets the "Browse" application of this Content explicitly.
+        /// Persisted as <see cref="RepositoryDataType.Reference"/>.
+        /// </summary>
+        [RepositoryProperty("BrowseApplication", RepositoryDataType.Reference)]
+        public Node BrowseApplication
+        {
+            get
+            {
+                return base.GetReference<Node>("BrowseApplication");
+            }
+            set
+            {
+                this.SetReference("BrowseApplication", value);
+            }
+        }
+
+        // ==================================================== Versioning & Approving ====================================================
+
+        private void VersionSetup()
+        {
+            if (this.Id == 0)
+                this.Version = SavingAction.ComputeNewVersion(this.HasApproving, this.VersioningMode);
+        }
+
+        /// <summary>
+        /// Persist this Content's changes.
+        /// In derived classes to modify or extend the general persistence mechanism of a content, please
+        /// override the <see cref="Save(NodeSaveSettings)"/> method instead, to avoid duplicate Save calls.
+        /// </summary>
+        public override void Save()
+        {
+            if (!IsNew && IsVersionChanged())
+            {
+                SaveExplicitVersion();
+            }
+            else if (Locked)
+            {
+                if (this.IsLatestVersion)
+                    Save(SavingMode.KeepVersion);
+                else
+                    Save(SavingMode.KeepVersionAndLock);
+            }
+            else
+            {
+                Save(SavingMode.RaiseVersion);
+            }
+        }
+        private bool _savingExplicitVersion;
+        /// <summary>
+        /// Persist this Content's changes by the given mode.
+        /// In derived classes to modify or extend the general persistence mechanism of a content, please
+        /// override the <see cref="Save(NodeSaveSettings)"/> method instead, to avoid duplicate Save calls.
+        /// </summary>
+        /// <param name="mode"><see cref="SavingMode"/> that controls versioning.</param>
+        public virtual void Save(SavingMode mode)
+        {
+            using (var op = SnTrace.ContentOperation.StartOperation("GC.Save: Mode:{0}, VId:{1}, Path:{2}", mode, this.VersionId, this.Path))
+            {
+                var action = SavingAction.Create(this);
+                if (_savingExplicitVersion)
+                {
+                    SnTrace.ContentOperation.Write("GC.SavingExplicitVersion");
+                    action.SaveExplicitVersion();
+                    _savingExplicitVersion = false;
+                }
+                else
+                {
+                    switch (mode)
+                    {
+                        case SavingMode.RaiseVersion:
+                            action.CheckOutAndSaveAndCheckIn();
+                            break;
+                        case SavingMode.RaiseVersionAndLock:
+                            action.CheckOutAndSave();
+                            break;
+                        case SavingMode.KeepVersion:
+                            action.SaveSameVersion();
+                            break;
+                        case SavingMode.KeepVersionAndLock:
+                            action.SaveAndLock();
+                            break;
+                        case SavingMode.StartMultistepSave:
+                            action.StartMultistepSave();
+                            break;
+                        default:
+                            throw new SnNotSupportedException("Unknown SavingMode: " + mode);
+                    }
+                }
+
+                action.Execute();
+
+                op.Successful = true;
+            }
+        }
+        /// <summary>
+        /// Persist this Content's changes by the given settings.
+        /// </summary>
+        /// <param name="settings"><see cref="NodeSaveSettings"/> that contains the algorithm of the persistence.</param>
+        public override void Save(NodeSaveSettings settings)
+        {
+            base.Save(settings);
+
+            // if related workflows should be kept alive, update them on a separate thread
+            if (_keepWorkflowsAlive)
+                System.Threading.Tasks.Task.Run(() => UpdateRelatedWorkflows());
+        }
+
+        private bool _keepWorkflowsAlive;
+        /// <summary>
+        /// Tells the system that the next Save operation should not abort workflows that this Content is attached to.
+        /// </summary>
+        public void KeepWorkflowsAlive()
+        {
+            _keepWorkflowsAlive = true;
+            DisableObserver(TypeResolver.GetType(NodeObserverNames.WORKFLOWNOTIFICATION, false));
+        }
+
+        private void UpdateRelatedWorkflows()
+        {
+            // Certain workflows (e.g. approving) are designed to be aborted when a Content changes, but in case
+            // certain system operations (e.g. updating a page count on a document) this should not happen.
+            // So after saving the Content we update the related workflows to contain the same timestamp
+            // as the Content has. This will prevent the workflows from aborting next time they wake up.
+            using (new SystemAccount())
+            {
+                var newTimeStamp = this.NodeTimestamp;
+
+                // query all workflows in the system that have this content as their related content
+                var nodes = RepositoryInstance.ContentQueryIsAllowed
+                    ? ContentQuery.Query(SafeQueries.WorkflowsByRelatedContent, null, this.Id).Nodes
+                    : NodeQuery.QueryNodesByReferenceAndType("RelatedContent", this.Id,
+                        ActiveSchema.NodeTypes["Workflow"], false).Nodes;
+
+                foreach (var workflow in nodes.Cast<GenericContent>())
+                {
+                    try
+                    {
+                        // We have to use the GetProperty/SetProperty API here
+                        // to go through the content handler instead of directly
+                        // writing to the node data.
+                        var relatedTimeStamp = (long)workflow.GetProperty("RelatedContentTimestamp");
+                        if (relatedTimeStamp == newTimeStamp)
+                            continue;
+
+                        workflow.SetProperty("RelatedContentTimestamp", newTimeStamp);
+                        workflow.Save();
+                    }
+                    catch (Exception ex)
+                    {
+                        SnLog.WriteException(ex);
+                    }
+                }
+            }
+
+            // reset the flag: the developer should switch it on intentionally every time this functionality is needed
+            _keepWorkflowsAlive = false;
+        }
+
+        /// <summary>
+        /// Check this Content out. Enables modifications for the currently logged in user exclusively.
+        /// Enables other users to access it but only for reading.
+        /// After this operation the version of the Content is always raised even if the versioning mode is "off".
+        /// </summary>
+        public virtual void CheckOut()
+        {
+            using (var op = SnTrace.ContentOperation.StartOperation("GC.CheckOut: VId:{0}, Path:{1}", this.VersionId, this.Path))
+            {
+                var prevVersion = this.Version;
+                var action = SavingAction.Create(this);
+                action.CheckOut();
+                action.Execute();
+
+                // Workaround: the OnModified event is not fired in case the
+                // content is locked, so we need to copy preview images here.
+                if (DocumentPreviewProvider.Current.IsContentSupported(this))
+                    DocumentPreviewProvider.Current.StartCopyingPreviewImages(Node.LoadNode(this.Id, prevVersion), this);
+
+                op.Successful = true;
+            }
+        }
+        /// <summary>
+        /// Commits the modifications of the checked out Content and releases the lock.
+        /// </summary>
+        public virtual void CheckIn()
+        {
+            using (var op = SnTrace.ContentOperation.StartOperation("GC.CheckIn: VId:{0}, Path:{1}", this.VersionId, this.Path))
+            {
+                var action = SavingAction.Create(this);
+                action.CheckIn();
+                action.Execute();
+
+                op.Successful = true;
+            }
+        }
+        /// <summary>
+        /// Reverts the Content to the state before the user checked it out and reloads it.
+        /// </summary>
+        public virtual void UndoCheckOut()
+        {
+            UndoCheckOut(true);
+        }
+
+        /// <summary>
+        /// Reverts the Content to the state before the user checked it out.
+        /// If the "'forceRefresh" parameter is true, the Content will be reloaded.
+        /// </summary>
+        /// <param name="forceRefresh">Optional boolean value that specifies
+        /// whether the Content will be reloaded or not. Default: true.</param>
+        public void UndoCheckOut(bool forceRefresh = true) //UNDONE:? remove " = true"
+        {
+            using (var op = SnTrace.ContentOperation.StartOperation("GC.UndoCheckOut: forceRefresh:{0}, VId:{1}, Path:{2}", forceRefresh, this.VersionId, this.Path))
+            {
+                // this flag will be used by the preview observer to check whether it should start generating preview images
+                this.NodeOperation = Storage.NodeOperation.UndoCheckOut;
+
+                var action = SavingAction.Create(this);
+                action.UndoCheckOut(forceRefresh);
+                action.Execute();
+
+                op.Successful = true;
+            }
+        }
+
+        /// <summary>
+        /// Publishes the Content. Depending on the versioning workflow, the version
+        /// will be the next public version with Approved state or remains the same but the 
+        /// versioning state will be changed to Pending.
+        /// </summary>
+        public virtual void Publish()
+        {
+            using (var op = SnTrace.ContentOperation.StartOperation("GC.Publish: VId:{0}, Path:{1}", this.VersionId, this.Path))
+            {
+                var action = SavingAction.Create(this);
+                action.Publish();
+                action.Execute();
+
+                op.Successful = true;
+            }
+        }
+        /// <summary>
+        /// Approves the Content. After this action the Content's version number
+        /// (depending on the mode) will be raised to the next public version.
+        /// </summary>
+        public virtual void Approve()
+        {
+            using (var op = SnTrace.ContentOperation.StartOperation("GC.Approve: VId:{0}, Path:{1}", this.VersionId, this.Path))
+            {
+                // When we approve a Content we clear the reject reason because it would be confusing on an approved 
+                // Content. In case of minor versioning the reason text will still be available on previous versions.
+                this["RejectReason"] = string.Empty;
+
+                var action = SavingAction.Create(this);
+                action.Approve();
+                action.Execute();
+
+                op.Successful = true;
+            }
+        }
+        /// <summary>
+        /// Rejects the approvable Content. After this action the Content's version number
+        /// remains the same but the versioning state of the Content will be changed to Rejected.
+        /// </summary>
+        public virtual void Reject()
+        {
+            using (var op = SnTrace.ContentOperation.StartOperation("GC.Reject: VId:{0}, Path:{1}", this.VersionId, this.Path))
+            {
+                var action = SavingAction.Create(this);
+                action.Reject();
+                action.Execute();
+
+                op.Successful = true;
+            }
+        }
+        internal void SaveExplicitVersion()
+        {
+            var update = false;
+            if (!IsNew)
+            {
+                var head = NodeHead.Get(this.Id);
+                if (head != null)
+                {
+                    if (this.SavingState != ContentSavingState.Finalized)
+                        throw new InvalidContentActionException("Only 'Finalized' content can be saved with explicit new version.");
+
+                    var lastDraft = head.GetLastMinorVersion();
+                    var st = lastDraft.VersionNumber.Status;
+                    if (st != VersionStatus.Approved && st != VersionStatus.Draft)
+                        throw new InvalidContentActionException("Only 'Approved' or 'Draft' content version can be saved with explicit new version.");
+
+                    if (this.Version < lastDraft.VersionNumber)
+                        throw new InvalidContentActionException("Only the latest or greater version is allowed to save. Latest version: " + lastDraft.VersionNumber);
+
+                    update = this.Version == lastDraft.VersionNumber;
+                }
+            }
+            _savingExplicitVersion = true;
+
+            if (update)
+                Save(SavingMode.KeepVersion);
+            else
+                Save(SavingMode.RaiseVersion);
+        }
+
+        /// <summary>
+        /// Ends the multistep saving process and makes the Content available for modification.
+        /// </summary>
+        public override void FinalizeContent()
+        {
+            using (var op = SnTrace.ContentOperation.StartOperation("GC.FinalizeContent: SavingState:{0}, VId:{1}, Path:{2}", this.SavingState, this.VersionId, this.Path))
+            {
+                if (this.Locked && (this.SavingState == ContentSavingState.Creating || this.SavingState == ContentSavingState.Modifying))
+                {
+                    var action = SavingAction.Create(this);
+                    action.CheckIn();
+                    action.Execute();
+                }
+                else
+                {
+                    base.FinalizeContent();
+                }
+
+                op.Successful = true;
+            }
+        }
+
+        /// <summary>
+        /// Gets the boolean value that describes whether the Content versioning
+        /// workflow and the current user's permissions enable the Approve function.
+        /// </summary>
+        public bool Approvable
+        {
+            get
+            {
+                // field setting is a special content that is not represented in the security component
+                if (this is FieldSettingContent || !this.Security.HasPermission(PermissionType.Open))
+                    return false;
+                return SavingAction.HasApprove(this);
+            }
+        }
+        /// <summary>
+        /// Gets the boolean value that describes whether the Content versioning
+        /// workflow and the current user's permissions enable the Publish function.
+        /// </summary>
+        public bool Publishable
+        {
+            get
+            {
+                // field setting is a special content that is not represented in the security component
+                if (this is FieldSettingContent || !this.Security.HasPermission(PermissionType.Open))
+                    return false;
+                return SavingAction.HasPublish(this);
+            }
+        }
+        /// <summary>
+        /// Gets the permitted old versions. See <see cref="Node.LoadVersions"/>.
+        /// </summary>
+        public IEnumerable<Node> Versions
+        {
+            get { return LoadVersions(); }
+        }
+
+        // ==================================================== Children obsolete
+
+        /// <summary>
+        /// Returns with children of this Content. THIS METHOD IS OBSOLETE.
+        /// Use Children property of any inherited class that implements the <see cref="IFolder"/> interface.
+        /// Use ChildrenDefinition property for tuning the settings of the children collection.
+        /// </summary>
+        [Obsolete("Use declarative concept instead: ChildrenDefinition")]
+        public virtual QueryResult GetChildren(QuerySettings settings)
+        {
+            return GetChildren(string.Empty, settings);
+        }
+        /// <summary>
+        /// Returns with children of this Content. THIS METHOD IS OBSOLETE.
+        /// Use Children property of any inherited class that implements the <see cref="IFolder"/> interface.
+        /// Use ChildrenDefinition property for tuning the settings of the children collection.
+        /// </summary>
+        [Obsolete("Use declarative concept instead: ChildrenDefinition")]
+        public virtual QueryResult GetChildren(string text, QuerySettings settings)
+        {
+            return GetChildren(text, settings, false);
+        }
+        /// <summary>
+        /// Returns with children of this Content. THIS METHOD IS OBSOLETE.
+        /// Use Children property of any inherited class that implements the <see cref="IFolder"/> interface.
+        /// Use ChildrenDefinition property for tuning the settings of the children collection.
+        /// </summary>
+        [Obsolete("Use declarative concept instead: ChildrenDefinition")]
+        public virtual QueryResult GetChildren(string text, QuerySettings settings, bool getAllChildren)
+        {
+            if (RepositoryInstance.ContentQueryIsAllowed)
+            {
+                var query = ContentQuery.CreateQuery(getAllChildren ? SafeQueries.InTree : SafeQueries.InFolder, settings, this.Path);
+                if (!string.IsNullOrEmpty(text))
+                    query.AddClause(text);
+                return query.Execute();
+            }
+            else
+            {
+                var nqr = NodeQuery.QueryChildren(this.Path);
+                return new QueryResult(nqr.Identifiers, nqr.Count);
+            }
+        }
+
+        // ==================================================== Children
+
+        /// <summary>
+        /// Protected member that gives access to the raw value of the ChildrenDefinition property.
+        /// </summary>
+        protected ChildrenDefinition _childrenDefinition;
+        /// <summary>
+        /// Gets or sets the children definition of this Content. This can be a static list of
+        /// child items or a Content Query with settings that define a query for child items.
+        /// </summary>
+        public virtual ChildrenDefinition ChildrenDefinition
+        {
+            get
+            {
+                if (_childrenDefinition == null)
+                    _childrenDefinition = ChildrenDefinition.Default;
+                return _childrenDefinition;
+            }
+            set { _childrenDefinition = value; }
+        }
+
+        internal ISnQueryable<Content> GetQueryableChildren()
+        {
+            return new ContentSet<Content>(this.ChildrenDefinition.Clone(), this.Path);
+        }
+
+        // ==================================================== IIndexable Members
+
+        /// <summary>
+        /// Returns a collection of <see cref="Field"/>s that will be indexed for this Content.
+        /// </summary>
+        /// <remarks>The fields are accessed through the wrapper <see cref="ContentRepository.Content"/> of this instance.</remarks>
+        public virtual IEnumerable<IIndexableField> GetIndexableFields()
+        {
+            var content = Content.Create(this); //UNDONE:? use this.Content
+            var fields = content.Fields.Values;
+            var indexableFields = fields.Where(f => f.IsInIndex).Cast<IIndexableField>().ToArray();
+            var names = fields.Select(f => f.Name).ToArray();  //UNDONE:? remove unused line
+            var indexableNames = indexableFields.Select(f => f.Name).ToArray();  //UNDONE:? remove unused line
+            return indexableFields;
+        }
+    }
+}