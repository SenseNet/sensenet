﻿using System;
using System.Collections.Generic;
using System.IO;
using System.Linq;
using System.Xml;
using Newtonsoft.Json;
using Newtonsoft.Json.Linq;
using SenseNet.ContentRepository.Schema;
using SenseNet.ContentRepository.Storage;
using SenseNet.ContentRepository.Storage.Events;
using SenseNet.ContentRepository.Storage.Search;
using SenseNet.ContentRepository.Storage.Security;
using SenseNet.Diagnostics;
using SenseNet.Search;
using System.Collections;
using System.Threading;
using System.Threading.Tasks;
using Microsoft.AspNetCore.Http;
using SenseNet.ApplicationModel;
using SenseNet.Configuration;
using SenseNet.ContentRepository.Json;
using SenseNet.ContentRepository.Search.Querying;
using SenseNet.ContentRepository.Storage.Caching.Dependency;
using SenseNet.ContentRepository.Storage.Data;
using SenseNet.Search.Indexing;
using STT = System.Threading.Tasks;
<<<<<<< HEAD

=======
>>>>>>> e9b0188f
// ReSharper disable ArrangeThisQualifier
// ReSharper disable RedundantBaseQualifier
// ReSharper disable InconsistentNaming
// ReSharper disable ArrangeStaticMemberQualifier
// ReSharper disable RedundantTypeArgumentsOfMethod

namespace SenseNet.ContentRepository
{
    /// <summary>
    /// A Content handler base class for managing feature dependent, local or global settings 
    /// stored in the Content Repository instead of a config file in the file system.
    /// </summary>
    [ContentHandler]
    public partial class Settings : File, ISupportsDynamicFields, ISupportsAddingFieldsOnTheFly
    {
        /// <summary>
        /// This class serves as an internal helper for providing settings feature to
        /// the underlying Storage layer where the Settings class is unreachable.
        /// </summary>
        internal class SettingsManager : ISettingsManager
        {
            public T GetValue<T>(string settingsName, string key, string contextPath, T defaultValue)
            {
                return Settings.GetValue(settingsName, key, contextPath, defaultValue);
            }

            public bool IsSettingsAvailable(string settingsName, string contextPath = null)
            {
                return Settings.GetSettingsByName<Settings>(settingsName, contextPath) != null;
            }
        }

        internal static readonly string SETTINGSCONTAINERPATH = Repository.SettingsFolderPath; // "/Root/System/Settings";
        internal static readonly string SETTINGSCONTAINERNAME = Repository.SettingsFolderName; // "Settings";
        private static readonly string SETTINGSCONTAINERNAMEPART = "/" + SETTINGSCONTAINERNAME + "/";
        internal static readonly string EXTENSION = "settings";
        /// <summary>
        /// Defines a constant for the cache key of XML data.
        /// </summary>
        protected static readonly string BINARYXMLKEY = "CachedBinaryXml";
        /// <summary>
        /// Defines a constant for the cache key of JSON data.
        /// </summary>
        protected static readonly string BINARYJSONKEY = "CachedBinaryJson";
        /// <summary>
        /// Defines a constant for the cache key of interpreted data.
        /// </summary>
        protected static readonly string SETTINGVALUESKEY = "CachedValues";
        /// <summary>
        /// Defines a constant for the cache key of dynamic metadata.
        /// </summary>
        protected static readonly string DYNAMICMETADATA_CACHEKEY = "CachedDynamicMetadata";
        /// <summary>
        /// Defines a constant for the element name in the XML data.
        /// </summary>
        protected static readonly string XML_DEFAULT_NODE_NAME = "add";
        /// <summary>
        /// Defines a constant for the "key" attribute name in the XML data.
        /// </summary>
        protected static readonly string XML_DEFAULT_KEYATTRIBUTE_NAME = "key";
        /// <summary>
        /// Defines a constant for the "value" attribute name in the XML data.
        /// </summary>
        protected static readonly string XML_DEFAULT_VALUEATTRIBUTE_NAME = "value";

        // ================================================================================= Constructors

        /// <summary>
        /// Initializes a new instance of the <see cref="Settings"/> class.
        /// </summary>
        /// <param name="parent">The parent.</param>
        public Settings(Node parent) : this(parent, null) { }
        /// <summary>
        /// Initializes a new instance of the <see cref="Settings"/> class.
        /// </summary>
        /// <param name="parent">The parent.</param>
        /// <param name="nodeTypeName">Name of the node type.</param>
        public Settings(Node parent, string nodeTypeName) : base(parent, nodeTypeName) {}
        /// <summary>
        /// Initializes a new instance of the <see cref="Settings"/> class during the loading process.
        /// Do not use this constructor directly in your code.
        /// </summary>
        protected Settings(NodeToken nt) : base(nt) {}

        // ================================================================================= Properties

        private IDictionary<string, FieldMetadata> _dynamicFieldMetadata;
        private bool _dynamicFieldsChanged;

        /// <summary>
        /// Returns true if the setting binary is already loaded as an xml.
        /// </summary>
        protected bool XmlIsLoaded { get; set; } 
        private XmlDocument _binaryAsXml;
        /// <summary>
        /// Gets data as an <see cref="XmlDocument"/> if it can be parsed, or null.
        /// </summary>
        protected XmlDocument BinaryAsXml
        {
            get
            {
                if (_binaryAsXml == null && !XmlIsLoaded)
                {
                    if (this.Binary.Size > 0)
                    {
                        try
                        {
                            string binaryText;
                            using (var reader = new StreamReader(this.Binary.GetStream()))
                            {
                                binaryText = reader.ReadToEnd();
                            }

                            // check if it is really an xml
                            if (!string.IsNullOrEmpty(binaryText) && binaryText.StartsWith("<"))
                            {
                                var binXml = new XmlDocument();
                                binXml.Load(this.Binary.GetStream());

                                _binaryAsXml = binXml;
                                _binaryAsJObject = null;

                                base.SetCachedData(BINARYXMLKEY, _binaryAsXml);
                            }
                        }
                        catch (Exception ex)
                        {
                            SnLog.WriteWarning(string.Concat("Error during deserializing setting binary to an XML document. Path: ", this.Path, " ", ex));
                        }
                    }

                    XmlIsLoaded = true;
                }

                return _binaryAsXml;
            }
        }

        private bool _jsonIsLoaded;
        private JObject _binaryAsJObject;
        /// <summary>
        /// Gets data as a <see cref="JObject"/> if it can be parsed, or null.
        /// </summary>
        protected JObject BinaryAsJObject
        {
            get
            {
                if (_binaryAsJObject == null && !_jsonIsLoaded)
                {
                    if (this.Binary.Size > 0)
                        _binaryAsJObject = DeserializeToJObject(this.Binary.GetStream());

                    // If the settings object is otherwise empty, just initialize it with an empty JSON object
                    if (_binaryAsJObject == null)
                    {
                        _binaryAsJObject = new JObject();
                    }
                    else
                    {
                        _binaryAsXml = null;
                        base.SetCachedData(BINARYJSONKEY, _binaryAsJObject);
                    }

                    _jsonIsLoaded = true;
                }

                return _binaryAsJObject;
            }
        }

        private static readonly object _settingValuesLock = new object();
        private Dictionary<string, object> _settingValues;

        /// <summary>
        /// Gets the interpreted values as a Dictionary&lt;string, object&gt; instance.
        /// This property holds the real values for settings that were successfuly parsed from the binary. 
        /// This is stored in the node cache.
        /// </summary>
        protected Dictionary<string, object> SettingValues
        {
            get
            {
                if (_settingValues == null)
                {
                    lock (_settingValuesLock)
                    {
                        if (_settingValues == null)
                        {
                            // create an empty dictionary and place it into the cache
                            var localsettingValues = new Dictionary<string, object>();
                            base.SetCachedData(SETTINGVALUESKEY, localsettingValues);

                            _settingValues = localsettingValues;
                        }
                    }
                }

                return _settingValues;
            }
        }

        // ================================================================================= Settings API (STATIC)

        /// <summary>
        /// Loads a settings content with a specified name (or relative path) from the Settings folder.
        /// </summary>
        /// <typeparam name="T">The settings type.</typeparam>
        /// <param name="settingsName">Name or relative path of the settings content.</param>
        /// <param name="contextPath">The content where the search for the setting will start.</param>
        /// <returns>Strongly typed settings content or null.</returns>
        public static T GetSettingsByName<T>(string settingsName, string contextPath) where T : Settings
        {
            if (string.IsNullOrEmpty(settingsName))
                throw new ArgumentNullException(nameof(settingsName));

            try
            {
                return SettingsCache.GetSettingsByName<T>(settingsName, contextPath)
                       ?? Node.Load<T>(RepositoryPath.Combine(SETTINGSCONTAINERPATH, settingsName + "." + EXTENSION));
            }
            catch (Exception ex)
            {
                SnTrace.System.WriteError($"Error loading setting: {settingsName}. {ex.Message}");
            }

            return null;
        }

        /// <summary>
        /// Loads all settings content with a specified name (or relative path) from the Settings folders 
        /// up on the parent chain, starting from the provided context path.
        /// </summary>
        /// <typeparam name="T">The settings type.</typeparam>
        /// <param name="settingsName">Name or relative path of the settings content.</param>
        /// <param name="contextPath">The content where the search for the settings will start.</param>
        /// <returns>List of strongly typed settings content.</returns>
        public static IEnumerable<T> GetAllSettingsByName<T>(string settingsName, string contextPath) where T : Settings
        {
            var settingsList = new List<T>();
            T setting;

            do
            {
                setting = GetSettingsByName<T>(settingsName, contextPath);
                if (setting == null) 
                    continue;

                settingsList.Add(setting);

                // if this is a local setting, try to find the value upwards
                if (!setting.Path.StartsWith(SETTINGSCONTAINERPATH))
                {
                    // find the path above the settings folder
                    contextPath = RepositoryPath.GetParentPath(GetParentContextPath(setting.Path));
                }
                else
                {
                    // found the global setting, skip out of the loop
                    break;
                }
            } while (setting != null);

            return settingsList;
        }

        /// <summary>
        /// Returns the input object converted to the desired type. If the input was null, the defaultValue will be returned.
        /// </summary>
        /// <typeparam name="T">Type of the return value</typeparam>
        /// <param name="value">Input raw value</param>
        /// <param name="defaultValue">Actual value if the "value" is null.</param>
        /// <returns></returns>
        protected static T ConvertSettingValue<T>(object value, T defaultValue)
        {
            if (value == null)
                return defaultValue;
            else if (value is T)
                return (T)value;
            else if (typeof(T).IsEnum && value is string)
                return (T)Enum.Parse(typeof(T), (string)value, true);
            else
                return (T)Convert.ChangeType(value, typeof(T));
        }

        /// <summary>
        /// Returns a setting value by the given key of the specified <see cref="Settings"/>.
        /// </summary>
        /// <typeparam name="T">Type of the return value</typeparam>
        /// <param name="settingsName">Name of the <see cref="Settings"/> (e.g. Indexing or Portal).</param>
        /// <param name="key">The name of the requested value.</param>
        /// <param name="contextPath">The content where the search for the settings will start.</param>
        /// <param name="defaultValue">Value if the "value" is null.</param>
        public static T GetValue<T>(string settingsName, string key, string contextPath = null, T defaultValue = default(T))
        {
            using (new SystemAccount())
            {
                // load the settings file

                var settingsFile = GetSettingsByName<Settings>(settingsName, contextPath);

                // file not found, even in the global folder
                if (settingsFile == null)
                {
                    SnLog.WriteWarning("Settings file not found: " + settingsName + "." + EXTENSION);
                    return defaultValue;
                }

                // Try to get setting value from cache
                if (settingsFile.SettingValues.TryGetValue(key, out var settingValue))
                    return ConvertSettingValue<T>(settingValue, defaultValue);

                // Load the value from the Binary (xml or json format): this method should return a value 
                // that is already converted to type 'T' from string, otherwise the received default value.
                settingValue = settingsFile.GetValueFromBinary(key, defaultValue, out var found);

                // the value was found on the settings file
                if (found)
                {
                    settingValue = ConvertSettingValue<T>(settingValue, defaultValue);
                    settingsFile.AddValueToCache(key, settingValue);
                    return (T)settingValue;
                }

                // load the value from a content field if possible
                var settingsContent = Content.Create(settingsFile);
                if (settingsContent.Fields.ContainsKey(key))
                {
                    // NOTE: no need to add to cache here, we suppose that the content fields are already in the memory
                    //       (also, the dynamic fields of Settings are added to the cache in GetProperty)

                    var fieldValue = settingsContent[key];
                    if (fieldValue != null)
                    {
                        settingValue = ConvertSettingValue<T>(fieldValue, defaultValue);
                        return (T) settingValue;
                    }
                }

                // if this is a local setting, try to find the value upwards
                if (!settingsFile.Path.StartsWith(SETTINGSCONTAINERPATH))
                {
                    // find the path above the settings folder
                    var newPath = RepositoryPath.GetParentPath(GetParentContextPath(settingsFile.Path));
                    return GetValue(settingsName, key, newPath, defaultValue);
                }

                return defaultValue;
            }
        }

        /// <summary>
        /// Returns the closest <see cref="Settings"/> on the parent chain with the same name.
        /// </summary>
        /// <remarks>Note that the <see cref="Settings"/> is a context object with a special container.
        /// Every Content can have settings under it's "/Settings/[settingname]" structure.
        /// Searching the parent <see cref="Settings"/> is based on this structure.</remarks>
        protected Settings FindClosestInheritedSettingsFile()
        {
            if (this.ParentPath.StartsWith(SETTINGSCONTAINERPATH, true, System.Globalization.CultureInfo.InvariantCulture))
                return null;

            var newPath = RepositoryPath.GetParentPath(GetParentContextPath(this.Path));
            if (newPath == null)
                return null;

            var result = GetSettingsByName<Settings>(this.GetSettingName(), newPath);
            return result;
        }

        private static readonly JsonMergeSettings MergeControl = new JsonMergeSettings
        {
            MergeArrayHandling = MergeArrayHandling.Replace,
            MergeNullValueHandling = MergeNullValueHandling.Ignore,
            PropertyNameComparison = StringComparison.InvariantCultureIgnoreCase
        };
        public static JObject GetEffectiveValues(string settingsName, string contextPath)
        {
            var allSettings = GetAllSettingsByName<Settings>(settingsName, contextPath).ToList();
            if (allSettings.Count == 0)
                return null;

            var effectiveValues = allSettings.Last().BinaryAsJObject;
            if (allSettings.Count > 1)
            {
                allSettings.Reverse();
                for (var i = 1; i < allSettings.Count; i++)
                    effectiveValues.Merge(allSettings[i].BinaryAsJObject, MergeControl);
            }

            return effectiveValues;
        }

        // ================================================================================= Settings API (INSTANCE)

        /// <summary>
        /// Gets the setting value by name from the Binary field. The base implementation is able
        /// to work with XML and JSON format. Derived classes may understand other formats too.
        /// </summary>
        /// <typeparam name="T">The type of the setting value.</typeparam>
        /// <param name="key">The name of the setting.</param>
        /// <param name="defaultValue">Default value if no data found in the binary.</param>
        /// <param name="found">Whether the value was found in the binary. If this is false, defaultValue should be returned.</param>
        /// <returns>The value found in the binary.</returns>
        protected virtual T GetValueFromBinary<T>(string key, T defaultValue, out bool found)
        {
            var xDoc = this.BinaryAsXml;
            if (xDoc?.DocumentElement != null)
            {
                // look for an xml node with a given name or a generic key/value 
                // node in the well-known '<add key value>' format
                var node = xDoc.DocumentElement.SelectSingleNode(key);
                if (node == null)
                {
                    var xpath = $"{XML_DEFAULT_NODE_NAME}[@{XML_DEFAULT_KEYATTRIBUTE_NAME} = \"{key}\"]";
                    var nodes = xDoc.DocumentElement.SelectNodes(xpath);
                    if (nodes != null && nodes.Count > 0)
                        node = nodes[0];
                }

                if (node != null)
                {
                    found = true;
                    return this.GetValueFromXmlInternal<T>(node, key);
                }
            }

            // try json format
            // only return the result if the key was found in the JSON text
            var jsonToken = BinaryAsJObject?[key];
            if (jsonToken != null && jsonToken.Type != JTokenType.Null)
            {
                found = true;
                return this.GetValueFromJsonInternal<T>(jsonToken, key);
            }

            // value was not found in the binary
            found = false;

            return defaultValue;
        }

        /// <summary>
        /// Gets the settings value from the found xml node.
        /// </summary>
        /// <param name="xmlNode">The xml node for the setting in the binary field.</param>
        /// <param name="key">The name of the setting.</param>
        /// <returns>The value of the setting. It should be of the requested setting type or null.</returns>
        protected virtual object GetValueFromXml(XmlNode xmlNode, string key)
        {
            //TODO: implement composite xml parsing (NameValueCollection)
            if (xmlNode.HasChildNodes && !(xmlNode.FirstChild is XmlText))
                throw new SnNotSupportedException("Composite setting value parsing is not supported.");

            return null;
        }

        /// <summary>
        /// Gets the settings value from the found JSON property.
        /// </summary>
        /// <param name="token">The JSON value for the setting in the binary field.</param>
        /// <param name="key">The name of the setting.</param>
        /// <returns>The value of the setting. It should be of the requested setting type or null.</returns>
        protected virtual object GetValueFromJson(JToken token, string key)
        {
            return null;
        }

        /// <summary>
        /// Returns deserialized JObject or null, if the deserializing was unsuccessful.
        /// </summary>
        /// <param name="stream">The input <see cref="Stream"/>.</param>
        public static JObject DeserializeToJObject(Stream stream)
        {
            JObject joe = null;

            try
            {
                string binaryText;
                using (var reader = new StreamReader(stream))
                {
                    binaryText = reader.ReadToEnd();
                }

                // check if it is not an xml
                if (!string.IsNullOrEmpty(binaryText) && !binaryText.StartsWith("<"))
                {
                    JToken deserialized;
                    using (var jreader = new JsonTextReader(new StringReader(binaryText)))
                    {
                        deserialized = JToken.ReadFrom(jreader);
                    }

                    if (deserialized is JObject o)
                        joe = o;
                    else if (deserialized is JArray && ((JArray)deserialized).Count > 0)
                        joe = ((JArray)deserialized)[0] as JObject;
                }
            }
            catch (Exception ex)
            {
                SnLog.WriteWarning("Error during deserializing setting binary to a JSON object. Error: " + ex.Message);
            }

            return joe;
        }

        // ================================================================================= Overrides

        /// <inheritdoc />
        /// <remarks>Looks for dynamic properties by the given name. If it was not found, continues the search 
        /// in the appropriate setting files on the parent chain.</remarks>
        public override object GetProperty(string name)
        {
            if (this.HasProperty(name))
                return base.GetProperty(name);

            if (BinaryAsJObject != null)
            {
                object result = JsonDynamicFieldHelper.GetProperty(BinaryAsJObject, name, out var found);

                // If not found, try the inherited settings file
                if (!found)
                {
                    var inherited = this.FindClosestInheritedSettingsFile();
                    if (inherited != null)
                        return inherited.GetProperty(name);
                }
                else
                {
                    AddValueToCache(name, result);
                }

                return result;
            }
            else
                return null;
        }

        /// <inheritdoc />
        /// <remarks>Sets or overrides any dynamic or well-known property.</remarks>
        public override void SetProperty(string name, object value)
        {
            if (this.HasProperty(name))
            {
                base.SetProperty(name, value);
            }
            else if (BinaryAsJObject != null)
            {
                // If the value is the same as what the inherited settings contains, set it to null, thus removing it from the JSON
                var inherited = this.FindClosestInheritedSettingsFile();
                var inheritedValue = inherited?.GetProperty(name);
                if (inheritedValue != null && inheritedValue.Equals(value))
                    value = null;

                JsonDynamicFieldHelper.SetProperty(BinaryAsJObject, name, value);
                _dynamicFieldsChanged = true;
            }
        }

        [Obsolete("Use async version instead.", true)]
        public override void Save(NodeSaveSettings settings)
        {
            SaveAsync(settings, CancellationToken.None).GetAwaiter().GetResult();
        }
        public override async System.Threading.Tasks.Task SaveAsync(NodeSaveSettings settings, CancellationToken cancel)
        {
            AssertSettings();

            if (_dynamicFieldsChanged && BinaryAsJObject != null)
            {
                // If this is a JSON settings file and the dynamic metadata changed, save the JSON binary according to the changes
                await JsonDynamicFieldHelper.SaveToStreamAsync(BinaryAsJObject, async (stream, c) =>
                {
                    this.Binary.SetStream(stream);
                    await base.SaveAsync(settings, c);
                    _dynamicFieldsChanged = false;
                }, cancel);
            }
            else
            {
                await base.SaveAsync(settings, cancel).ConfigureAwait(false);
            }

            // Remove all items from cache on the parent settings chain
            var allSettings = GetAllSettingsByName<Settings>(Name.Replace(".settings", ""), Path).ToList();
            foreach (var item in allSettings)
            {
                item._jsonIsLoaded = false;
                item._binaryAsJObject = null;
                PathDependency.FireChanged(item.Path);
                NodeIdDependency.FireChanged(item.Id);
            }

            // Find all settings that inherit from this setting and remove their cached data.
            if (RepositoryInstance.IndexingEngineIsRunning && !RepositoryEnvironment.WorkingMode.Importing)
            {
                var contextPath = this.ParentPath.StartsWith(SETTINGSCONTAINERPATH, true,
                    System.Globalization.CultureInfo.InvariantCulture)
                    ? Identifiers.RootPath
                    : GetParentContextPath(this.Path);

                if (contextPath != null)
                {
                    using (new SystemAccount())
                    {
                        var q = await ContentQuery.QueryAsync(SafeQueries.InTreeAndTypeIsAndName,
                                new QuerySettings { EnableAutofilters = FilterStatus.Disabled }, cancel,
                                contextPath, nameof(Settings), this.Name)
                            .ConfigureAwait(false);

                        foreach (var id in q.Identifiers)
                            NodeIdDependency.FireChanged(id);
                    }
                }
            }
        }

        /// <inheritdoc />
        public override void MoveTo(Node target)
        {
            AssertSettingsPath(RepositoryPath.Combine(target.Path, this.Name), this.Name, this.Id);
            base.MoveTo(target);
        }

        /// <summary>
        /// Overrides the base class behavior. Triggers the building of internal structures.
        /// Do not use this method directly from your code.
        /// </summary>
        protected override void OnLoaded(object sender, NodeEventArgs e)
        {
            base.OnLoaded(sender, e);

            // load cached xml if exists
            _binaryAsXml = (XmlDocument)base.GetCachedData(BINARYXMLKEY);
            if (_binaryAsXml != null)
                XmlIsLoaded = true;

            // load cached json if exists
            _binaryAsJObject = (JObject)base.GetCachedData(BINARYJSONKEY);
            if (_binaryAsJObject != null)
                _jsonIsLoaded = true;

            // load cached values if possible
            _settingValues = (Dictionary<string, object>) base.GetCachedData(SETTINGVALUESKEY);
        }

        // ================================================================================= Helper methods

        private void AssertSettings()
        {
            AssertSettingsPath(RepositoryPath.Combine(this.ParentPath, this.Name), this.Name, this.Id);
        }
        private void AssertSettingsPath(string path, string name, int id)
        {
            if (!path.Contains(SETTINGSCONTAINERNAMEPART) &&
                !path.StartsWith(RepositoryPath.Combine(SETTINGSCONTAINERPATH, RepositoryPath.PathSeparator), StringComparison.OrdinalIgnoreCase) &&
                !path.StartsWith(RepositoryPath.Combine(RepositoryStructure.ContentTemplateFolderPath, RepositoryPath.PathSeparator), StringComparison.OrdinalIgnoreCase) &&
                !path.StartsWith(RepositoryPath.Combine(TrashBin.TrashBinPath, RepositoryPath.PathSeparator), StringComparison.OrdinalIgnoreCase)
                )
                throw new InvalidContentException(String.Format(SR.GetString(SR.Exceptions.Settings.Error_ForbiddenPath_2), SETTINGSCONTAINERNAMEPART, SETTINGSCONTAINERPATH));

            // check extension
            if (!name.EndsWith("." + EXTENSION))
                throw new InvalidContentException(String.Format(SR.GetString(SR.Exceptions.Settings.Error_ForbiddenExtension), name));

            // Check name 
            // 1. settings content in the settings folder with the same name
            // 2. global only settings: cannot create a local setting if a global-only setting exists with the same name
            var p = path.IndexOf(SETTINGSCONTAINERNAMEPART, StringComparison.Ordinal);
            var rootpath = p >= 0 ? path.Substring(0, p + SETTINGSCONTAINERNAMEPART.Length - 1) : SETTINGSCONTAINERPATH;
            
            var nameError = false;
            var globalSettingError = false;
            if (Providers.Instance.SearchManager.ContentQueryIsAllowed)
            {
                if (ContentQuery.QueryAsync(SafeQueries.SettingsByNameAndSubtree, null, CancellationToken.None, name, id, rootpath)
                        .ConfigureAwait(false).GetAwaiter().GetResult().Count > 0)
                    nameError = true;

                // check global settings only if this is a local setting
                if (!nameError &&
                    !path.StartsWith(SETTINGSCONTAINERPATH + RepositoryPath.PathSeparator, StringComparison.InvariantCulture) &&
                    ContentQuery.QueryAsync(SafeQueries.SettingsGlobalOnly, null, CancellationToken.None, name, SETTINGSCONTAINERPATH)
                        .ConfigureAwait(false).GetAwaiter().GetResult().Count > 0)
                    globalSettingError = true;
            }
            else
            {
                var settingsType = Providers.Instance.StorageSchema.NodeTypes["Settings"];

                // query content without outer search engine
                var nqResult = NodeQuery.QueryNodesByTypeAndPathAndName(settingsType, false, rootpath, false, name);
                if (nqResult.Nodes.Any(n => n.Id != id))
                    nameError = true;

                // check global settings only if this is a local setting
                if (!nameError && !path.StartsWith(SETTINGSCONTAINERPATH + RepositoryPath.PathSeparator, StringComparison.InvariantCulture))
                {
                    // Load all global-only settings, look for the same name in memory (because 
                    // settings may be organized into a subtree under the global folder!)
                    nqResult = NodeQuery.QueryNodesByTypeAndPathAndProperty(settingsType, false,
                        SETTINGSCONTAINERPATH, false, new[]
                        {
                            new QueryPropertyData
                            {
                                PropertyName = "GlobalOnly",
                                QueryOperator = Operator.Equal,
                                Value = 1
                            }
                        }.ToList());

                    if (nqResult.Nodes.Any(n => string.CompareOrdinal(n.Name, name) == 0))
                        globalSettingError = true;
                }
            }
            if (nameError)
                throw new InvalidContentException(string.Concat(SR.GetString(SR.Exceptions.Settings.Error_NameExists_1), " Name: ", this.Name));
            if (globalSettingError)
                throw new InvalidContentException(string.Format(SR.GetString(SR.Exceptions.Settings.Error_GlobalOnly_1), name));
        }

        private void AddValueToCache(string key, object value)
        {
            lock (_settingValuesLock)
            {
                this.SettingValues[key] = value;
            }
        }

        private T GetValueFromXmlInternal<T>(XmlNode xmlNode, string key)
        {
            // Get the value from the virtual method that returns null in the default implementation.
            // If a custom inheritor implements this method, it can override the default conversion 
            // behavior implemented below.
            var convertedValue = GetValueFromXml(xmlNode, key);
            if (convertedValue != null)
                return (T) convertedValue;

            // get the string value from the xml node
            var stringValue = GetInnerTextOrAttribute(xmlNode);
            if (string.IsNullOrEmpty(stringValue))
                return default(T);

            object returnValue;
            var tt = typeof(T);

            // default type conversions
            if (tt == typeof(string))
                returnValue = stringValue;
            else if (tt == typeof(int))
                returnValue = Convert.ToInt32(stringValue);
            else if (tt == typeof(bool))
                returnValue = Convert.ToBoolean(stringValue);
            else if (tt == typeof(DateTime))
                returnValue = Convert.ToDateTime(stringValue);
            else if (tt == typeof(decimal))
                returnValue = Convert.ToDecimal(stringValue);
            else if (tt == typeof(float))
                returnValue = float.Parse(stringValue);
            else if (tt == typeof(double))
                returnValue = Convert.ToDouble(stringValue);
            else if (tt == typeof(long))
                returnValue = Convert.ToInt64(stringValue);
            else if (tt == typeof(string[]) || tt == typeof(IEnumerable<string>))
                returnValue = stringValue.Split(new[] {',', ';'}, StringSplitOptions.RemoveEmptyEntries);
            else if (tt.IsEnum)
            {
                try
                {
                    returnValue = Enum.Parse(tt, stringValue, true);
                }
                catch
                {
                    SnLog.WriteWarning("Unknown value for enum type. Value: " + stringValue + ", Type: " + tt.FullName + ". Settings: " + this.Path);
                    throw new InvalidContentException(String.Format(SR.GetString(SR.Exceptions.Settings.Error_InvalidEnumValue_2), stringValue, tt.FullName));
                }
            }
            else
                throw new SnNotSupportedException("Not supported settings type: " + tt.Name);

            return (T)returnValue;
        }
        
        private T GetValueFromJsonInternal<T>(JToken token, string key)
        {
            if (token == null)
                return default(T);

            // Get the value from the virtual method that returns null in the default implementation.
            // If a custom inheritor implements this method, it can override the default conversion 
            // behavior implemented below.
            var convertedValue = GetValueFromJson(token, key);
            if (convertedValue != null)
                return (T)convertedValue;

            // get the value from the json token
            try
            {
                var tt = typeof(T);

                // check for Enum type
                if (tt.IsEnum)
                {
                    return (T)Enum.Parse(tt, token.Value<string>(), true);
                }

                // check for Array type
                if (token is JArray jArray)
                {
                    if (!typeof(IEnumerable).IsAssignableFrom(tt))
                        throw new InvalidOperationException($"Cannot convert a JArray to {tt.FullName}.");

                    return jArray.ToObject<T>();
                }

                // handle custom objects
                if (token is JObject)
                    return token.ToObject<T>();

                // any other type
                return token.Value<T>();
            }
            catch(Exception ex)
            {
                SnLog.WriteWarning(
                    $"Error during setting value JSON conversion. Path: {this.Path}. Key: {key}. Expected type: {typeof(T).FullName}. Exception: {ex.Message}");
            }

            return default(T);
        }

        /// <summary>
        /// Gets the string value from an xml node, either the inner text or the value of the 'value' attribute.
        /// </summary>
        /// <param name="xmlNode">An XML node.</param>
        /// <returns>If an attribute called 'value' exists, than its value. Otherwise the inner text of the xml node.</returns>
        protected string GetInnerTextOrAttribute(XmlNode xmlNode)
        {
            if(xmlNode == null)
                throw new ArgumentException(nameof(xmlNode));

            // ReSharper disable once PossibleNullReferenceException
            var attr = xmlNode.Attributes[XML_DEFAULT_VALUEATTRIBUTE_NAME];
            return attr != null ? attr.Value : xmlNode.InnerText;
        }

        /// <summary>
        /// Returns name of this instance without file name extension.
        /// </summary>
        protected string GetSettingName()
        {
            if (this.IsNew)
                return this.Name;

            var s = RepositoryPath.PathSeparator + SETTINGSCONTAINERNAME + RepositoryPath.PathSeparator;
            var l = this.Path.LastIndexOf(s, StringComparison.Ordinal);
            var result = this.Path.Substring(l + s.Length);
            result = result.Substring(0, result.LastIndexOf("." + EXTENSION, StringComparison.Ordinal));
            return result;
        }

        private static string GetParentContextPath(string settingsPath)
        {
            if (string.IsNullOrEmpty(settingsPath) || settingsPath.Equals("/root", StringComparison.OrdinalIgnoreCase))
                return null;

            var result = settingsPath.Substring(0, settingsPath
                .LastIndexOf(RepositoryPath.PathSeparator + SETTINGSCONTAINERNAME + RepositoryPath.PathSeparator, StringComparison.Ordinal));
            return result;
        }

        /// <summary>
        /// Overrides the base class behavior.
        /// In this case disables the indexing of the dynamic fields.
        /// Do not use this method directly from your code.
        /// </summary>
        public override IEnumerable<IIndexableField> GetIndexableFields()
        {
            // NOTE:
            // A Settings content can contain any user-defined JSON object. The properties of that JSON object will appear as dynamic fields on the Content layer.
            // The problem is that sensenet can't handle two differently typed fields with the same name.
            // However, the name of these fields may collide with the name of a CTD field or a name of another dynamic field.
            // ----------
            // For now, the solution is to disable indexing for the dynamic fields on Settings.

            var baseResult = base.GetIndexableFields();
            var result = new List<IIndexableField>();

            // Remove dynamic fields from indexable fields
            foreach (var item in baseResult)
            {
                if (this._dynamicFieldMetadata.All(m => m.Value.FieldName != item.Name) || this.HasProperty(item.Name))
                    result.Add(item);
            }

            return result;
        }


        // ================================================================================= ISupportsDynamicFields implementation

        IDictionary<string, FieldMetadata> ISupportsDynamicFields.GetDynamicFieldMetadata()
        {
            if (_dynamicFieldMetadata == null)
                BuildDynamicFieldMetadata();

            return _dynamicFieldMetadata;
        }

        void ISupportsDynamicFields.ResetDynamicFields()
        {
            // reset cached dynamic fields
            this.SetCachedData(DYNAMICMETADATA_CACHEKEY, null);
            _dynamicFieldMetadata = null;
            _settingValues = null;
        }

        bool ISupportsDynamicFields.IsNewContent => this.IsNew;

        private void BuildDynamicFieldMetadata()
        {
            if (this.GetCachedData(DYNAMICMETADATA_CACHEKEY) is IDictionary<string, FieldMetadata> cachedMetadata)
            {
                _dynamicFieldMetadata = cachedMetadata;
            }
            else
            {
                if (BinaryAsJObject != null)
                {
                    var meta = new Dictionary<string, FieldMetadata>();

                    if (!this.IsNew)
                    {
                        // Find inherited settings files
                        var chain = GetAllSettingsByName<Settings>(this.GetSettingName(), this.Path).ToList();
                        
                        // Workaround in case the current item was not yet loaded into the settings cache: the
                        // first element in this chain should always be the current settings file.
                        if (chain.Count == 0 || chain[0].Id != this.Id)
                            chain.Insert(0, this);

                        // Get metadata from inherited settings files
                        var fieldDictionaries = chain.Select(x => JsonDynamicFieldHelper.BuildDynamicFieldMetadata(x.BinaryAsJObject)).ToList();

                        // The result should be composed in a way that the inheritor's metadata always overrides the original metadata
                        fieldDictionaries.Reverse();
                        foreach (var dict in fieldDictionaries)
                            foreach (var k in dict.Keys)
                                meta[k] = dict[k];
                    }

                    _dynamicFieldMetadata = meta;
                }
                else
                {
                    _dynamicFieldMetadata = new Dictionary<string, FieldMetadata>();
                }

                this.SetCachedData(DYNAMICMETADATA_CACHEKEY, _dynamicFieldMetadata);
            }
        }

        // ================================================================================= ISupportsAddingFieldsOnTheFly implementation

        bool ISupportsAddingFieldsOnTheFly.AddFields(IEnumerable<FieldMetadata> fields)
        {
            if (BinaryAsJObject == null)
                return false;

            if (_dynamicFieldMetadata == null)
                BuildDynamicFieldMetadata();

            foreach (var field in fields)
            {
                _dynamicFieldMetadata.Add(field.FieldName, field);
                if (field.FieldSetting != null)
                    JsonDynamicFieldHelper.SetProperty(BinaryAsJObject, field.FieldName, field.FieldSetting.DefaultValue);
            }

            return true;
        }
    }    
}
<|MERGE_RESOLUTION|>--- conflicted
+++ resolved
@@ -1,1013 +1,1009 @@
-﻿using System;
-using System.Collections.Generic;
-using System.IO;
-using System.Linq;
-using System.Xml;
-using Newtonsoft.Json;
-using Newtonsoft.Json.Linq;
-using SenseNet.ContentRepository.Schema;
-using SenseNet.ContentRepository.Storage;
-using SenseNet.ContentRepository.Storage.Events;
-using SenseNet.ContentRepository.Storage.Search;
-using SenseNet.ContentRepository.Storage.Security;
-using SenseNet.Diagnostics;
-using SenseNet.Search;
-using System.Collections;
-using System.Threading;
-using System.Threading.Tasks;
-using Microsoft.AspNetCore.Http;
-using SenseNet.ApplicationModel;
-using SenseNet.Configuration;
-using SenseNet.ContentRepository.Json;
-using SenseNet.ContentRepository.Search.Querying;
-using SenseNet.ContentRepository.Storage.Caching.Dependency;
-using SenseNet.ContentRepository.Storage.Data;
-using SenseNet.Search.Indexing;
-using STT = System.Threading.Tasks;
-<<<<<<< HEAD
-
-=======
->>>>>>> e9b0188f
-// ReSharper disable ArrangeThisQualifier
-// ReSharper disable RedundantBaseQualifier
-// ReSharper disable InconsistentNaming
-// ReSharper disable ArrangeStaticMemberQualifier
-// ReSharper disable RedundantTypeArgumentsOfMethod
-
-namespace SenseNet.ContentRepository
-{
-    /// <summary>
-    /// A Content handler base class for managing feature dependent, local or global settings 
-    /// stored in the Content Repository instead of a config file in the file system.
-    /// </summary>
-    [ContentHandler]
-    public partial class Settings : File, ISupportsDynamicFields, ISupportsAddingFieldsOnTheFly
-    {
-        /// <summary>
-        /// This class serves as an internal helper for providing settings feature to
-        /// the underlying Storage layer where the Settings class is unreachable.
-        /// </summary>
-        internal class SettingsManager : ISettingsManager
-        {
-            public T GetValue<T>(string settingsName, string key, string contextPath, T defaultValue)
-            {
-                return Settings.GetValue(settingsName, key, contextPath, defaultValue);
-            }
-
-            public bool IsSettingsAvailable(string settingsName, string contextPath = null)
-            {
-                return Settings.GetSettingsByName<Settings>(settingsName, contextPath) != null;
-            }
-        }
-
-        internal static readonly string SETTINGSCONTAINERPATH = Repository.SettingsFolderPath; // "/Root/System/Settings";
-        internal static readonly string SETTINGSCONTAINERNAME = Repository.SettingsFolderName; // "Settings";
-        private static readonly string SETTINGSCONTAINERNAMEPART = "/" + SETTINGSCONTAINERNAME + "/";
-        internal static readonly string EXTENSION = "settings";
-        /// <summary>
-        /// Defines a constant for the cache key of XML data.
-        /// </summary>
-        protected static readonly string BINARYXMLKEY = "CachedBinaryXml";
-        /// <summary>
-        /// Defines a constant for the cache key of JSON data.
-        /// </summary>
-        protected static readonly string BINARYJSONKEY = "CachedBinaryJson";
-        /// <summary>
-        /// Defines a constant for the cache key of interpreted data.
-        /// </summary>
-        protected static readonly string SETTINGVALUESKEY = "CachedValues";
-        /// <summary>
-        /// Defines a constant for the cache key of dynamic metadata.
-        /// </summary>
-        protected static readonly string DYNAMICMETADATA_CACHEKEY = "CachedDynamicMetadata";
-        /// <summary>
-        /// Defines a constant for the element name in the XML data.
-        /// </summary>
-        protected static readonly string XML_DEFAULT_NODE_NAME = "add";
-        /// <summary>
-        /// Defines a constant for the "key" attribute name in the XML data.
-        /// </summary>
-        protected static readonly string XML_DEFAULT_KEYATTRIBUTE_NAME = "key";
-        /// <summary>
-        /// Defines a constant for the "value" attribute name in the XML data.
-        /// </summary>
-        protected static readonly string XML_DEFAULT_VALUEATTRIBUTE_NAME = "value";
-
-        // ================================================================================= Constructors
-
-        /// <summary>
-        /// Initializes a new instance of the <see cref="Settings"/> class.
-        /// </summary>
-        /// <param name="parent">The parent.</param>
-        public Settings(Node parent) : this(parent, null) { }
-        /// <summary>
-        /// Initializes a new instance of the <see cref="Settings"/> class.
-        /// </summary>
-        /// <param name="parent">The parent.</param>
-        /// <param name="nodeTypeName">Name of the node type.</param>
-        public Settings(Node parent, string nodeTypeName) : base(parent, nodeTypeName) {}
-        /// <summary>
-        /// Initializes a new instance of the <see cref="Settings"/> class during the loading process.
-        /// Do not use this constructor directly in your code.
-        /// </summary>
-        protected Settings(NodeToken nt) : base(nt) {}
-
-        // ================================================================================= Properties
-
-        private IDictionary<string, FieldMetadata> _dynamicFieldMetadata;
-        private bool _dynamicFieldsChanged;
-
-        /// <summary>
-        /// Returns true if the setting binary is already loaded as an xml.
-        /// </summary>
-        protected bool XmlIsLoaded { get; set; } 
-        private XmlDocument _binaryAsXml;
-        /// <summary>
-        /// Gets data as an <see cref="XmlDocument"/> if it can be parsed, or null.
-        /// </summary>
-        protected XmlDocument BinaryAsXml
-        {
-            get
-            {
-                if (_binaryAsXml == null && !XmlIsLoaded)
-                {
-                    if (this.Binary.Size > 0)
-                    {
-                        try
-                        {
-                            string binaryText;
-                            using (var reader = new StreamReader(this.Binary.GetStream()))
-                            {
-                                binaryText = reader.ReadToEnd();
-                            }
-
-                            // check if it is really an xml
-                            if (!string.IsNullOrEmpty(binaryText) && binaryText.StartsWith("<"))
-                            {
-                                var binXml = new XmlDocument();
-                                binXml.Load(this.Binary.GetStream());
-
-                                _binaryAsXml = binXml;
-                                _binaryAsJObject = null;
-
-                                base.SetCachedData(BINARYXMLKEY, _binaryAsXml);
-                            }
-                        }
-                        catch (Exception ex)
-                        {
-                            SnLog.WriteWarning(string.Concat("Error during deserializing setting binary to an XML document. Path: ", this.Path, " ", ex));
-                        }
-                    }
-
-                    XmlIsLoaded = true;
-                }
-
-                return _binaryAsXml;
-            }
-        }
-
-        private bool _jsonIsLoaded;
-        private JObject _binaryAsJObject;
-        /// <summary>
-        /// Gets data as a <see cref="JObject"/> if it can be parsed, or null.
-        /// </summary>
-        protected JObject BinaryAsJObject
-        {
-            get
-            {
-                if (_binaryAsJObject == null && !_jsonIsLoaded)
-                {
-                    if (this.Binary.Size > 0)
-                        _binaryAsJObject = DeserializeToJObject(this.Binary.GetStream());
-
-                    // If the settings object is otherwise empty, just initialize it with an empty JSON object
-                    if (_binaryAsJObject == null)
-                    {
-                        _binaryAsJObject = new JObject();
-                    }
-                    else
-                    {
-                        _binaryAsXml = null;
-                        base.SetCachedData(BINARYJSONKEY, _binaryAsJObject);
-                    }
-
-                    _jsonIsLoaded = true;
-                }
-
-                return _binaryAsJObject;
-            }
-        }
-
-        private static readonly object _settingValuesLock = new object();
-        private Dictionary<string, object> _settingValues;
-
-        /// <summary>
-        /// Gets the interpreted values as a Dictionary&lt;string, object&gt; instance.
-        /// This property holds the real values for settings that were successfuly parsed from the binary. 
-        /// This is stored in the node cache.
-        /// </summary>
-        protected Dictionary<string, object> SettingValues
-        {
-            get
-            {
-                if (_settingValues == null)
-                {
-                    lock (_settingValuesLock)
-                    {
-                        if (_settingValues == null)
-                        {
-                            // create an empty dictionary and place it into the cache
-                            var localsettingValues = new Dictionary<string, object>();
-                            base.SetCachedData(SETTINGVALUESKEY, localsettingValues);
-
-                            _settingValues = localsettingValues;
-                        }
-                    }
-                }
-
-                return _settingValues;
-            }
-        }
-
-        // ================================================================================= Settings API (STATIC)
-
-        /// <summary>
-        /// Loads a settings content with a specified name (or relative path) from the Settings folder.
-        /// </summary>
-        /// <typeparam name="T">The settings type.</typeparam>
-        /// <param name="settingsName">Name or relative path of the settings content.</param>
-        /// <param name="contextPath">The content where the search for the setting will start.</param>
-        /// <returns>Strongly typed settings content or null.</returns>
-        public static T GetSettingsByName<T>(string settingsName, string contextPath) where T : Settings
-        {
-            if (string.IsNullOrEmpty(settingsName))
-                throw new ArgumentNullException(nameof(settingsName));
-
-            try
-            {
-                return SettingsCache.GetSettingsByName<T>(settingsName, contextPath)
-                       ?? Node.Load<T>(RepositoryPath.Combine(SETTINGSCONTAINERPATH, settingsName + "." + EXTENSION));
-            }
-            catch (Exception ex)
-            {
-                SnTrace.System.WriteError($"Error loading setting: {settingsName}. {ex.Message}");
-            }
-
-            return null;
-        }
-
-        /// <summary>
-        /// Loads all settings content with a specified name (or relative path) from the Settings folders 
-        /// up on the parent chain, starting from the provided context path.
-        /// </summary>
-        /// <typeparam name="T">The settings type.</typeparam>
-        /// <param name="settingsName">Name or relative path of the settings content.</param>
-        /// <param name="contextPath">The content where the search for the settings will start.</param>
-        /// <returns>List of strongly typed settings content.</returns>
-        public static IEnumerable<T> GetAllSettingsByName<T>(string settingsName, string contextPath) where T : Settings
-        {
-            var settingsList = new List<T>();
-            T setting;
-
-            do
-            {
-                setting = GetSettingsByName<T>(settingsName, contextPath);
-                if (setting == null) 
-                    continue;
-
-                settingsList.Add(setting);
-
-                // if this is a local setting, try to find the value upwards
-                if (!setting.Path.StartsWith(SETTINGSCONTAINERPATH))
-                {
-                    // find the path above the settings folder
-                    contextPath = RepositoryPath.GetParentPath(GetParentContextPath(setting.Path));
-                }
-                else
-                {
-                    // found the global setting, skip out of the loop
-                    break;
-                }
-            } while (setting != null);
-
-            return settingsList;
-        }
-
-        /// <summary>
-        /// Returns the input object converted to the desired type. If the input was null, the defaultValue will be returned.
-        /// </summary>
-        /// <typeparam name="T">Type of the return value</typeparam>
-        /// <param name="value">Input raw value</param>
-        /// <param name="defaultValue">Actual value if the "value" is null.</param>
-        /// <returns></returns>
-        protected static T ConvertSettingValue<T>(object value, T defaultValue)
-        {
-            if (value == null)
-                return defaultValue;
-            else if (value is T)
-                return (T)value;
-            else if (typeof(T).IsEnum && value is string)
-                return (T)Enum.Parse(typeof(T), (string)value, true);
-            else
-                return (T)Convert.ChangeType(value, typeof(T));
-        }
-
-        /// <summary>
-        /// Returns a setting value by the given key of the specified <see cref="Settings"/>.
-        /// </summary>
-        /// <typeparam name="T">Type of the return value</typeparam>
-        /// <param name="settingsName">Name of the <see cref="Settings"/> (e.g. Indexing or Portal).</param>
-        /// <param name="key">The name of the requested value.</param>
-        /// <param name="contextPath">The content where the search for the settings will start.</param>
-        /// <param name="defaultValue">Value if the "value" is null.</param>
-        public static T GetValue<T>(string settingsName, string key, string contextPath = null, T defaultValue = default(T))
-        {
-            using (new SystemAccount())
-            {
-                // load the settings file
-
-                var settingsFile = GetSettingsByName<Settings>(settingsName, contextPath);
-
-                // file not found, even in the global folder
-                if (settingsFile == null)
-                {
-                    SnLog.WriteWarning("Settings file not found: " + settingsName + "." + EXTENSION);
-                    return defaultValue;
-                }
-
-                // Try to get setting value from cache
-                if (settingsFile.SettingValues.TryGetValue(key, out var settingValue))
-                    return ConvertSettingValue<T>(settingValue, defaultValue);
-
-                // Load the value from the Binary (xml or json format): this method should return a value 
-                // that is already converted to type 'T' from string, otherwise the received default value.
-                settingValue = settingsFile.GetValueFromBinary(key, defaultValue, out var found);
-
-                // the value was found on the settings file
-                if (found)
-                {
-                    settingValue = ConvertSettingValue<T>(settingValue, defaultValue);
-                    settingsFile.AddValueToCache(key, settingValue);
-                    return (T)settingValue;
-                }
-
-                // load the value from a content field if possible
-                var settingsContent = Content.Create(settingsFile);
-                if (settingsContent.Fields.ContainsKey(key))
-                {
-                    // NOTE: no need to add to cache here, we suppose that the content fields are already in the memory
-                    //       (also, the dynamic fields of Settings are added to the cache in GetProperty)
-
-                    var fieldValue = settingsContent[key];
-                    if (fieldValue != null)
-                    {
-                        settingValue = ConvertSettingValue<T>(fieldValue, defaultValue);
-                        return (T) settingValue;
-                    }
-                }
-
-                // if this is a local setting, try to find the value upwards
-                if (!settingsFile.Path.StartsWith(SETTINGSCONTAINERPATH))
-                {
-                    // find the path above the settings folder
-                    var newPath = RepositoryPath.GetParentPath(GetParentContextPath(settingsFile.Path));
-                    return GetValue(settingsName, key, newPath, defaultValue);
-                }
-
-                return defaultValue;
-            }
-        }
-
-        /// <summary>
-        /// Returns the closest <see cref="Settings"/> on the parent chain with the same name.
-        /// </summary>
-        /// <remarks>Note that the <see cref="Settings"/> is a context object with a special container.
-        /// Every Content can have settings under it's "/Settings/[settingname]" structure.
-        /// Searching the parent <see cref="Settings"/> is based on this structure.</remarks>
-        protected Settings FindClosestInheritedSettingsFile()
-        {
-            if (this.ParentPath.StartsWith(SETTINGSCONTAINERPATH, true, System.Globalization.CultureInfo.InvariantCulture))
-                return null;
-
-            var newPath = RepositoryPath.GetParentPath(GetParentContextPath(this.Path));
-            if (newPath == null)
-                return null;
-
-            var result = GetSettingsByName<Settings>(this.GetSettingName(), newPath);
-            return result;
-        }
-
-        private static readonly JsonMergeSettings MergeControl = new JsonMergeSettings
-        {
-            MergeArrayHandling = MergeArrayHandling.Replace,
-            MergeNullValueHandling = MergeNullValueHandling.Ignore,
-            PropertyNameComparison = StringComparison.InvariantCultureIgnoreCase
-        };
-        public static JObject GetEffectiveValues(string settingsName, string contextPath)
-        {
-            var allSettings = GetAllSettingsByName<Settings>(settingsName, contextPath).ToList();
-            if (allSettings.Count == 0)
-                return null;
-
-            var effectiveValues = allSettings.Last().BinaryAsJObject;
-            if (allSettings.Count > 1)
-            {
-                allSettings.Reverse();
-                for (var i = 1; i < allSettings.Count; i++)
-                    effectiveValues.Merge(allSettings[i].BinaryAsJObject, MergeControl);
-            }
-
-            return effectiveValues;
-        }
-
-        // ================================================================================= Settings API (INSTANCE)
-
-        /// <summary>
-        /// Gets the setting value by name from the Binary field. The base implementation is able
-        /// to work with XML and JSON format. Derived classes may understand other formats too.
-        /// </summary>
-        /// <typeparam name="T">The type of the setting value.</typeparam>
-        /// <param name="key">The name of the setting.</param>
-        /// <param name="defaultValue">Default value if no data found in the binary.</param>
-        /// <param name="found">Whether the value was found in the binary. If this is false, defaultValue should be returned.</param>
-        /// <returns>The value found in the binary.</returns>
-        protected virtual T GetValueFromBinary<T>(string key, T defaultValue, out bool found)
-        {
-            var xDoc = this.BinaryAsXml;
-            if (xDoc?.DocumentElement != null)
-            {
-                // look for an xml node with a given name or a generic key/value 
-                // node in the well-known '<add key value>' format
-                var node = xDoc.DocumentElement.SelectSingleNode(key);
-                if (node == null)
-                {
-                    var xpath = $"{XML_DEFAULT_NODE_NAME}[@{XML_DEFAULT_KEYATTRIBUTE_NAME} = \"{key}\"]";
-                    var nodes = xDoc.DocumentElement.SelectNodes(xpath);
-                    if (nodes != null && nodes.Count > 0)
-                        node = nodes[0];
-                }
-
-                if (node != null)
-                {
-                    found = true;
-                    return this.GetValueFromXmlInternal<T>(node, key);
-                }
-            }
-
-            // try json format
-            // only return the result if the key was found in the JSON text
-            var jsonToken = BinaryAsJObject?[key];
-            if (jsonToken != null && jsonToken.Type != JTokenType.Null)
-            {
-                found = true;
-                return this.GetValueFromJsonInternal<T>(jsonToken, key);
-            }
-
-            // value was not found in the binary
-            found = false;
-
-            return defaultValue;
-        }
-
-        /// <summary>
-        /// Gets the settings value from the found xml node.
-        /// </summary>
-        /// <param name="xmlNode">The xml node for the setting in the binary field.</param>
-        /// <param name="key">The name of the setting.</param>
-        /// <returns>The value of the setting. It should be of the requested setting type or null.</returns>
-        protected virtual object GetValueFromXml(XmlNode xmlNode, string key)
-        {
-            //TODO: implement composite xml parsing (NameValueCollection)
-            if (xmlNode.HasChildNodes && !(xmlNode.FirstChild is XmlText))
-                throw new SnNotSupportedException("Composite setting value parsing is not supported.");
-
-            return null;
-        }
-
-        /// <summary>
-        /// Gets the settings value from the found JSON property.
-        /// </summary>
-        /// <param name="token">The JSON value for the setting in the binary field.</param>
-        /// <param name="key">The name of the setting.</param>
-        /// <returns>The value of the setting. It should be of the requested setting type or null.</returns>
-        protected virtual object GetValueFromJson(JToken token, string key)
-        {
-            return null;
-        }
-
-        /// <summary>
-        /// Returns deserialized JObject or null, if the deserializing was unsuccessful.
-        /// </summary>
-        /// <param name="stream">The input <see cref="Stream"/>.</param>
-        public static JObject DeserializeToJObject(Stream stream)
-        {
-            JObject joe = null;
-
-            try
-            {
-                string binaryText;
-                using (var reader = new StreamReader(stream))
-                {
-                    binaryText = reader.ReadToEnd();
-                }
-
-                // check if it is not an xml
-                if (!string.IsNullOrEmpty(binaryText) && !binaryText.StartsWith("<"))
-                {
-                    JToken deserialized;
-                    using (var jreader = new JsonTextReader(new StringReader(binaryText)))
-                    {
-                        deserialized = JToken.ReadFrom(jreader);
-                    }
-
-                    if (deserialized is JObject o)
-                        joe = o;
-                    else if (deserialized is JArray && ((JArray)deserialized).Count > 0)
-                        joe = ((JArray)deserialized)[0] as JObject;
-                }
-            }
-            catch (Exception ex)
-            {
-                SnLog.WriteWarning("Error during deserializing setting binary to a JSON object. Error: " + ex.Message);
-            }
-
-            return joe;
-        }
-
-        // ================================================================================= Overrides
-
-        /// <inheritdoc />
-        /// <remarks>Looks for dynamic properties by the given name. If it was not found, continues the search 
-        /// in the appropriate setting files on the parent chain.</remarks>
-        public override object GetProperty(string name)
-        {
-            if (this.HasProperty(name))
-                return base.GetProperty(name);
-
-            if (BinaryAsJObject != null)
-            {
-                object result = JsonDynamicFieldHelper.GetProperty(BinaryAsJObject, name, out var found);
-
-                // If not found, try the inherited settings file
-                if (!found)
-                {
-                    var inherited = this.FindClosestInheritedSettingsFile();
-                    if (inherited != null)
-                        return inherited.GetProperty(name);
-                }
-                else
-                {
-                    AddValueToCache(name, result);
-                }
-
-                return result;
-            }
-            else
-                return null;
-        }
-
-        /// <inheritdoc />
-        /// <remarks>Sets or overrides any dynamic or well-known property.</remarks>
-        public override void SetProperty(string name, object value)
-        {
-            if (this.HasProperty(name))
-            {
-                base.SetProperty(name, value);
-            }
-            else if (BinaryAsJObject != null)
-            {
-                // If the value is the same as what the inherited settings contains, set it to null, thus removing it from the JSON
-                var inherited = this.FindClosestInheritedSettingsFile();
-                var inheritedValue = inherited?.GetProperty(name);
-                if (inheritedValue != null && inheritedValue.Equals(value))
-                    value = null;
-
-                JsonDynamicFieldHelper.SetProperty(BinaryAsJObject, name, value);
-                _dynamicFieldsChanged = true;
-            }
-        }
-
-        [Obsolete("Use async version instead.", true)]
-        public override void Save(NodeSaveSettings settings)
-        {
-            SaveAsync(settings, CancellationToken.None).GetAwaiter().GetResult();
-        }
-        public override async System.Threading.Tasks.Task SaveAsync(NodeSaveSettings settings, CancellationToken cancel)
-        {
-            AssertSettings();
-
-            if (_dynamicFieldsChanged && BinaryAsJObject != null)
-            {
-                // If this is a JSON settings file and the dynamic metadata changed, save the JSON binary according to the changes
-                await JsonDynamicFieldHelper.SaveToStreamAsync(BinaryAsJObject, async (stream, c) =>
-                {
-                    this.Binary.SetStream(stream);
-                    await base.SaveAsync(settings, c);
-                    _dynamicFieldsChanged = false;
-                }, cancel);
-            }
-            else
-            {
-                await base.SaveAsync(settings, cancel).ConfigureAwait(false);
-            }
-
-            // Remove all items from cache on the parent settings chain
-            var allSettings = GetAllSettingsByName<Settings>(Name.Replace(".settings", ""), Path).ToList();
-            foreach (var item in allSettings)
-            {
-                item._jsonIsLoaded = false;
-                item._binaryAsJObject = null;
-                PathDependency.FireChanged(item.Path);
-                NodeIdDependency.FireChanged(item.Id);
-            }
-
-            // Find all settings that inherit from this setting and remove their cached data.
-            if (RepositoryInstance.IndexingEngineIsRunning && !RepositoryEnvironment.WorkingMode.Importing)
-            {
-                var contextPath = this.ParentPath.StartsWith(SETTINGSCONTAINERPATH, true,
-                    System.Globalization.CultureInfo.InvariantCulture)
-                    ? Identifiers.RootPath
-                    : GetParentContextPath(this.Path);
-
-                if (contextPath != null)
-                {
-                    using (new SystemAccount())
-                    {
-                        var q = await ContentQuery.QueryAsync(SafeQueries.InTreeAndTypeIsAndName,
-                                new QuerySettings { EnableAutofilters = FilterStatus.Disabled }, cancel,
-                                contextPath, nameof(Settings), this.Name)
-                            .ConfigureAwait(false);
-
-                        foreach (var id in q.Identifiers)
-                            NodeIdDependency.FireChanged(id);
-                    }
-                }
-            }
-        }
-
-        /// <inheritdoc />
-        public override void MoveTo(Node target)
-        {
-            AssertSettingsPath(RepositoryPath.Combine(target.Path, this.Name), this.Name, this.Id);
-            base.MoveTo(target);
-        }
-
-        /// <summary>
-        /// Overrides the base class behavior. Triggers the building of internal structures.
-        /// Do not use this method directly from your code.
-        /// </summary>
-        protected override void OnLoaded(object sender, NodeEventArgs e)
-        {
-            base.OnLoaded(sender, e);
-
-            // load cached xml if exists
-            _binaryAsXml = (XmlDocument)base.GetCachedData(BINARYXMLKEY);
-            if (_binaryAsXml != null)
-                XmlIsLoaded = true;
-
-            // load cached json if exists
-            _binaryAsJObject = (JObject)base.GetCachedData(BINARYJSONKEY);
-            if (_binaryAsJObject != null)
-                _jsonIsLoaded = true;
-
-            // load cached values if possible
-            _settingValues = (Dictionary<string, object>) base.GetCachedData(SETTINGVALUESKEY);
-        }
-
-        // ================================================================================= Helper methods
-
-        private void AssertSettings()
-        {
-            AssertSettingsPath(RepositoryPath.Combine(this.ParentPath, this.Name), this.Name, this.Id);
-        }
-        private void AssertSettingsPath(string path, string name, int id)
-        {
-            if (!path.Contains(SETTINGSCONTAINERNAMEPART) &&
-                !path.StartsWith(RepositoryPath.Combine(SETTINGSCONTAINERPATH, RepositoryPath.PathSeparator), StringComparison.OrdinalIgnoreCase) &&
-                !path.StartsWith(RepositoryPath.Combine(RepositoryStructure.ContentTemplateFolderPath, RepositoryPath.PathSeparator), StringComparison.OrdinalIgnoreCase) &&
-                !path.StartsWith(RepositoryPath.Combine(TrashBin.TrashBinPath, RepositoryPath.PathSeparator), StringComparison.OrdinalIgnoreCase)
-                )
-                throw new InvalidContentException(String.Format(SR.GetString(SR.Exceptions.Settings.Error_ForbiddenPath_2), SETTINGSCONTAINERNAMEPART, SETTINGSCONTAINERPATH));
-
-            // check extension
-            if (!name.EndsWith("." + EXTENSION))
-                throw new InvalidContentException(String.Format(SR.GetString(SR.Exceptions.Settings.Error_ForbiddenExtension), name));
-
-            // Check name 
-            // 1. settings content in the settings folder with the same name
-            // 2. global only settings: cannot create a local setting if a global-only setting exists with the same name
-            var p = path.IndexOf(SETTINGSCONTAINERNAMEPART, StringComparison.Ordinal);
-            var rootpath = p >= 0 ? path.Substring(0, p + SETTINGSCONTAINERNAMEPART.Length - 1) : SETTINGSCONTAINERPATH;
-            
-            var nameError = false;
-            var globalSettingError = false;
-            if (Providers.Instance.SearchManager.ContentQueryIsAllowed)
-            {
-                if (ContentQuery.QueryAsync(SafeQueries.SettingsByNameAndSubtree, null, CancellationToken.None, name, id, rootpath)
-                        .ConfigureAwait(false).GetAwaiter().GetResult().Count > 0)
-                    nameError = true;
-
-                // check global settings only if this is a local setting
-                if (!nameError &&
-                    !path.StartsWith(SETTINGSCONTAINERPATH + RepositoryPath.PathSeparator, StringComparison.InvariantCulture) &&
-                    ContentQuery.QueryAsync(SafeQueries.SettingsGlobalOnly, null, CancellationToken.None, name, SETTINGSCONTAINERPATH)
-                        .ConfigureAwait(false).GetAwaiter().GetResult().Count > 0)
-                    globalSettingError = true;
-            }
-            else
-            {
-                var settingsType = Providers.Instance.StorageSchema.NodeTypes["Settings"];
-
-                // query content without outer search engine
-                var nqResult = NodeQuery.QueryNodesByTypeAndPathAndName(settingsType, false, rootpath, false, name);
-                if (nqResult.Nodes.Any(n => n.Id != id))
-                    nameError = true;
-
-                // check global settings only if this is a local setting
-                if (!nameError && !path.StartsWith(SETTINGSCONTAINERPATH + RepositoryPath.PathSeparator, StringComparison.InvariantCulture))
-                {
-                    // Load all global-only settings, look for the same name in memory (because 
-                    // settings may be organized into a subtree under the global folder!)
-                    nqResult = NodeQuery.QueryNodesByTypeAndPathAndProperty(settingsType, false,
-                        SETTINGSCONTAINERPATH, false, new[]
-                        {
-                            new QueryPropertyData
-                            {
-                                PropertyName = "GlobalOnly",
-                                QueryOperator = Operator.Equal,
-                                Value = 1
-                            }
-                        }.ToList());
-
-                    if (nqResult.Nodes.Any(n => string.CompareOrdinal(n.Name, name) == 0))
-                        globalSettingError = true;
-                }
-            }
-            if (nameError)
-                throw new InvalidContentException(string.Concat(SR.GetString(SR.Exceptions.Settings.Error_NameExists_1), " Name: ", this.Name));
-            if (globalSettingError)
-                throw new InvalidContentException(string.Format(SR.GetString(SR.Exceptions.Settings.Error_GlobalOnly_1), name));
-        }
-
-        private void AddValueToCache(string key, object value)
-        {
-            lock (_settingValuesLock)
-            {
-                this.SettingValues[key] = value;
-            }
-        }
-
-        private T GetValueFromXmlInternal<T>(XmlNode xmlNode, string key)
-        {
-            // Get the value from the virtual method that returns null in the default implementation.
-            // If a custom inheritor implements this method, it can override the default conversion 
-            // behavior implemented below.
-            var convertedValue = GetValueFromXml(xmlNode, key);
-            if (convertedValue != null)
-                return (T) convertedValue;
-
-            // get the string value from the xml node
-            var stringValue = GetInnerTextOrAttribute(xmlNode);
-            if (string.IsNullOrEmpty(stringValue))
-                return default(T);
-
-            object returnValue;
-            var tt = typeof(T);
-
-            // default type conversions
-            if (tt == typeof(string))
-                returnValue = stringValue;
-            else if (tt == typeof(int))
-                returnValue = Convert.ToInt32(stringValue);
-            else if (tt == typeof(bool))
-                returnValue = Convert.ToBoolean(stringValue);
-            else if (tt == typeof(DateTime))
-                returnValue = Convert.ToDateTime(stringValue);
-            else if (tt == typeof(decimal))
-                returnValue = Convert.ToDecimal(stringValue);
-            else if (tt == typeof(float))
-                returnValue = float.Parse(stringValue);
-            else if (tt == typeof(double))
-                returnValue = Convert.ToDouble(stringValue);
-            else if (tt == typeof(long))
-                returnValue = Convert.ToInt64(stringValue);
-            else if (tt == typeof(string[]) || tt == typeof(IEnumerable<string>))
-                returnValue = stringValue.Split(new[] {',', ';'}, StringSplitOptions.RemoveEmptyEntries);
-            else if (tt.IsEnum)
-            {
-                try
-                {
-                    returnValue = Enum.Parse(tt, stringValue, true);
-                }
-                catch
-                {
-                    SnLog.WriteWarning("Unknown value for enum type. Value: " + stringValue + ", Type: " + tt.FullName + ". Settings: " + this.Path);
-                    throw new InvalidContentException(String.Format(SR.GetString(SR.Exceptions.Settings.Error_InvalidEnumValue_2), stringValue, tt.FullName));
-                }
-            }
-            else
-                throw new SnNotSupportedException("Not supported settings type: " + tt.Name);
-
-            return (T)returnValue;
-        }
-        
-        private T GetValueFromJsonInternal<T>(JToken token, string key)
-        {
-            if (token == null)
-                return default(T);
-
-            // Get the value from the virtual method that returns null in the default implementation.
-            // If a custom inheritor implements this method, it can override the default conversion 
-            // behavior implemented below.
-            var convertedValue = GetValueFromJson(token, key);
-            if (convertedValue != null)
-                return (T)convertedValue;
-
-            // get the value from the json token
-            try
-            {
-                var tt = typeof(T);
-
-                // check for Enum type
-                if (tt.IsEnum)
-                {
-                    return (T)Enum.Parse(tt, token.Value<string>(), true);
-                }
-
-                // check for Array type
-                if (token is JArray jArray)
-                {
-                    if (!typeof(IEnumerable).IsAssignableFrom(tt))
-                        throw new InvalidOperationException($"Cannot convert a JArray to {tt.FullName}.");
-
-                    return jArray.ToObject<T>();
-                }
-
-                // handle custom objects
-                if (token is JObject)
-                    return token.ToObject<T>();
-
-                // any other type
-                return token.Value<T>();
-            }
-            catch(Exception ex)
-            {
-                SnLog.WriteWarning(
-                    $"Error during setting value JSON conversion. Path: {this.Path}. Key: {key}. Expected type: {typeof(T).FullName}. Exception: {ex.Message}");
-            }
-
-            return default(T);
-        }
-
-        /// <summary>
-        /// Gets the string value from an xml node, either the inner text or the value of the 'value' attribute.
-        /// </summary>
-        /// <param name="xmlNode">An XML node.</param>
-        /// <returns>If an attribute called 'value' exists, than its value. Otherwise the inner text of the xml node.</returns>
-        protected string GetInnerTextOrAttribute(XmlNode xmlNode)
-        {
-            if(xmlNode == null)
-                throw new ArgumentException(nameof(xmlNode));
-
-            // ReSharper disable once PossibleNullReferenceException
-            var attr = xmlNode.Attributes[XML_DEFAULT_VALUEATTRIBUTE_NAME];
-            return attr != null ? attr.Value : xmlNode.InnerText;
-        }
-
-        /// <summary>
-        /// Returns name of this instance without file name extension.
-        /// </summary>
-        protected string GetSettingName()
-        {
-            if (this.IsNew)
-                return this.Name;
-
-            var s = RepositoryPath.PathSeparator + SETTINGSCONTAINERNAME + RepositoryPath.PathSeparator;
-            var l = this.Path.LastIndexOf(s, StringComparison.Ordinal);
-            var result = this.Path.Substring(l + s.Length);
-            result = result.Substring(0, result.LastIndexOf("." + EXTENSION, StringComparison.Ordinal));
-            return result;
-        }
-
-        private static string GetParentContextPath(string settingsPath)
-        {
-            if (string.IsNullOrEmpty(settingsPath) || settingsPath.Equals("/root", StringComparison.OrdinalIgnoreCase))
-                return null;
-
-            var result = settingsPath.Substring(0, settingsPath
-                .LastIndexOf(RepositoryPath.PathSeparator + SETTINGSCONTAINERNAME + RepositoryPath.PathSeparator, StringComparison.Ordinal));
-            return result;
-        }
-
-        /// <summary>
-        /// Overrides the base class behavior.
-        /// In this case disables the indexing of the dynamic fields.
-        /// Do not use this method directly from your code.
-        /// </summary>
-        public override IEnumerable<IIndexableField> GetIndexableFields()
-        {
-            // NOTE:
-            // A Settings content can contain any user-defined JSON object. The properties of that JSON object will appear as dynamic fields on the Content layer.
-            // The problem is that sensenet can't handle two differently typed fields with the same name.
-            // However, the name of these fields may collide with the name of a CTD field or a name of another dynamic field.
-            // ----------
-            // For now, the solution is to disable indexing for the dynamic fields on Settings.
-
-            var baseResult = base.GetIndexableFields();
-            var result = new List<IIndexableField>();
-
-            // Remove dynamic fields from indexable fields
-            foreach (var item in baseResult)
-            {
-                if (this._dynamicFieldMetadata.All(m => m.Value.FieldName != item.Name) || this.HasProperty(item.Name))
-                    result.Add(item);
-            }
-
-            return result;
-        }
-
-
-        // ================================================================================= ISupportsDynamicFields implementation
-
-        IDictionary<string, FieldMetadata> ISupportsDynamicFields.GetDynamicFieldMetadata()
-        {
-            if (_dynamicFieldMetadata == null)
-                BuildDynamicFieldMetadata();
-
-            return _dynamicFieldMetadata;
-        }
-
-        void ISupportsDynamicFields.ResetDynamicFields()
-        {
-            // reset cached dynamic fields
-            this.SetCachedData(DYNAMICMETADATA_CACHEKEY, null);
-            _dynamicFieldMetadata = null;
-            _settingValues = null;
-        }
-
-        bool ISupportsDynamicFields.IsNewContent => this.IsNew;
-
-        private void BuildDynamicFieldMetadata()
-        {
-            if (this.GetCachedData(DYNAMICMETADATA_CACHEKEY) is IDictionary<string, FieldMetadata> cachedMetadata)
-            {
-                _dynamicFieldMetadata = cachedMetadata;
-            }
-            else
-            {
-                if (BinaryAsJObject != null)
-                {
-                    var meta = new Dictionary<string, FieldMetadata>();
-
-                    if (!this.IsNew)
-                    {
-                        // Find inherited settings files
-                        var chain = GetAllSettingsByName<Settings>(this.GetSettingName(), this.Path).ToList();
-                        
-                        // Workaround in case the current item was not yet loaded into the settings cache: the
-                        // first element in this chain should always be the current settings file.
-                        if (chain.Count == 0 || chain[0].Id != this.Id)
-                            chain.Insert(0, this);
-
-                        // Get metadata from inherited settings files
-                        var fieldDictionaries = chain.Select(x => JsonDynamicFieldHelper.BuildDynamicFieldMetadata(x.BinaryAsJObject)).ToList();
-
-                        // The result should be composed in a way that the inheritor's metadata always overrides the original metadata
-                        fieldDictionaries.Reverse();
-                        foreach (var dict in fieldDictionaries)
-                            foreach (var k in dict.Keys)
-                                meta[k] = dict[k];
-                    }
-
-                    _dynamicFieldMetadata = meta;
-                }
-                else
-                {
-                    _dynamicFieldMetadata = new Dictionary<string, FieldMetadata>();
-                }
-
-                this.SetCachedData(DYNAMICMETADATA_CACHEKEY, _dynamicFieldMetadata);
-            }
-        }
-
-        // ================================================================================= ISupportsAddingFieldsOnTheFly implementation
-
-        bool ISupportsAddingFieldsOnTheFly.AddFields(IEnumerable<FieldMetadata> fields)
-        {
-            if (BinaryAsJObject == null)
-                return false;
-
-            if (_dynamicFieldMetadata == null)
-                BuildDynamicFieldMetadata();
-
-            foreach (var field in fields)
-            {
-                _dynamicFieldMetadata.Add(field.FieldName, field);
-                if (field.FieldSetting != null)
-                    JsonDynamicFieldHelper.SetProperty(BinaryAsJObject, field.FieldName, field.FieldSetting.DefaultValue);
-            }
-
-            return true;
-        }
-    }    
-}
+﻿using System;
+using System.Collections.Generic;
+using System.IO;
+using System.Linq;
+using System.Xml;
+using Newtonsoft.Json;
+using Newtonsoft.Json.Linq;
+using SenseNet.ContentRepository.Schema;
+using SenseNet.ContentRepository.Storage;
+using SenseNet.ContentRepository.Storage.Events;
+using SenseNet.ContentRepository.Storage.Search;
+using SenseNet.ContentRepository.Storage.Security;
+using SenseNet.Diagnostics;
+using SenseNet.Search;
+using System.Collections;
+using System.Threading;
+using System.Threading.Tasks;
+using Microsoft.AspNetCore.Http;
+using SenseNet.ApplicationModel;
+using SenseNet.Configuration;
+using SenseNet.ContentRepository.Json;
+using SenseNet.ContentRepository.Search.Querying;
+using SenseNet.ContentRepository.Storage.Caching.Dependency;
+using SenseNet.ContentRepository.Storage.Data;
+using SenseNet.Search.Indexing;
+using STT = System.Threading.Tasks;
+// ReSharper disable ArrangeThisQualifier
+// ReSharper disable RedundantBaseQualifier
+// ReSharper disable InconsistentNaming
+// ReSharper disable ArrangeStaticMemberQualifier
+// ReSharper disable RedundantTypeArgumentsOfMethod
+
+namespace SenseNet.ContentRepository
+{
+    /// <summary>
+    /// A Content handler base class for managing feature dependent, local or global settings 
+    /// stored in the Content Repository instead of a config file in the file system.
+    /// </summary>
+    [ContentHandler]
+    public partial class Settings : File, ISupportsDynamicFields, ISupportsAddingFieldsOnTheFly
+    {
+        /// <summary>
+        /// This class serves as an internal helper for providing settings feature to
+        /// the underlying Storage layer where the Settings class is unreachable.
+        /// </summary>
+        internal class SettingsManager : ISettingsManager
+        {
+            public T GetValue<T>(string settingsName, string key, string contextPath, T defaultValue)
+            {
+                return Settings.GetValue(settingsName, key, contextPath, defaultValue);
+            }
+
+            public bool IsSettingsAvailable(string settingsName, string contextPath = null)
+            {
+                return Settings.GetSettingsByName<Settings>(settingsName, contextPath) != null;
+            }
+        }
+
+        internal static readonly string SETTINGSCONTAINERPATH = Repository.SettingsFolderPath; // "/Root/System/Settings";
+        internal static readonly string SETTINGSCONTAINERNAME = Repository.SettingsFolderName; // "Settings";
+        private static readonly string SETTINGSCONTAINERNAMEPART = "/" + SETTINGSCONTAINERNAME + "/";
+        internal static readonly string EXTENSION = "settings";
+        /// <summary>
+        /// Defines a constant for the cache key of XML data.
+        /// </summary>
+        protected static readonly string BINARYXMLKEY = "CachedBinaryXml";
+        /// <summary>
+        /// Defines a constant for the cache key of JSON data.
+        /// </summary>
+        protected static readonly string BINARYJSONKEY = "CachedBinaryJson";
+        /// <summary>
+        /// Defines a constant for the cache key of interpreted data.
+        /// </summary>
+        protected static readonly string SETTINGVALUESKEY = "CachedValues";
+        /// <summary>
+        /// Defines a constant for the cache key of dynamic metadata.
+        /// </summary>
+        protected static readonly string DYNAMICMETADATA_CACHEKEY = "CachedDynamicMetadata";
+        /// <summary>
+        /// Defines a constant for the element name in the XML data.
+        /// </summary>
+        protected static readonly string XML_DEFAULT_NODE_NAME = "add";
+        /// <summary>
+        /// Defines a constant for the "key" attribute name in the XML data.
+        /// </summary>
+        protected static readonly string XML_DEFAULT_KEYATTRIBUTE_NAME = "key";
+        /// <summary>
+        /// Defines a constant for the "value" attribute name in the XML data.
+        /// </summary>
+        protected static readonly string XML_DEFAULT_VALUEATTRIBUTE_NAME = "value";
+
+        // ================================================================================= Constructors
+
+        /// <summary>
+        /// Initializes a new instance of the <see cref="Settings"/> class.
+        /// </summary>
+        /// <param name="parent">The parent.</param>
+        public Settings(Node parent) : this(parent, null) { }
+        /// <summary>
+        /// Initializes a new instance of the <see cref="Settings"/> class.
+        /// </summary>
+        /// <param name="parent">The parent.</param>
+        /// <param name="nodeTypeName">Name of the node type.</param>
+        public Settings(Node parent, string nodeTypeName) : base(parent, nodeTypeName) {}
+        /// <summary>
+        /// Initializes a new instance of the <see cref="Settings"/> class during the loading process.
+        /// Do not use this constructor directly in your code.
+        /// </summary>
+        protected Settings(NodeToken nt) : base(nt) {}
+
+        // ================================================================================= Properties
+
+        private IDictionary<string, FieldMetadata> _dynamicFieldMetadata;
+        private bool _dynamicFieldsChanged;
+
+        /// <summary>
+        /// Returns true if the setting binary is already loaded as an xml.
+        /// </summary>
+        protected bool XmlIsLoaded { get; set; } 
+        private XmlDocument _binaryAsXml;
+        /// <summary>
+        /// Gets data as an <see cref="XmlDocument"/> if it can be parsed, or null.
+        /// </summary>
+        protected XmlDocument BinaryAsXml
+        {
+            get
+            {
+                if (_binaryAsXml == null && !XmlIsLoaded)
+                {
+                    if (this.Binary.Size > 0)
+                    {
+                        try
+                        {
+                            string binaryText;
+                            using (var reader = new StreamReader(this.Binary.GetStream()))
+                            {
+                                binaryText = reader.ReadToEnd();
+                            }
+
+                            // check if it is really an xml
+                            if (!string.IsNullOrEmpty(binaryText) && binaryText.StartsWith("<"))
+                            {
+                                var binXml = new XmlDocument();
+                                binXml.Load(this.Binary.GetStream());
+
+                                _binaryAsXml = binXml;
+                                _binaryAsJObject = null;
+
+                                base.SetCachedData(BINARYXMLKEY, _binaryAsXml);
+                            }
+                        }
+                        catch (Exception ex)
+                        {
+                            SnLog.WriteWarning(string.Concat("Error during deserializing setting binary to an XML document. Path: ", this.Path, " ", ex));
+                        }
+                    }
+
+                    XmlIsLoaded = true;
+                }
+
+                return _binaryAsXml;
+            }
+        }
+
+        private bool _jsonIsLoaded;
+        private JObject _binaryAsJObject;
+        /// <summary>
+        /// Gets data as a <see cref="JObject"/> if it can be parsed, or null.
+        /// </summary>
+        protected JObject BinaryAsJObject
+        {
+            get
+            {
+                if (_binaryAsJObject == null && !_jsonIsLoaded)
+                {
+                    if (this.Binary.Size > 0)
+                        _binaryAsJObject = DeserializeToJObject(this.Binary.GetStream());
+
+                    // If the settings object is otherwise empty, just initialize it with an empty JSON object
+                    if (_binaryAsJObject == null)
+                    {
+                        _binaryAsJObject = new JObject();
+                    }
+                    else
+                    {
+                        _binaryAsXml = null;
+                        base.SetCachedData(BINARYJSONKEY, _binaryAsJObject);
+                    }
+
+                    _jsonIsLoaded = true;
+                }
+
+                return _binaryAsJObject;
+            }
+        }
+
+        private static readonly object _settingValuesLock = new object();
+        private Dictionary<string, object> _settingValues;
+
+        /// <summary>
+        /// Gets the interpreted values as a Dictionary&lt;string, object&gt; instance.
+        /// This property holds the real values for settings that were successfuly parsed from the binary. 
+        /// This is stored in the node cache.
+        /// </summary>
+        protected Dictionary<string, object> SettingValues
+        {
+            get
+            {
+                if (_settingValues == null)
+                {
+                    lock (_settingValuesLock)
+                    {
+                        if (_settingValues == null)
+                        {
+                            // create an empty dictionary and place it into the cache
+                            var localsettingValues = new Dictionary<string, object>();
+                            base.SetCachedData(SETTINGVALUESKEY, localsettingValues);
+
+                            _settingValues = localsettingValues;
+                        }
+                    }
+                }
+
+                return _settingValues;
+            }
+        }
+
+        // ================================================================================= Settings API (STATIC)
+
+        /// <summary>
+        /// Loads a settings content with a specified name (or relative path) from the Settings folder.
+        /// </summary>
+        /// <typeparam name="T">The settings type.</typeparam>
+        /// <param name="settingsName">Name or relative path of the settings content.</param>
+        /// <param name="contextPath">The content where the search for the setting will start.</param>
+        /// <returns>Strongly typed settings content or null.</returns>
+        public static T GetSettingsByName<T>(string settingsName, string contextPath) where T : Settings
+        {
+            if (string.IsNullOrEmpty(settingsName))
+                throw new ArgumentNullException(nameof(settingsName));
+
+            try
+            {
+                return SettingsCache.GetSettingsByName<T>(settingsName, contextPath)
+                       ?? Node.Load<T>(RepositoryPath.Combine(SETTINGSCONTAINERPATH, settingsName + "." + EXTENSION));
+            }
+            catch (Exception ex)
+            {
+                SnTrace.System.WriteError($"Error loading setting: {settingsName}. {ex.Message}");
+            }
+
+            return null;
+        }
+
+        /// <summary>
+        /// Loads all settings content with a specified name (or relative path) from the Settings folders 
+        /// up on the parent chain, starting from the provided context path.
+        /// </summary>
+        /// <typeparam name="T">The settings type.</typeparam>
+        /// <param name="settingsName">Name or relative path of the settings content.</param>
+        /// <param name="contextPath">The content where the search for the settings will start.</param>
+        /// <returns>List of strongly typed settings content.</returns>
+        public static IEnumerable<T> GetAllSettingsByName<T>(string settingsName, string contextPath) where T : Settings
+        {
+            var settingsList = new List<T>();
+            T setting;
+
+            do
+            {
+                setting = GetSettingsByName<T>(settingsName, contextPath);
+                if (setting == null) 
+                    continue;
+
+                settingsList.Add(setting);
+
+                // if this is a local setting, try to find the value upwards
+                if (!setting.Path.StartsWith(SETTINGSCONTAINERPATH))
+                {
+                    // find the path above the settings folder
+                    contextPath = RepositoryPath.GetParentPath(GetParentContextPath(setting.Path));
+                }
+                else
+                {
+                    // found the global setting, skip out of the loop
+                    break;
+                }
+            } while (setting != null);
+
+            return settingsList;
+        }
+
+        /// <summary>
+        /// Returns the input object converted to the desired type. If the input was null, the defaultValue will be returned.
+        /// </summary>
+        /// <typeparam name="T">Type of the return value</typeparam>
+        /// <param name="value">Input raw value</param>
+        /// <param name="defaultValue">Actual value if the "value" is null.</param>
+        /// <returns></returns>
+        protected static T ConvertSettingValue<T>(object value, T defaultValue)
+        {
+            if (value == null)
+                return defaultValue;
+            else if (value is T)
+                return (T)value;
+            else if (typeof(T).IsEnum && value is string)
+                return (T)Enum.Parse(typeof(T), (string)value, true);
+            else
+                return (T)Convert.ChangeType(value, typeof(T));
+        }
+
+        /// <summary>
+        /// Returns a setting value by the given key of the specified <see cref="Settings"/>.
+        /// </summary>
+        /// <typeparam name="T">Type of the return value</typeparam>
+        /// <param name="settingsName">Name of the <see cref="Settings"/> (e.g. Indexing or Portal).</param>
+        /// <param name="key">The name of the requested value.</param>
+        /// <param name="contextPath">The content where the search for the settings will start.</param>
+        /// <param name="defaultValue">Value if the "value" is null.</param>
+        public static T GetValue<T>(string settingsName, string key, string contextPath = null, T defaultValue = default(T))
+        {
+            using (new SystemAccount())
+            {
+                // load the settings file
+
+                var settingsFile = GetSettingsByName<Settings>(settingsName, contextPath);
+
+                // file not found, even in the global folder
+                if (settingsFile == null)
+                {
+                    SnLog.WriteWarning("Settings file not found: " + settingsName + "." + EXTENSION);
+                    return defaultValue;
+                }
+
+                // Try to get setting value from cache
+                if (settingsFile.SettingValues.TryGetValue(key, out var settingValue))
+                    return ConvertSettingValue<T>(settingValue, defaultValue);
+
+                // Load the value from the Binary (xml or json format): this method should return a value 
+                // that is already converted to type 'T' from string, otherwise the received default value.
+                settingValue = settingsFile.GetValueFromBinary(key, defaultValue, out var found);
+
+                // the value was found on the settings file
+                if (found)
+                {
+                    settingValue = ConvertSettingValue<T>(settingValue, defaultValue);
+                    settingsFile.AddValueToCache(key, settingValue);
+                    return (T)settingValue;
+                }
+
+                // load the value from a content field if possible
+                var settingsContent = Content.Create(settingsFile);
+                if (settingsContent.Fields.ContainsKey(key))
+                {
+                    // NOTE: no need to add to cache here, we suppose that the content fields are already in the memory
+                    //       (also, the dynamic fields of Settings are added to the cache in GetProperty)
+
+                    var fieldValue = settingsContent[key];
+                    if (fieldValue != null)
+                    {
+                        settingValue = ConvertSettingValue<T>(fieldValue, defaultValue);
+                        return (T) settingValue;
+                    }
+                }
+
+                // if this is a local setting, try to find the value upwards
+                if (!settingsFile.Path.StartsWith(SETTINGSCONTAINERPATH))
+                {
+                    // find the path above the settings folder
+                    var newPath = RepositoryPath.GetParentPath(GetParentContextPath(settingsFile.Path));
+                    return GetValue(settingsName, key, newPath, defaultValue);
+                }
+
+                return defaultValue;
+            }
+        }
+
+        /// <summary>
+        /// Returns the closest <see cref="Settings"/> on the parent chain with the same name.
+        /// </summary>
+        /// <remarks>Note that the <see cref="Settings"/> is a context object with a special container.
+        /// Every Content can have settings under it's "/Settings/[settingname]" structure.
+        /// Searching the parent <see cref="Settings"/> is based on this structure.</remarks>
+        protected Settings FindClosestInheritedSettingsFile()
+        {
+            if (this.ParentPath.StartsWith(SETTINGSCONTAINERPATH, true, System.Globalization.CultureInfo.InvariantCulture))
+                return null;
+
+            var newPath = RepositoryPath.GetParentPath(GetParentContextPath(this.Path));
+            if (newPath == null)
+                return null;
+
+            var result = GetSettingsByName<Settings>(this.GetSettingName(), newPath);
+            return result;
+        }
+
+        private static readonly JsonMergeSettings MergeControl = new JsonMergeSettings
+        {
+            MergeArrayHandling = MergeArrayHandling.Replace,
+            MergeNullValueHandling = MergeNullValueHandling.Ignore,
+            PropertyNameComparison = StringComparison.InvariantCultureIgnoreCase
+        };
+        public static JObject GetEffectiveValues(string settingsName, string contextPath)
+        {
+            var allSettings = GetAllSettingsByName<Settings>(settingsName, contextPath).ToList();
+            if (allSettings.Count == 0)
+                return null;
+
+            var effectiveValues = allSettings.Last().BinaryAsJObject;
+            if (allSettings.Count > 1)
+            {
+                allSettings.Reverse();
+                for (var i = 1; i < allSettings.Count; i++)
+                    effectiveValues.Merge(allSettings[i].BinaryAsJObject, MergeControl);
+            }
+
+            return effectiveValues;
+        }
+
+        // ================================================================================= Settings API (INSTANCE)
+
+        /// <summary>
+        /// Gets the setting value by name from the Binary field. The base implementation is able
+        /// to work with XML and JSON format. Derived classes may understand other formats too.
+        /// </summary>
+        /// <typeparam name="T">The type of the setting value.</typeparam>
+        /// <param name="key">The name of the setting.</param>
+        /// <param name="defaultValue">Default value if no data found in the binary.</param>
+        /// <param name="found">Whether the value was found in the binary. If this is false, defaultValue should be returned.</param>
+        /// <returns>The value found in the binary.</returns>
+        protected virtual T GetValueFromBinary<T>(string key, T defaultValue, out bool found)
+        {
+            var xDoc = this.BinaryAsXml;
+            if (xDoc?.DocumentElement != null)
+            {
+                // look for an xml node with a given name or a generic key/value 
+                // node in the well-known '<add key value>' format
+                var node = xDoc.DocumentElement.SelectSingleNode(key);
+                if (node == null)
+                {
+                    var xpath = $"{XML_DEFAULT_NODE_NAME}[@{XML_DEFAULT_KEYATTRIBUTE_NAME} = \"{key}\"]";
+                    var nodes = xDoc.DocumentElement.SelectNodes(xpath);
+                    if (nodes != null && nodes.Count > 0)
+                        node = nodes[0];
+                }
+
+                if (node != null)
+                {
+                    found = true;
+                    return this.GetValueFromXmlInternal<T>(node, key);
+                }
+            }
+
+            // try json format
+            // only return the result if the key was found in the JSON text
+            var jsonToken = BinaryAsJObject?[key];
+            if (jsonToken != null && jsonToken.Type != JTokenType.Null)
+            {
+                found = true;
+                return this.GetValueFromJsonInternal<T>(jsonToken, key);
+            }
+
+            // value was not found in the binary
+            found = false;
+
+            return defaultValue;
+        }
+
+        /// <summary>
+        /// Gets the settings value from the found xml node.
+        /// </summary>
+        /// <param name="xmlNode">The xml node for the setting in the binary field.</param>
+        /// <param name="key">The name of the setting.</param>
+        /// <returns>The value of the setting. It should be of the requested setting type or null.</returns>
+        protected virtual object GetValueFromXml(XmlNode xmlNode, string key)
+        {
+            //TODO: implement composite xml parsing (NameValueCollection)
+            if (xmlNode.HasChildNodes && !(xmlNode.FirstChild is XmlText))
+                throw new SnNotSupportedException("Composite setting value parsing is not supported.");
+
+            return null;
+        }
+
+        /// <summary>
+        /// Gets the settings value from the found JSON property.
+        /// </summary>
+        /// <param name="token">The JSON value for the setting in the binary field.</param>
+        /// <param name="key">The name of the setting.</param>
+        /// <returns>The value of the setting. It should be of the requested setting type or null.</returns>
+        protected virtual object GetValueFromJson(JToken token, string key)
+        {
+            return null;
+        }
+
+        /// <summary>
+        /// Returns deserialized JObject or null, if the deserializing was unsuccessful.
+        /// </summary>
+        /// <param name="stream">The input <see cref="Stream"/>.</param>
+        public static JObject DeserializeToJObject(Stream stream)
+        {
+            JObject joe = null;
+
+            try
+            {
+                string binaryText;
+                using (var reader = new StreamReader(stream))
+                {
+                    binaryText = reader.ReadToEnd();
+                }
+
+                // check if it is not an xml
+                if (!string.IsNullOrEmpty(binaryText) && !binaryText.StartsWith("<"))
+                {
+                    JToken deserialized;
+                    using (var jreader = new JsonTextReader(new StringReader(binaryText)))
+                    {
+                        deserialized = JToken.ReadFrom(jreader);
+                    }
+
+                    if (deserialized is JObject o)
+                        joe = o;
+                    else if (deserialized is JArray && ((JArray)deserialized).Count > 0)
+                        joe = ((JArray)deserialized)[0] as JObject;
+                }
+            }
+            catch (Exception ex)
+            {
+                SnLog.WriteWarning("Error during deserializing setting binary to a JSON object. Error: " + ex.Message);
+            }
+
+            return joe;
+        }
+
+        // ================================================================================= Overrides
+
+        /// <inheritdoc />
+        /// <remarks>Looks for dynamic properties by the given name. If it was not found, continues the search 
+        /// in the appropriate setting files on the parent chain.</remarks>
+        public override object GetProperty(string name)
+        {
+            if (this.HasProperty(name))
+                return base.GetProperty(name);
+
+            if (BinaryAsJObject != null)
+            {
+                object result = JsonDynamicFieldHelper.GetProperty(BinaryAsJObject, name, out var found);
+
+                // If not found, try the inherited settings file
+                if (!found)
+                {
+                    var inherited = this.FindClosestInheritedSettingsFile();
+                    if (inherited != null)
+                        return inherited.GetProperty(name);
+                }
+                else
+                {
+                    AddValueToCache(name, result);
+                }
+
+                return result;
+            }
+            else
+                return null;
+        }
+
+        /// <inheritdoc />
+        /// <remarks>Sets or overrides any dynamic or well-known property.</remarks>
+        public override void SetProperty(string name, object value)
+        {
+            if (this.HasProperty(name))
+            {
+                base.SetProperty(name, value);
+            }
+            else if (BinaryAsJObject != null)
+            {
+                // If the value is the same as what the inherited settings contains, set it to null, thus removing it from the JSON
+                var inherited = this.FindClosestInheritedSettingsFile();
+                var inheritedValue = inherited?.GetProperty(name);
+                if (inheritedValue != null && inheritedValue.Equals(value))
+                    value = null;
+
+                JsonDynamicFieldHelper.SetProperty(BinaryAsJObject, name, value);
+                _dynamicFieldsChanged = true;
+            }
+        }
+
+        [Obsolete("Use async version instead.", true)]
+        public override void Save(NodeSaveSettings settings)
+        {
+            SaveAsync(settings, CancellationToken.None).GetAwaiter().GetResult();
+        }
+        public override async System.Threading.Tasks.Task SaveAsync(NodeSaveSettings settings, CancellationToken cancel)
+        {
+            AssertSettings();
+
+            if (_dynamicFieldsChanged && BinaryAsJObject != null)
+            {
+                // If this is a JSON settings file and the dynamic metadata changed, save the JSON binary according to the changes
+                await JsonDynamicFieldHelper.SaveToStreamAsync(BinaryAsJObject, async (stream, c) =>
+                {
+                    this.Binary.SetStream(stream);
+                    await base.SaveAsync(settings, c);
+                    _dynamicFieldsChanged = false;
+                }, cancel);
+            }
+            else
+            {
+                await base.SaveAsync(settings, cancel).ConfigureAwait(false);
+            }
+
+            // Remove all items from cache on the parent settings chain
+            var allSettings = GetAllSettingsByName<Settings>(Name.Replace(".settings", ""), Path).ToList();
+            foreach (var item in allSettings)
+            {
+                item._jsonIsLoaded = false;
+                item._binaryAsJObject = null;
+                PathDependency.FireChanged(item.Path);
+                NodeIdDependency.FireChanged(item.Id);
+            }
+
+            // Find all settings that inherit from this setting and remove their cached data.
+            if (RepositoryInstance.IndexingEngineIsRunning && !RepositoryEnvironment.WorkingMode.Importing)
+            {
+                var contextPath = this.ParentPath.StartsWith(SETTINGSCONTAINERPATH, true,
+                    System.Globalization.CultureInfo.InvariantCulture)
+                    ? Identifiers.RootPath
+                    : GetParentContextPath(this.Path);
+
+                if (contextPath != null)
+                {
+                    using (new SystemAccount())
+                    {
+                        var q = await ContentQuery.QueryAsync(SafeQueries.InTreeAndTypeIsAndName,
+                                new QuerySettings { EnableAutofilters = FilterStatus.Disabled }, cancel,
+                                contextPath, nameof(Settings), this.Name)
+                            .ConfigureAwait(false);
+
+                        foreach (var id in q.Identifiers)
+                            NodeIdDependency.FireChanged(id);
+                    }
+                }
+            }
+        }
+
+        /// <inheritdoc />
+        public override void MoveTo(Node target)
+        {
+            AssertSettingsPath(RepositoryPath.Combine(target.Path, this.Name), this.Name, this.Id);
+            base.MoveTo(target);
+        }
+
+        /// <summary>
+        /// Overrides the base class behavior. Triggers the building of internal structures.
+        /// Do not use this method directly from your code.
+        /// </summary>
+        protected override void OnLoaded(object sender, NodeEventArgs e)
+        {
+            base.OnLoaded(sender, e);
+
+            // load cached xml if exists
+            _binaryAsXml = (XmlDocument)base.GetCachedData(BINARYXMLKEY);
+            if (_binaryAsXml != null)
+                XmlIsLoaded = true;
+
+            // load cached json if exists
+            _binaryAsJObject = (JObject)base.GetCachedData(BINARYJSONKEY);
+            if (_binaryAsJObject != null)
+                _jsonIsLoaded = true;
+
+            // load cached values if possible
+            _settingValues = (Dictionary<string, object>) base.GetCachedData(SETTINGVALUESKEY);
+        }
+
+        // ================================================================================= Helper methods
+
+        private void AssertSettings()
+        {
+            AssertSettingsPath(RepositoryPath.Combine(this.ParentPath, this.Name), this.Name, this.Id);
+        }
+        private void AssertSettingsPath(string path, string name, int id)
+        {
+            if (!path.Contains(SETTINGSCONTAINERNAMEPART) &&
+                !path.StartsWith(RepositoryPath.Combine(SETTINGSCONTAINERPATH, RepositoryPath.PathSeparator), StringComparison.OrdinalIgnoreCase) &&
+                !path.StartsWith(RepositoryPath.Combine(RepositoryStructure.ContentTemplateFolderPath, RepositoryPath.PathSeparator), StringComparison.OrdinalIgnoreCase) &&
+                !path.StartsWith(RepositoryPath.Combine(TrashBin.TrashBinPath, RepositoryPath.PathSeparator), StringComparison.OrdinalIgnoreCase)
+                )
+                throw new InvalidContentException(String.Format(SR.GetString(SR.Exceptions.Settings.Error_ForbiddenPath_2), SETTINGSCONTAINERNAMEPART, SETTINGSCONTAINERPATH));
+
+            // check extension
+            if (!name.EndsWith("." + EXTENSION))
+                throw new InvalidContentException(String.Format(SR.GetString(SR.Exceptions.Settings.Error_ForbiddenExtension), name));
+
+            // Check name 
+            // 1. settings content in the settings folder with the same name
+            // 2. global only settings: cannot create a local setting if a global-only setting exists with the same name
+            var p = path.IndexOf(SETTINGSCONTAINERNAMEPART, StringComparison.Ordinal);
+            var rootpath = p >= 0 ? path.Substring(0, p + SETTINGSCONTAINERNAMEPART.Length - 1) : SETTINGSCONTAINERPATH;
+            
+            var nameError = false;
+            var globalSettingError = false;
+            if (Providers.Instance.SearchManager.ContentQueryIsAllowed)
+            {
+                if (ContentQuery.QueryAsync(SafeQueries.SettingsByNameAndSubtree, null, CancellationToken.None, name, id, rootpath)
+                        .ConfigureAwait(false).GetAwaiter().GetResult().Count > 0)
+                    nameError = true;
+
+                // check global settings only if this is a local setting
+                if (!nameError &&
+                    !path.StartsWith(SETTINGSCONTAINERPATH + RepositoryPath.PathSeparator, StringComparison.InvariantCulture) &&
+                    ContentQuery.QueryAsync(SafeQueries.SettingsGlobalOnly, null, CancellationToken.None, name, SETTINGSCONTAINERPATH)
+                        .ConfigureAwait(false).GetAwaiter().GetResult().Count > 0)
+                    globalSettingError = true;
+            }
+            else
+            {
+                var settingsType = Providers.Instance.StorageSchema.NodeTypes["Settings"];
+
+                // query content without outer search engine
+                var nqResult = NodeQuery.QueryNodesByTypeAndPathAndName(settingsType, false, rootpath, false, name);
+                if (nqResult.Nodes.Any(n => n.Id != id))
+                    nameError = true;
+
+                // check global settings only if this is a local setting
+                if (!nameError && !path.StartsWith(SETTINGSCONTAINERPATH + RepositoryPath.PathSeparator, StringComparison.InvariantCulture))
+                {
+                    // Load all global-only settings, look for the same name in memory (because 
+                    // settings may be organized into a subtree under the global folder!)
+                    nqResult = NodeQuery.QueryNodesByTypeAndPathAndProperty(settingsType, false,
+                        SETTINGSCONTAINERPATH, false, new[]
+                        {
+                            new QueryPropertyData
+                            {
+                                PropertyName = "GlobalOnly",
+                                QueryOperator = Operator.Equal,
+                                Value = 1
+                            }
+                        }.ToList());
+
+                    if (nqResult.Nodes.Any(n => string.CompareOrdinal(n.Name, name) == 0))
+                        globalSettingError = true;
+                }
+            }
+            if (nameError)
+                throw new InvalidContentException(string.Concat(SR.GetString(SR.Exceptions.Settings.Error_NameExists_1), " Name: ", this.Name));
+            if (globalSettingError)
+                throw new InvalidContentException(string.Format(SR.GetString(SR.Exceptions.Settings.Error_GlobalOnly_1), name));
+        }
+
+        private void AddValueToCache(string key, object value)
+        {
+            lock (_settingValuesLock)
+            {
+                this.SettingValues[key] = value;
+            }
+        }
+
+        private T GetValueFromXmlInternal<T>(XmlNode xmlNode, string key)
+        {
+            // Get the value from the virtual method that returns null in the default implementation.
+            // If a custom inheritor implements this method, it can override the default conversion 
+            // behavior implemented below.
+            var convertedValue = GetValueFromXml(xmlNode, key);
+            if (convertedValue != null)
+                return (T) convertedValue;
+
+            // get the string value from the xml node
+            var stringValue = GetInnerTextOrAttribute(xmlNode);
+            if (string.IsNullOrEmpty(stringValue))
+                return default(T);
+
+            object returnValue;
+            var tt = typeof(T);
+
+            // default type conversions
+            if (tt == typeof(string))
+                returnValue = stringValue;
+            else if (tt == typeof(int))
+                returnValue = Convert.ToInt32(stringValue);
+            else if (tt == typeof(bool))
+                returnValue = Convert.ToBoolean(stringValue);
+            else if (tt == typeof(DateTime))
+                returnValue = Convert.ToDateTime(stringValue);
+            else if (tt == typeof(decimal))
+                returnValue = Convert.ToDecimal(stringValue);
+            else if (tt == typeof(float))
+                returnValue = float.Parse(stringValue);
+            else if (tt == typeof(double))
+                returnValue = Convert.ToDouble(stringValue);
+            else if (tt == typeof(long))
+                returnValue = Convert.ToInt64(stringValue);
+            else if (tt == typeof(string[]) || tt == typeof(IEnumerable<string>))
+                returnValue = stringValue.Split(new[] {',', ';'}, StringSplitOptions.RemoveEmptyEntries);
+            else if (tt.IsEnum)
+            {
+                try
+                {
+                    returnValue = Enum.Parse(tt, stringValue, true);
+                }
+                catch
+                {
+                    SnLog.WriteWarning("Unknown value for enum type. Value: " + stringValue + ", Type: " + tt.FullName + ". Settings: " + this.Path);
+                    throw new InvalidContentException(String.Format(SR.GetString(SR.Exceptions.Settings.Error_InvalidEnumValue_2), stringValue, tt.FullName));
+                }
+            }
+            else
+                throw new SnNotSupportedException("Not supported settings type: " + tt.Name);
+
+            return (T)returnValue;
+        }
+        
+        private T GetValueFromJsonInternal<T>(JToken token, string key)
+        {
+            if (token == null)
+                return default(T);
+
+            // Get the value from the virtual method that returns null in the default implementation.
+            // If a custom inheritor implements this method, it can override the default conversion 
+            // behavior implemented below.
+            var convertedValue = GetValueFromJson(token, key);
+            if (convertedValue != null)
+                return (T)convertedValue;
+
+            // get the value from the json token
+            try
+            {
+                var tt = typeof(T);
+
+                // check for Enum type
+                if (tt.IsEnum)
+                {
+                    return (T)Enum.Parse(tt, token.Value<string>(), true);
+                }
+
+                // check for Array type
+                if (token is JArray jArray)
+                {
+                    if (!typeof(IEnumerable).IsAssignableFrom(tt))
+                        throw new InvalidOperationException($"Cannot convert a JArray to {tt.FullName}.");
+
+                    return jArray.ToObject<T>();
+                }
+
+                // handle custom objects
+                if (token is JObject)
+                    return token.ToObject<T>();
+
+                // any other type
+                return token.Value<T>();
+            }
+            catch(Exception ex)
+            {
+                SnLog.WriteWarning(
+                    $"Error during setting value JSON conversion. Path: {this.Path}. Key: {key}. Expected type: {typeof(T).FullName}. Exception: {ex.Message}");
+            }
+
+            return default(T);
+        }
+
+        /// <summary>
+        /// Gets the string value from an xml node, either the inner text or the value of the 'value' attribute.
+        /// </summary>
+        /// <param name="xmlNode">An XML node.</param>
+        /// <returns>If an attribute called 'value' exists, than its value. Otherwise the inner text of the xml node.</returns>
+        protected string GetInnerTextOrAttribute(XmlNode xmlNode)
+        {
+            if(xmlNode == null)
+                throw new ArgumentException(nameof(xmlNode));
+
+            // ReSharper disable once PossibleNullReferenceException
+            var attr = xmlNode.Attributes[XML_DEFAULT_VALUEATTRIBUTE_NAME];
+            return attr != null ? attr.Value : xmlNode.InnerText;
+        }
+
+        /// <summary>
+        /// Returns name of this instance without file name extension.
+        /// </summary>
+        protected string GetSettingName()
+        {
+            if (this.IsNew)
+                return this.Name;
+
+            var s = RepositoryPath.PathSeparator + SETTINGSCONTAINERNAME + RepositoryPath.PathSeparator;
+            var l = this.Path.LastIndexOf(s, StringComparison.Ordinal);
+            var result = this.Path.Substring(l + s.Length);
+            result = result.Substring(0, result.LastIndexOf("." + EXTENSION, StringComparison.Ordinal));
+            return result;
+        }
+
+        private static string GetParentContextPath(string settingsPath)
+        {
+            if (string.IsNullOrEmpty(settingsPath) || settingsPath.Equals("/root", StringComparison.OrdinalIgnoreCase))
+                return null;
+
+            var result = settingsPath.Substring(0, settingsPath
+                .LastIndexOf(RepositoryPath.PathSeparator + SETTINGSCONTAINERNAME + RepositoryPath.PathSeparator, StringComparison.Ordinal));
+            return result;
+        }
+
+        /// <summary>
+        /// Overrides the base class behavior.
+        /// In this case disables the indexing of the dynamic fields.
+        /// Do not use this method directly from your code.
+        /// </summary>
+        public override IEnumerable<IIndexableField> GetIndexableFields()
+        {
+            // NOTE:
+            // A Settings content can contain any user-defined JSON object. The properties of that JSON object will appear as dynamic fields on the Content layer.
+            // The problem is that sensenet can't handle two differently typed fields with the same name.
+            // However, the name of these fields may collide with the name of a CTD field or a name of another dynamic field.
+            // ----------
+            // For now, the solution is to disable indexing for the dynamic fields on Settings.
+
+            var baseResult = base.GetIndexableFields();
+            var result = new List<IIndexableField>();
+
+            // Remove dynamic fields from indexable fields
+            foreach (var item in baseResult)
+            {
+                if (this._dynamicFieldMetadata.All(m => m.Value.FieldName != item.Name) || this.HasProperty(item.Name))
+                    result.Add(item);
+            }
+
+            return result;
+        }
+
+
+        // ================================================================================= ISupportsDynamicFields implementation
+
+        IDictionary<string, FieldMetadata> ISupportsDynamicFields.GetDynamicFieldMetadata()
+        {
+            if (_dynamicFieldMetadata == null)
+                BuildDynamicFieldMetadata();
+
+            return _dynamicFieldMetadata;
+        }
+
+        void ISupportsDynamicFields.ResetDynamicFields()
+        {
+            // reset cached dynamic fields
+            this.SetCachedData(DYNAMICMETADATA_CACHEKEY, null);
+            _dynamicFieldMetadata = null;
+            _settingValues = null;
+        }
+
+        bool ISupportsDynamicFields.IsNewContent => this.IsNew;
+
+        private void BuildDynamicFieldMetadata()
+        {
+            if (this.GetCachedData(DYNAMICMETADATA_CACHEKEY) is IDictionary<string, FieldMetadata> cachedMetadata)
+            {
+                _dynamicFieldMetadata = cachedMetadata;
+            }
+            else
+            {
+                if (BinaryAsJObject != null)
+                {
+                    var meta = new Dictionary<string, FieldMetadata>();
+
+                    if (!this.IsNew)
+                    {
+                        // Find inherited settings files
+                        var chain = GetAllSettingsByName<Settings>(this.GetSettingName(), this.Path).ToList();
+                        
+                        // Workaround in case the current item was not yet loaded into the settings cache: the
+                        // first element in this chain should always be the current settings file.
+                        if (chain.Count == 0 || chain[0].Id != this.Id)
+                            chain.Insert(0, this);
+
+                        // Get metadata from inherited settings files
+                        var fieldDictionaries = chain.Select(x => JsonDynamicFieldHelper.BuildDynamicFieldMetadata(x.BinaryAsJObject)).ToList();
+
+                        // The result should be composed in a way that the inheritor's metadata always overrides the original metadata
+                        fieldDictionaries.Reverse();
+                        foreach (var dict in fieldDictionaries)
+                            foreach (var k in dict.Keys)
+                                meta[k] = dict[k];
+                    }
+
+                    _dynamicFieldMetadata = meta;
+                }
+                else
+                {
+                    _dynamicFieldMetadata = new Dictionary<string, FieldMetadata>();
+                }
+
+                this.SetCachedData(DYNAMICMETADATA_CACHEKEY, _dynamicFieldMetadata);
+            }
+        }
+
+        // ================================================================================= ISupportsAddingFieldsOnTheFly implementation
+
+        bool ISupportsAddingFieldsOnTheFly.AddFields(IEnumerable<FieldMetadata> fields)
+        {
+            if (BinaryAsJObject == null)
+                return false;
+
+            if (_dynamicFieldMetadata == null)
+                BuildDynamicFieldMetadata();
+
+            foreach (var field in fields)
+            {
+                _dynamicFieldMetadata.Add(field.FieldName, field);
+                if (field.FieldSetting != null)
+                    JsonDynamicFieldHelper.SetProperty(BinaryAsJObject, field.FieldName, field.FieldSetting.DefaultValue);
+            }
+
+            return true;
+        }
+    }    
+}