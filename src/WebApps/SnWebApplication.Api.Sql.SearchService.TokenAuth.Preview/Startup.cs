using System;
using System.IdentityModel.Tokens.Jwt;
using Microsoft.AspNetCore.Authentication.JwtBearer;
using Microsoft.AspNetCore.Builder;
using Microsoft.AspNetCore.Hosting;
using Microsoft.AspNetCore.Http;
using Microsoft.Extensions.Configuration;
using Microsoft.Extensions.DependencyInjection;
using Microsoft.Extensions.Hosting;
using Microsoft.Extensions.Options;
using Microsoft.IdentityModel.Tokens;
using SenseNet.Configuration;
using SenseNet.ContentRepository;
using SenseNet.ContentRepository.Security.ApiKeys;
using SenseNet.Diagnostics;
using SenseNet.Extensions.DependencyInjection;
using SenseNet.Search.Lucene29.Centralized;
using SenseNet.Search.Lucene29.Centralized.GrpcClient;
using SenseNet.Security.Messaging.RabbitMQ;
using SenseNet.Services.Core.Authentication;

namespace SnWebApplication.Api.Sql.SearchService.TokenAuth.Preview
{
    public class Startup
    {
        public Startup(IConfiguration configuration)
        {
            Configuration = configuration;
        }

        public IConfiguration Configuration { get; }

        // This method gets called by the runtime. Use this method to add services to the container.
        public void ConfigureServices(IServiceCollection services)
        {
            services.AddRazorPages();

            JwtSecurityTokenHandler.DefaultMapInboundClaims = false;

            // [sensenet]: Authentication
            var authOptions = new AuthenticationOptions();
            Configuration.GetSection("sensenet:authentication").Bind(authOptions);

            services.AddAuthentication(JwtBearerDefaults.AuthenticationScheme)
                .AddJwtBearer(options =>
                {
                    options.RequireHttpsMetadata = false;
                    options.SaveToken = true;

                    if (authOptions.AuthServerType == AuthenticationServerType.SNAuth)
                    {
                        options.TokenValidationParameters = new TokenValidationParameters
                        {
                            ValidateIssuerSigningKey = false
                        };

<<<<<<< HEAD
                        options.TokenHandlers.Clear();
                        options.TokenHandlers.Add(new SenseNetJwtSecurityTokenHandler(
                            $"{authOptions.Authority}/api/auth/validate-token"));
=======
                        var snAuthUrl = !string.IsNullOrEmpty(authOptions.MetadataHost)
                            ? authOptions.MetadataHost
                            : authOptions.Authority;

                        options.SecurityTokenValidators.Clear();
                        options.SecurityTokenValidators.Add(new SenseNetJwtSecurityTokenHandler(
                            $"{snAuthUrl}/api/auth/validate-token"));
>>>>>>> 24e9024d
                    }
                    else
                    {
                        options.Audience = "sensenet";

                        options.Authority = authOptions.Authority;
                        if (!string.IsNullOrWhiteSpace(authOptions.MetadataHost))
                            options.MetadataAddress =
                        $"{authOptions.MetadataHost.AddUrlSchema().TrimEnd('/')}/.well-known/openid-configuration";
                    }
                });

            //TODO: temp switch, remove this after upgrading to .net5
            AppContext.SetSwitch("System.Net.Http.SocketsHttpHandler.Http2UnencryptedSupport", true);

            // [sensenet]: Set options for ApiKeys
            services.Configure<ApiKeysOptions>(Configuration.GetSection("sensenet:ApiKeys"));

            // [sensenet]: Set options for EFCSecurityDataProvider
            services.AddOptions<SenseNet.Security.EFCSecurityStore.Configuration.DataOptions>()
                .Configure<IOptions<ConnectionStringOptions>>((securityOptions, systemConnections) =>
                    securityOptions.ConnectionString = systemConnections.Value.Security);

            // [sensenet]: add sensenet services
            services
                .AddSenseNetInstallPackage()
                .AddSenseNet(Configuration, (repositoryBuilder, provider) =>
                {
                    repositoryBuilder
                        .UseLogger(provider);
                })
                .AddEFCSecurityDataProvider()
                .AddSenseNetMsSqlProviders(configureInstallation: installOptions =>
                {
                    Configuration.Bind("sensenet:install:mssql", installOptions);
                })
                .Configure<GrpcClientOptions>(Configuration.GetSection("sensenet:search:service"))
                .Configure<CentralizedOptions>(Configuration.GetSection("sensenet:search:service"))
                .Configure<RabbitMqOptions>(Configuration.GetSection("sensenet:security:rabbitmq"))
                .AddLucene29CentralizedSearchEngineWithGrpc()
                .AddRabbitMqSecurityMessageProvider()
                .AddRabbitMqMessageProvider(configureRabbitMq: options =>
                {
                    Configuration.GetSection("sensenet:rabbitmq").Bind(options);
                })
                .AddSenseNetOData()
                .AddSenseNetWebHooks()
                .AddSenseNetWopi()
                .AddAsposeDocumentPreviewProvider(options =>
                {
                    options.SkipLicenseCheck =
                        Configuration.GetValue("sensenet:AsposePreviewProvider:SkipLicenseCheck", false);
                })
                .AddSenseNetSemanticKernel(options =>
                {
                    Configuration.Bind("sensenet:ai:SemanticKernel", options);
                })
                .AddSenseNetAzureVision(options =>
                {
                    Configuration.Bind("sensenet:ai:AzureVision", options);
                });

            // [sensenet]: statistics overrides
            var statOptions = new StatisticsOptions();
            Configuration.GetSection("sensenet:statistics").Bind(statOptions);
            if (!statOptions.Enabled)
            {
                // reset to default/null services
                services
                    .AddDefaultStatisticalDataProvider()
                    .AddDefaultStatisticalDataCollector();
            }
        }

        // This method gets called by the runtime. Use this method to configure the HTTP request pipeline.
        public void Configure(IApplicationBuilder app, IWebHostEnvironment env)
        {
            if (env.IsDevelopment())
            {
                app.UseDeveloperExceptionPage();
            }

            app.UseRouting();

            // [sensenet]: custom CORS policy
            app.UseSenseNetCors();
            // [sensenet]: use Authentication and set User.Current
            app.UseSenseNetAuthentication();

            // [sensenet]: MembershipExtender middleware
            app.UseSenseNetMembershipExtenders();

            app.UseAuthorization();

            // [sensenet] Add the sensenet binary handler
            app.UseSenseNetFiles();

            // [sensenet]: Health middleware
            app.UseSenseNetHealth();
            // [sensenet]: OData middleware
            app.UseSenseNetOdata();
            // [sensenet]: WOPI middleware
            app.UseSenseNetWopi();

            app.UseEndpoints(endpoints =>
            {
                endpoints.MapRazorPages();

                endpoints.MapGet("/", async context =>
                {
                    await context.Response.WriteAsync("sensenet is listening. Visit https://sensenet.com for " +
                                                      "more information on how to call the REST API.");
                });
            });
        }
    }
}<|MERGE_RESOLUTION|>--- conflicted
+++ resolved
@@ -54,19 +54,13 @@
                             ValidateIssuerSigningKey = false
                         };
 
-<<<<<<< HEAD
-                        options.TokenHandlers.Clear();
-                        options.TokenHandlers.Add(new SenseNetJwtSecurityTokenHandler(
-                            $"{authOptions.Authority}/api/auth/validate-token"));
-=======
                         var snAuthUrl = !string.IsNullOrEmpty(authOptions.MetadataHost)
                             ? authOptions.MetadataHost
                             : authOptions.Authority;
 
-                        options.SecurityTokenValidators.Clear();
-                        options.SecurityTokenValidators.Add(new SenseNetJwtSecurityTokenHandler(
+                        options.TokenHandlers.Clear();
+                        options.TokenHandlers.Add(new SenseNetJwtSecurityTokenHandler(
                             $"{snAuthUrl}/api/auth/validate-token"));
->>>>>>> 24e9024d
                     }
                     else
                     {
