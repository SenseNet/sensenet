using Microsoft.AspNetCore.Authentication.JwtBearer;
using Microsoft.AspNetCore.Builder;
using Microsoft.AspNetCore.Hosting;
using Microsoft.AspNetCore.Http;
using Microsoft.Extensions.Configuration;
using Microsoft.Extensions.DependencyInjection;
using Microsoft.Extensions.Hosting;
using SenseNet.ContentRepository;
using SenseNet.ContentRepository.InMemory;
using SenseNet.ContentRepository.Security;
using SenseNet.Extensions.DependencyInjection;

namespace SnWebApplication.Api.InMem.Admin
{
    public class Startup
    {
        public Startup(IConfiguration configuration)
        {
            Configuration = configuration;
        }

        public IConfiguration Configuration { get; }

        // This method gets called by the runtime. Use this method to add services to the container.
        public void ConfigureServices(IServiceCollection services)
        {
            services.AddRazorPages();

            // [sensenet]: Authentication: switched off below
            services.AddAuthentication(JwtBearerDefaults.AuthenticationScheme);

            // [sensenet]: add sensenet services
            services.AddSenseNet(Configuration, (repositoryBuilder, provider) =>
                {
                    repositoryBuilder
                        .BuildInMemoryRepository()
                        .UseLogger(provider)
                        .UseAccessProvider(new UserAccessProvider())
                        .UseInactiveAuditEventWriter();
                })
<<<<<<< HEAD
                .AddStatisticalDataProvider<InMemoryStatisticalDataProvider>()
                .AddSenseNetWebHooks()
                .AddFeature1();
=======
                .AddSenseNetWebHooks();
>>>>>>> e8372848
        }

        // This method gets called by the runtime. Use this method to configure the HTTP request pipeline.
        public void Configure(IApplicationBuilder app, IWebHostEnvironment env)
        {
            if (env.IsDevelopment())
            {
                app.UseDeveloperExceptionPage();
            }

            app.UseHttpsRedirection();

            app.UseRouting();

            // [sensenet]: custom CORS policy
            app.UseSenseNetCors();
            // [sensenet]: use Authentication and set User.Current
            app.UseSenseNetAuthentication();

            // [sensenet]: Authentication: in this test project everybody
            // is an administrator!!!!!!!!!!!!!!!!!!!!!!!!!!!!!!!!!!!!!!!
            app.Use(async (context, next) =>
            {
                User.Current = User.Administrator;
                if (next != null)
                    await next();
            });

            // [sensenet]: MembershipExtender middleware
            app.UseSenseNetMembershipExtenders();

            app.UseAuthorization();

            // [sensenet] Add the sensenet binary handler
            app.UseSenseNetFiles();

            // [sensenet]: OData middleware
            app.UseSenseNetOdata();
            // [sensenet]: WOPI middleware
            app.UseSenseNetWopi();

            app.UseEndpoints(endpoints =>
            {
                endpoints.MapRazorPages();

                endpoints.MapGet("/", async context =>
                {
                    await context.Response.WriteAsync("sensenet is listening. Visit https://sensenet.com for " +
                                                      "more information on how to call the REST API.");
                });
            });
        }
    }
}<|MERGE_RESOLUTION|>--- conflicted
+++ resolved
@@ -38,13 +38,8 @@
                         .UseAccessProvider(new UserAccessProvider())
                         .UseInactiveAuditEventWriter();
                 })
-<<<<<<< HEAD
                 .AddStatisticalDataProvider<InMemoryStatisticalDataProvider>()
-                .AddSenseNetWebHooks()
-                .AddFeature1();
-=======
                 .AddSenseNetWebHooks();
->>>>>>> e8372848
         }
 
         // This method gets called by the runtime. Use this method to configure the HTTP request pipeline.
