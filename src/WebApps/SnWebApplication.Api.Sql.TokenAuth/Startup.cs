using System;
using System.IdentityModel.Tokens.Jwt;
using System.IO;
using System.Security.Claims;
using Microsoft.AspNetCore.Authentication.JwtBearer;
using Microsoft.AspNetCore.Builder;
using Microsoft.AspNetCore.Hosting;
using Microsoft.AspNetCore.Http;
using Microsoft.Extensions.Configuration;
using Microsoft.Extensions.DependencyInjection;
using Microsoft.Extensions.Hosting;
using Microsoft.Extensions.Logging;
using Microsoft.Extensions.Options;
using Microsoft.IdentityModel.Tokens;
using SenseNet.Configuration;
using SenseNet.ContentRepository;
using SenseNet.ContentRepository.Security.ApiKeys;
using SenseNet.Diagnostics;
using SenseNet.Extensions.DependencyInjection;
using SenseNet.Search.Lucene29;
using SenseNet.Services.Core.Authentication;

namespace SnWebApplication.Api.Sql.TokenAuth
{
    public class Startup
    {
        public Startup(IConfiguration configuration)
        {
            Configuration = configuration;
        }

        public IConfiguration Configuration { get; }

        // This method gets called by the runtime. Use this method to add services to the container.
        public void ConfigureServices(IServiceCollection services)
        {
            services.AddRazorPages();

            JwtSecurityTokenHandler.DefaultMapInboundClaims = false;

            // [sensenet]: Authentication
            var authOptions = new AuthenticationOptions();
            Configuration.GetSection("sensenet:authentication").Bind(authOptions);

            services.AddAuthentication(JwtBearerDefaults.AuthenticationScheme)
                .AddJwtBearer(options =>
                {
                    options.RequireHttpsMetadata = false;
                    options.SaveToken = true;

                    if (authOptions.AuthServerType == AuthenticationServerType.SNAuth)
                    {
                        options.TokenValidationParameters = new TokenValidationParameters
                        {
                            ValidateIssuerSigningKey = false
                        };

                        var snAuthUrl = !string.IsNullOrEmpty(authOptions.MetadataHost)
                            ? authOptions.MetadataHost
                            : authOptions.Authority;

<<<<<<< HEAD

                        options.UseSecurityTokenValidators = true;
                        options.SecurityTokenValidators.Clear();
                        options.SecurityTokenValidators.Add(new SenseNetJwtSecurityTokenHandler(
=======
                        options.TokenHandlers.Clear();
                        options.TokenHandlers.Add(new SenseNetJwtSecurityTokenHandler(
>>>>>>> 370eb79f
                            $"{snAuthUrl}/api/auth/validate-token"));
                    }
                    else
                    {
                        options.Audience = "sensenet";

                        options.Authority = authOptions.Authority;
                        if (!string.IsNullOrWhiteSpace(authOptions.MetadataHost))
                            options.MetadataAddress =
                        $"{authOptions.MetadataHost.AddUrlSchema().TrimEnd('/')}/.well-known/openid-configuration";
                    }
                });

            // [sensenet]: Set options for ApiKeys
            services.Configure<ApiKeysOptions>(Configuration.GetSection("sensenet:ApiKeys"));

            // [sensenet]: Set options for EFCSecurityDataProvider
            services.AddOptions<SenseNet.Security.EFCSecurityStore.Configuration.DataOptions>()
                .Configure<IOptions<ConnectionStringOptions>>((securityOptions, systemConnections) =>
                    securityOptions.ConnectionString = systemConnections.Value.Security);

            // [sensenet]: add sensenet services
            services
                .AddSenseNetInstallPackage()
                .AddSenseNet(Configuration, (repositoryBuilder, provider) =>
                {
                    var searchEngineLogger = repositoryBuilder.Services.GetService<ILogger<Lucene29SearchEngine>>();
                    repositoryBuilder
                        .UseLogger(provider)
                        .UseLucene29LocalSearchEngine(searchEngineLogger,
                            Path.Combine(Environment.CurrentDirectory, "App_Data", "LocalIndex"));
                })
                .AddEFCSecurityDataProvider()
                .AddSenseNetMsSqlProviders(configureInstallation: installOptions =>
                {
                    Configuration.Bind("sensenet:install:mssql", installOptions);
                })
                .AddSenseNetOData()
                .AddSenseNetWebHooks()
                .AddSenseNetWopi()
                .AddSenseNetSemanticKernel(options =>
                {
                    Configuration.Bind("sensenet:ai:SemanticKernel", options);
                })
                .AddSenseNetAzureVision(options =>
                {
                    Configuration.Bind("sensenet:ai:AzureVision", options);
                });

            // [sensenet]: statistics overrides
            var statOptions = new StatisticsOptions();
            Configuration.GetSection("sensenet:statistics").Bind(statOptions);
            if (!statOptions.Enabled)
            {
                // reset to default/null services
                services
                    .AddDefaultStatisticalDataProvider()
                    .AddDefaultStatisticalDataCollector();
            }
        }

        // This method gets called by the runtime. Use this method to configure the HTTP request pipeline.
        public void Configure(IApplicationBuilder app, IWebHostEnvironment env)
        {
            if (env.IsDevelopment())
            {
                app.UseDeveloperExceptionPage();
            }

            app.UseRouting();

            // [sensenet]: custom CORS policy
            app.UseSenseNetCors();
            // [sensenet]: use Authentication and set User.Current
            app.UseSenseNetAuthentication();

            // [sensenet]: MembershipExtender middleware
            app.UseSenseNetMembershipExtenders();

            app.UseAuthorization();

            // [sensenet] Add the sensenet binary handler
            app.UseSenseNetFiles();

            // [sensenet]: Health middleware
            app.UseSenseNetHealth();
            // [sensenet]: OData middleware
            app.UseSenseNetOdata();
            // [sensenet]: WOPI middleware
            app.UseSenseNetWopi();

            app.UseEndpoints(endpoints =>
            {
                endpoints.MapRazorPages();

                endpoints.MapGet("/", async context =>
                {
                    await context.Response.WriteAsync("sensenet is listening. Visit https://sensenet.com for " +
                                                      "more information on how to call the REST API.");
                });
            });
        }
    }
}<|MERGE_RESOLUTION|>--- conflicted
+++ resolved
@@ -59,15 +59,8 @@
                             ? authOptions.MetadataHost
                             : authOptions.Authority;
 
-<<<<<<< HEAD
-
-                        options.UseSecurityTokenValidators = true;
-                        options.SecurityTokenValidators.Clear();
-                        options.SecurityTokenValidators.Add(new SenseNetJwtSecurityTokenHandler(
-=======
                         options.TokenHandlers.Clear();
                         options.TokenHandlers.Add(new SenseNetJwtSecurityTokenHandler(
->>>>>>> 370eb79f
                             $"{snAuthUrl}/api/auth/validate-token"));
                     }
                     else
