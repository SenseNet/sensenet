--- conflicted
+++ resolved
@@ -19,11 +19,7 @@
     <PackageReference Include="SenseNet.AI.Text.SemanticKernel" Version="0.0.3" />
     <PackageReference Include="SenseNet.AI.Vision.Azure" Version="0.0.1-beta1" />
     <PackageReference Include="SenseNet.Preview.Aspose" Version="7.4.0" />
-<<<<<<< HEAD
-    <PackageReference Include="SenseNet.Search.Lucene29.Local" Version="7.5.1-alpha.1" />
-=======
     <PackageReference Include="SenseNet.Search.Lucene29.Local" Version="7.5.1" />
->>>>>>> 370eb79f
     <PackageReference Include="SenseNet.Security.EFCSecurityStore" Version="3.2.0" />
     <PackageReference Include="Serilog.AspNetCore" Version="9.0.0" />
     <PackageReference Include="Serilog.Sinks.Graylog" Version="3.1.1" />
