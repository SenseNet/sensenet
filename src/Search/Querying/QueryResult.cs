﻿using System.Collections.Generic;

namespace SenseNet.Search.Querying
{
<<<<<<< HEAD
    public interface IQueryResult<out T>
    {
        IEnumerable<T> Hits { get; }
        int TotalCount { get; }
    }

    /// <summary>
    /// Represens a result of the SnQuery execution.
    /// </summary>
    /// <typeparam name="T">Can be int or string.</typeparam>
    public class QueryResult<T> : IQueryResult<T>
=======
    public class QueryResult<T>
>>>>>>> a79fa8c9
    {
        /// <summary>
        /// Represents the empty result.
        /// </summary>
        public static QueryResult<T> Empty = new QueryResult<T>(new T[0], 0);

        /// <summary>
        /// Gets the resulted items.
        /// </summary>
        public IEnumerable<T> Hits { get; }

        /// <summary>
        /// Gets the total count if items.
        /// </summary>
        public int TotalCount { get; }

        /// <summary>
        /// Initializes a new QueryResult instance.
        /// </summary>
        /// <param name="hits">The resulted items.</param>
        /// <param name="totalCount">Total count of items.</param>
        public QueryResult(IEnumerable<T> hits, int totalCount)
        {
            Hits = hits;
            TotalCount = totalCount;
        }
    }
}<|MERGE_RESOLUTION|>--- conflicted
+++ resolved
@@ -2,21 +2,7 @@
 
 namespace SenseNet.Search.Querying
 {
-<<<<<<< HEAD
-    public interface IQueryResult<out T>
-    {
-        IEnumerable<T> Hits { get; }
-        int TotalCount { get; }
-    }
-
-    /// <summary>
-    /// Represens a result of the SnQuery execution.
-    /// </summary>
-    /// <typeparam name="T">Can be int or string.</typeparam>
-    public class QueryResult<T> : IQueryResult<T>
-=======
     public class QueryResult<T>
->>>>>>> a79fa8c9
     {
         /// <summary>
         /// Represents the empty result.
