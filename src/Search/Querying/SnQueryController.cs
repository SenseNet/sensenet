--- conflicted
+++ resolved
@@ -23,29 +23,20 @@
         /// Defines a query predicate that represents all index documents.
         /// </summary>
         public static SnQueryPredicate FullSetPredicate { get; } = new RangePredicate("Id", new IndexValue(0), null, true, false);
-<<<<<<< HEAD
 
         /// <summary>
         /// Executes a CQL query and returns with a QueryResult&lt;int&gt; instance containing id set and count
         /// </summary>
-        public static IQueryResult<int> Query(string queryText, IQueryContext context)
-=======
-        
         public static QueryResult<int> Query(string queryText, IQueryContext context)
->>>>>>> a79fa8c9
         {
             var query = new CqlParser().Parse(queryText, context);
             return query.Execute(context);
         }
-<<<<<<< HEAD
 
         /// <summary>
         /// Executes the represented query and returns with a QueryResult&lt;int&gt; instance containing id set and count
         /// </summary>
-        public IQueryResult<int> Execute(IQueryContext context)
-=======
         public QueryResult<int> Execute(IQueryContext context)
->>>>>>> a79fa8c9
         {
             var permissionFilter = _permissionFilterFactory.Create(this, context);
             PrepareQuery(this, context);
@@ -54,26 +45,18 @@
                    ?? context.QueryEngine.ExecuteQuery(this, permissionFilter, context);
         }
 
-<<<<<<< HEAD
         /// <summary>
         /// Executes a CQL query and returns with a QueryResult&lt;string&gt; instance containing set of projected values and its count.
         /// </summary>
-        public static IQueryResult<string> QueryAndProject(string queryText, IQueryContext context)
-=======
         public static QueryResult<string> QueryAndProject(string queryText, IQueryContext context)
->>>>>>> a79fa8c9
         {
             var query = new CqlParser().Parse(queryText, context);
             return query.ExecuteAndProject(context);
         }
-<<<<<<< HEAD
         /// <summary>
         /// Executes the represented query and returns with a QueryResult&lt;string&gt; instance containing set of projected values and its count.
         /// </summary>
-        public IQueryResult<string> ExecuteAndProject(IQueryContext context)
-=======
         public QueryResult<string> ExecuteAndProject(IQueryContext context)
->>>>>>> a79fa8c9
         {
             var permissionFilter = _permissionFilterFactory.Create(this, context);
             PrepareQuery(this, context);
