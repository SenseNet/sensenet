--- conflicted
+++ resolved
@@ -2,11 +2,7 @@
 <package xmlns="http://schemas.microsoft.com/packaging/2012/06/nuspec.xsd">
   <metadata>
     <id>SenseNet.Services.Install</id>
-<<<<<<< HEAD
-    <version>7.0.0</version>
-=======
     <version>7.0.1</version>
->>>>>>> 87549fb3
     <title>sensenet ECM Services install package</title>
     <authors>kavics,aniko,laci,borsi,lajos,tusmester</authors>
     <owners>Sense/Net</owners>
@@ -19,11 +15,7 @@
     <copyright>Copyright © Sense/Net Inc.</copyright>
     <tags>sensenet ecm ecms</tags>
     <dependencies>
-<<<<<<< HEAD
-      <dependency id="SenseNet.Services" version="7.0.0" />
-=======
       <dependency id="SenseNet.Services" version="7.0.1" />
->>>>>>> 87549fb3
       <dependency id="SenseNet.SnAdmin" version="1.4.3" />
     </dependencies>
   </metadata>
