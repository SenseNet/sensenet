﻿<?xml version="1.0" encoding="utf-8"?>
<Project ToolsVersion="12.0" DefaultTargets="Build" xmlns="http://schemas.microsoft.com/developer/msbuild/2003">
  <PropertyGroup>
    <Configuration Condition=" '$(Configuration)' == '' ">Debug</Configuration>
    <Platform Condition=" '$(Platform)' == '' ">AnyCPU</Platform>
    <ProductVersion>9.0.30729</ProductVersion>
    <SchemaVersion>2.0</SchemaVersion>
    <ProjectGuid>{B72529C8-FEB1-49F5-B08B-56055B58F296}</ProjectGuid>
    <OutputType>Library</OutputType>
    <AppDesignerFolder>Properties</AppDesignerFolder>
    <RootNamespace>SenseNet.Services</RootNamespace>
    <AssemblyName>SenseNet.Services</AssemblyName>
    <TargetFrameworkVersion>v4.6.1</TargetFrameworkVersion>
    <FileAlignment>512</FileAlignment>
    <SccProjectName>SAK</SccProjectName>
    <SccLocalPath>SAK</SccLocalPath>
    <SccAuxPath>SAK</SccAuxPath>
    <SccProvider>SAK</SccProvider>
    <FileUpgradeFlags>
    </FileUpgradeFlags>
    <OldToolsVersion>3.5</OldToolsVersion>
    <UpgradeBackupLocation />
    <PublishUrl>publish\</PublishUrl>
    <Install>true</Install>
    <InstallFrom>Disk</InstallFrom>
    <UpdateEnabled>false</UpdateEnabled>
    <UpdateMode>Foreground</UpdateMode>
    <UpdateInterval>7</UpdateInterval>
    <UpdateIntervalUnits>Days</UpdateIntervalUnits>
    <UpdatePeriodically>false</UpdatePeriodically>
    <UpdateRequired>false</UpdateRequired>
    <MapFileExtensions>true</MapFileExtensions>
    <ApplicationRevision>0</ApplicationRevision>
    <ApplicationVersion>1.0.0.%2a</ApplicationVersion>
    <IsWebBootstrapper>false</IsWebBootstrapper>
    <UseApplicationTrust>false</UseApplicationTrust>
    <BootstrapperEnabled>true</BootstrapperEnabled>
    <TargetFrameworkProfile />
  </PropertyGroup>
  <PropertyGroup Condition=" '$(Configuration)|$(Platform)' == 'Debug|AnyCPU' ">
    <DebugSymbols>true</DebugSymbols>
    <DebugType>full</DebugType>
    <Optimize>false</Optimize>
    <OutputPath>bin\Debug\</OutputPath>
    <DefineConstants>DEBUG;TRACE</DefineConstants>
    <ErrorReport>prompt</ErrorReport>
    <WarningLevel>4</WarningLevel>
    <CodeAnalysisRuleSet>AllRules.ruleset</CodeAnalysisRuleSet>
    <Prefer32Bit>false</Prefer32Bit>
    <DocumentationFile>
    </DocumentationFile>
  </PropertyGroup>
  <PropertyGroup Condition=" '$(Configuration)|$(Platform)' == 'Release|AnyCPU' ">
    <DebugType>pdbonly</DebugType>
    <Optimize>true</Optimize>
    <OutputPath>bin\Release\</OutputPath>
    <DefineConstants>TRACE</DefineConstants>
    <ErrorReport>prompt</ErrorReport>
    <WarningLevel>4</WarningLevel>
    <CodeAnalysisRuleSet>AllRules.ruleset</CodeAnalysisRuleSet>
    <Prefer32Bit>false</Prefer32Bit>
  </PropertyGroup>
  <ItemGroup>
    <Reference Include="Microsoft.Exchange.WebServices, Version=15.0.0.0, Culture=neutral, PublicKeyToken=31bf3856ad364e35, processorArchitecture=MSIL">
      <SpecificVersion>False</SpecificVersion>
      <HintPath>..\References\Microsoft.Exchange.WebServices.dll</HintPath>
    </Reference>
    <Reference Include="Newtonsoft.Json, Version=11.0.0.0, Culture=neutral, PublicKeyToken=30ad4fe6b2a6aeed, processorArchitecture=MSIL">
      <HintPath>..\packages\Newtonsoft.Json.11.0.2\lib\net45\Newtonsoft.Json.dll</HintPath>
    </Reference>
    <Reference Include="SenseNet.Security, Version=4.0.0.0, Culture=neutral, processorArchitecture=MSIL">
      <HintPath>..\packages\SenseNet.Security.4.0.0\lib\netstandard2.0\SenseNet.Security.dll</HintPath>
    </Reference>
    <Reference Include="SenseNet.TaskManagement.Core, Version=1.1.0.0, Culture=neutral, processorArchitecture=MSIL">
      <HintPath>..\packages\SenseNet.TaskManagement.Core.1.1.0.0\lib\net45\SenseNet.TaskManagement.Core.dll</HintPath>
      <Private>True</Private>
    </Reference>
    <Reference Include="SenseNet.Tools, Version=3.1.0.0, Culture=neutral, processorArchitecture=MSIL">
      <HintPath>..\packages\SenseNet.Tools.3.1.0\lib\netstandard2.0\SenseNet.Tools.dll</HintPath>
    </Reference>
    <Reference Include="System" />
    <Reference Include="System.configuration" />
    <Reference Include="System.Configuration.ConfigurationManager, Version=4.0.1.0, Culture=neutral, PublicKeyToken=cc7b13ffcd2ddd51, processorArchitecture=MSIL">
      <HintPath>..\packages\System.Configuration.ConfigurationManager.4.5.0\lib\net461\System.Configuration.ConfigurationManager.dll</HintPath>
    </Reference>
    <Reference Include="System.Core">
      <RequiredTargetFramework>3.5</RequiredTargetFramework>
    </Reference>
    <Reference Include="System.Data.OracleClient" />
    <Reference Include="System.Diagnostics.EventLog, Version=4.0.0.0, Culture=neutral, PublicKeyToken=cc7b13ffcd2ddd51, processorArchitecture=MSIL">
      <HintPath>..\packages\System.Diagnostics.EventLog.4.5.0\lib\net461\System.Diagnostics.EventLog.dll</HintPath>
    </Reference>
    <Reference Include="System.Drawing" />
    <Reference Include="System.IO.Compression" />
    <Reference Include="System.IO.Compression.FileSystem" />
    <Reference Include="System.Net" />
    <Reference Include="System.Net.Http" />
    <Reference Include="System.Runtime.Serialization">
      <RequiredTargetFramework>3.0</RequiredTargetFramework>
    </Reference>
    <Reference Include="System.Security.AccessControl, Version=4.1.1.0, Culture=neutral, PublicKeyToken=b03f5f7f11d50a3a, processorArchitecture=MSIL">
      <HintPath>..\packages\System.Security.AccessControl.4.5.0\lib\net461\System.Security.AccessControl.dll</HintPath>
    </Reference>
    <Reference Include="System.Security.Permissions, Version=4.0.1.0, Culture=neutral, PublicKeyToken=cc7b13ffcd2ddd51, processorArchitecture=MSIL">
      <HintPath>..\packages\System.Security.Permissions.4.5.0\lib\net461\System.Security.Permissions.dll</HintPath>
    </Reference>
    <Reference Include="System.Security.Principal.Windows, Version=4.1.1.0, Culture=neutral, PublicKeyToken=b03f5f7f11d50a3a, processorArchitecture=MSIL">
      <HintPath>..\packages\System.Security.Principal.Windows.4.5.0\lib\net461\System.Security.Principal.Windows.dll</HintPath>
    </Reference>
    <Reference Include="System.ServiceModel">
      <RequiredTargetFramework>3.0</RequiredTargetFramework>
    </Reference>
    <Reference Include="System.ServiceModel.Activation" />
    <Reference Include="System.ServiceModel.Web">
      <RequiredTargetFramework>3.5</RequiredTargetFramework>
    </Reference>
    <Reference Include="System.ServiceProcess" />
    <Reference Include="System.Transactions" />
    <Reference Include="System.Web" />
    <Reference Include="System.Web.Abstractions">
      <RequiredTargetFramework>3.5</RequiredTargetFramework>
    </Reference>
    <Reference Include="System.Web.Extensions">
      <RequiredTargetFramework>3.5</RequiredTargetFramework>
    </Reference>
    <Reference Include="System.Web.Routing" />
    <Reference Include="System.Web.Services" />
    <Reference Include="System.Xml.Linq">
      <RequiredTargetFramework>3.5</RequiredTargetFramework>
    </Reference>
    <Reference Include="System.Data.DataSetExtensions">
      <RequiredTargetFramework>3.5</RequiredTargetFramework>
    </Reference>
    <Reference Include="System.Data" />
    <Reference Include="System.Xml" />
  </ItemGroup>
  <ItemGroup>
    <Compile Include="ApplicationModel\AspectActions\AddAspectsAction.cs" />
    <Compile Include="ApplicationModel\AspectActions\AddFieldsAction.cs" />
    <Compile Include="ApplicationModel\AspectActions\AspectActionBase.cs" />
    <Compile Include="ApplicationModel\AspectActions\RemoveAllAspectsAction.cs" />
    <Compile Include="ApplicationModel\AspectActions\RemoveAllFieldsAction.cs" />
    <Compile Include="ApplicationModel\AspectActions\RemoveAspectsAction.cs" />
    <Compile Include="ApplicationModel\AspectActions\RemoveFieldsAction.cs" />
    <Compile Include="ApplicationModel\AspectActions\RetrieveFieldsAction.cs" />
    <Compile Include="ApplicationModel\ClientAction.cs" />
    <Compile Include="ApplicationModel\CopyBatchAction.cs" />
    <Compile Include="ApplicationModel\CopyToAction.cs" />
    <Compile Include="ApplicationModel\DeleteAction.cs" />
    <Compile Include="ApplicationModel\DeleteBatchAction.cs" />
    <Compile Include="ApplicationModel\DeleteFieldAction.cs" />
    <Compile Include="ApplicationModel\EditFieldAction.cs" />
    <Compile Include="ApplicationModel\GenericODataApplication.cs" />
    <Compile Include="ApplicationModel\GenericODataOperation.cs" />
    <Compile Include="ApplicationModel\GetPermissionsAction.cs" />
<<<<<<< HEAD
    <Compile Include="Configuration\FormsADAuth\AuthSettingElement.cs" />
    <Compile Include="Configuration\FormsADAuth\AuthSettingElementCollection.cs" />
    <Compile Include="Configuration\FormsADAuth\FormsAuthenticationFromADSection.cs" />
    <Compile Include="Configuration\UrlList\SiteElement.cs" />
    <Compile Include="Configuration\UrlList\SiteElementCollection.cs" />
    <Compile Include="Configuration\UrlList\UrlElement.cs" />
    <Compile Include="Configuration\UrlList\UrlElementCollection.cs" />
    <Compile Include="Configuration\UrlList\UrlListSection.cs" />
=======
    <Compile Include="Diagnostics\ContextEventPropertyCollector.cs" />
>>>>>>> c53a198f
    <Compile Include="Metadata\IMetadataProvider.cs" />
    <Compile Include="Metadata\ClientMetadataProvider.cs" />
    <Compile Include="ApplicationModel\HasPermissionAction.cs" />
    <Compile Include="ApplicationModel\HttpAction.cs" />
    <Compile Include="ApplicationModel\HttpActionFactory.cs" />
    <Compile Include="ApplicationModel\HttpActionInterfaces.cs" />
    <Compile Include="ApplicationModel\HttpActionManager.cs" />
    <Compile Include="ApplicationModel\HttpStatusApplication.cs" />
    <Compile Include="ApplicationModel\LogoutAction.cs" />
    <Compile Include="ApplicationModel\MoveBatchAction.cs" />
    <Compile Include="ApplicationModel\MoveToAction.cs" />
    <Compile Include="ApplicationModel\ODataActionBase.cs" />
    <Compile Include="ApplicationModel\OpenLinkAction.cs" />
    <Compile Include="ApplicationModel\OpenPickerAction.cs" />
    <Compile Include="ApplicationModel\PortalAction.cs" />
    <Compile Include="ApplicationModel\RestoreAction.cs" />
    <Compile Include="ApplicationModel\ServiceAction.cs" />
    <Compile Include="ApplicationModel\SetPermissionsAction.cs" />
    <Compile Include="ApplicationModel\UploadAction.cs" />
    <Compile Include="ApplicationModel\UrlAction.cs" />
    <Compile Include="ApplicationModel\WebdavOpenAction.cs" />
    <Compile Include="Configuration\TokenAuthentication.cs" />
    <Compile Include="Configuration\ErrorStatusCode.cs" />
    <Compile Include="Configuration\WebApplication.cs" />
    <Compile Include="Configuration\Webdav.cs" />
    <Compile Include="ContentStore\ContentProperty.cs" />
    <Compile Include="ContentStore\SimpleServiceContent.cs" />
    <Compile Include="ContentStore\Content.cs" />
    <Compile Include="CustomErrorWebHttpBinding.cs" />
    <Compile Include="Dws\DwsHandler.cs">
      <SubType>Component</SubType>
    </Compile>
    <Compile Include="Dws\DwsHelper.cs" />
    <Compile Include="Dws\FppHandler.cs" />
    <Compile Include="Dws\ListsHandler.cs">
      <SubType>Component</SubType>
    </Compile>
    <Compile Include="Dws\VersionsHandler.cs" />
    <Compile Include="Dws\WebsHandler.cs">
      <SubType>Component</SubType>
    </Compile>
    <Compile Include="EntityReference.cs" />
    <Compile Include="Exchange\ExchangeSubscriptionService.cs" />
    <Compile Include="Exchange\Interfaces.cs" />
    <Compile Include="Exchange\PushNotificationClient.cs">
      <SubType>Component</SubType>
    </Compile>
    <Compile Include="Fields\UrlListField.cs" />
    <Compile Include="Global.cs" />
    <Compile Include="Handlers\BinaryHandler.cs" />
    <Compile Include="Handlers\BinaryHandlerBase.cs" />
    <Compile Include="Handlers\DynamicJsonContent.cs" />
    <Compile Include="Handlers\ExportToCSVApplication.cs" />
    <Compile Include="Handlers\ExportToPdfAction.cs" />
    <Compile Include="Handlers\GetMetadataApplication.cs" />
    <Compile Include="Handlers\HttpHandlerApplication.cs" />
    <Compile Include="Handlers\ODataActionHandler.cs" />
    <Compile Include="HtmlTemplate.cs" />
    <Compile Include="HtmlTemplateCache.cs" />
    <Compile Include="IdentityTools.cs" />
    <Compile Include="ImgResizeApplication.cs" />
    <Compile Include="LoginExtender.cs" />
    <Compile Include="LoginInfo.cs" />
    <Compile Include="LogService.cs" />
    <Compile Include="MultiHostServiceFactory.cs" />
    <Compile Include="OData\Actions\ApproveAction.cs" />
    <Compile Include="OData\Actions\CheckInAction.cs" />
    <Compile Include="OData\Actions\CheckOutAction.cs" />
    <Compile Include="OData\Actions\ForceUndoCheckOutAction.cs" />
    <Compile Include="OData\Actions\PublishAction.cs" />
    <Compile Include="OData\Actions\RejectAction.cs" />
    <Compile Include="OData\Actions\RestoreVersionAction.cs" />
    <Compile Include="OData\Actions\UndoCheckOutAction.cs" />
    <Compile Include="OData\BatchActionResponse.cs" />
    <Compile Include="OData\ErrorContent.cs" />
    <Compile Include="OData\ExpanderProjector.cs" />
    <Compile Include="OData\FieldConverter.cs" />
    <Compile Include="OData\Json.cs" />
    <Compile Include="OData\JsonFormatter.cs" />
    <Compile Include="OData\Metadata\Association.cs" />
    <Compile Include="OData\Metadata\AssociationEnd.cs" />
    <Compile Include="OData\Metadata\AssociationSet.cs" />
    <Compile Include="OData\Metadata\AssociationSetEnd.cs" />
    <Compile Include="OData\Metadata\ComplexType.cs" />
    <Compile Include="OData\Metadata\DataServices.cs" />
    <Compile Include="OData\Metadata\Edmx.cs" />
    <Compile Include="OData\Metadata\EntityContainer.cs" />
    <Compile Include="OData\Metadata\EntitySet.cs" />
    <Compile Include="OData\Metadata\EntityType.cs" />
    <Compile Include="OData\Metadata\EnumOption.cs" />
    <Compile Include="OData\Metadata\EnumType.cs" />
    <Compile Include="OData\Metadata\FunctionImport.cs" />
    <Compile Include="OData\Metadata\Key.cs" />
    <Compile Include="OData\Metadata\NamedItem.cs" />
    <Compile Include="OData\Metadata\NavigationProperty.cs" />
    <Compile Include="OData\Metadata\Parameter.cs" />
    <Compile Include="OData\Metadata\Property.cs" />
    <Compile Include="OData\Metadata\PropertyRef.cs" />
    <Compile Include="OData\Metadata\Schema.cs" />
    <Compile Include="OData\Metadata\SchemaGenerationContext.cs" />
    <Compile Include="OData\Metadata\SchemaItem.cs" />
    <Compile Include="OData\MetaGenerator.cs" />
    <Compile Include="OData\ODataException.cs" />
    <Compile Include="OData\ODataFormatter.cs" />
    <Compile Include="OData\ODataHandler.cs" />
    <Compile Include="OData\ODataRequest.cs" />
    <Compile Include="OData\ODataTools.cs" />
    <Compile Include="OData\Parser\ExpressionBuilder.cs" />
    <Compile Include="OData\Parser\Globals.cs" />
    <Compile Include="OData\Parser\ODataLexer.cs" />
    <Compile Include="OData\Parser\ODataParser.cs" />
    <Compile Include="OData\Parser\ODataParserException.cs" />
    <Compile Include="OData\Projector.cs" />
    <Compile Include="OData\SimpleExpanderProjector.cs" />
    <Compile Include="OData\SimpleProjector.cs" />
    <Compile Include="OData\SnJsonConverter.cs" />
    <Compile Include="OData\Typescript\Extensions.cs" />
    <Compile Include="OData\Typescript\ResourceWriter.cs" />
    <Compile Include="OData\Typescript\TypescriptClassesVisitor.cs" />
    <Compile Include="OData\Typescript\TypescriptComplexTypesVisitor.cs" />
    <Compile Include="OData\Typescript\TypescriptCtdVisitor.cs" />
    <Compile Include="OData\Typescript\TypescriptEnumsVisitor.cs" />
    <Compile Include="OData\Typescript\TypescriptFieldSettingsVisitor.cs" />
    <Compile Include="OData\Typescript\TypescriptFormatter.cs" />
    <Compile Include="OData\Typescript\TypescriptGenerationContext.cs" />
    <Compile Include="OData\Typescript\TypescriptModuleWriter.cs" />
    <Compile Include="OData\Typescript\TypescriptSchemaVisitor.cs" />
    <Compile Include="OData\Typescript\TypescriptTypeCollectorVisitor.cs" />
    <Compile Include="PermissionQuery.cs" />
    <Compile Include="PortalSettings.cs" />
    <Compile Include="Properties\AssemblyInfo.cs" />
    <Compile Include="QueryBuilder.cs" />
    <Compile Include="Resources\ResourceEditorApi.cs" />
    <Compile Include="Resources\ResourceHandler.cs" />
    <Compile Include="Resources\ResourceScripter.cs" />
    <Compile Include="Routing\ODataRouteHandler.cs" />
    <Compile Include="Routing\ProxyingRouteHandler.cs" />
    <Compile Include="RssApplication.cs" />
    <Compile Include="SenseNetGlobal.cs" />
    <Compile Include="SimpleModule.cs" />
    <Compile Include="Site.cs" />
    <Compile Include="SkinManagerBase.cs" />
    <Compile Include="SkinObserver.cs" />
    <Compile Include="SnAccessControlEntry.cs" />
    <Compile Include="SnAccessControlList.cs" />
    <Compile Include="SnIdentity.cs" />
    <Compile Include="SnPermission.cs" />
    <Compile Include="SR.cs" />
    <Compile Include="UITools.cs" />
    <Compile Include="Virtualization\AuthenticationHelper.cs" />
    <Compile Include="Virtualization\AuthorizationModule.cs" />
    <Compile Include="Virtualization\DiskFSSupportMode.cs" />
    <Compile Include="Virtualization\DocumentBinaryProvider.cs" />
    <Compile Include="Virtualization\EmbeddedFile.cs" />
    <Compile Include="Virtualization\GenericApi.cs" />
    <Compile Include="Virtualization\HashCodeCombiner.cs" />
    <Compile Include="Virtualization\HttpHeaderTools.cs" />
    <Compile Include="Virtualization\ILogoutExecutor.cs" />
    <Compile Include="Virtualization\OAuthManager.cs" />
    <Compile Include="Virtualization\PortalAuthenticationModule.cs" />
    <Compile Include="Virtualization\PortalContext.cs" />
    <Compile Include="Virtualization\PortalContextModule.cs" />
    <Compile Include="Virtualization\PurgeUrlCollector.cs" />
    <Compile Include="Virtualization\RepositoryFile.cs" />
    <Compile Include="Virtualization\RepositoryPathProvider.cs" />
    <Compile Include="Virtualization\SenseNetStaticFileHandler.cs" />
    <Compile Include="Virtualization\SenseNetVideoStreamerHandler.cs" />
    <Compile Include="Virtualization\StaticVirtualizedFileHandler.cs" />
    <Compile Include="Virtualization\StaticVirtualizedFileHandlerFactory.cs" />
    <Compile Include="Virtualization\TokenAuthentication.cs" />
    <Compile Include="Virtualization\LogoutExecutor.cs" />
    <Compile Include="WebDAV\Common.cs" />
    <Compile Include="WebDAV\Delete.cs" />
    <Compile Include="WebDAV\Enums.cs" />
    <Compile Include="WebDAV\Get.cs" />
    <Compile Include="WebDAV\Head.cs" />
    <Compile Include="WebDAV\IHTTPMethod.cs" />
    <Compile Include="WebDAV\Lock.cs" />
    <Compile Include="WebDAV\MkCol.cs" />
    <Compile Include="WebDAV\Move.cs" />
    <Compile Include="WebDAV\OffsetStream.cs" />
    <Compile Include="WebDAV\Options.cs" />
    <Compile Include="WebDAV\Propfind.cs" />
    <Compile Include="WebDAV\Proppatch.cs" />
    <Compile Include="WebDAV\Put.cs" />
    <Compile Include="WebDAV\Trace.cs" />
    <Compile Include="WebDAV\UnLock.cs" />
    <Compile Include="WebDAV\WebDavHandler.cs" />
    <Compile Include="WebDAV\WebDavProvider.cs" />
    <Compile Include="WebDAV\XmlNameSpaces.cs" />
  </ItemGroup>
  <ItemGroup>
    <ProjectReference Include="..\Common\SenseNet.Common.csproj">
      <Project>{A453E920-29C0-45CD-984C-0D8E3631B1E3}</Project>
      <Name>SenseNet.Common</Name>
    </ProjectReference>
    <ProjectReference Include="..\ContentRepository\SenseNet.ContentRepository.csproj">
      <Project>{786E6165-CA02-45A9-BF58-207A45D7D6DF}</Project>
      <Name>SenseNet.ContentRepository</Name>
    </ProjectReference>
    <ProjectReference Include="..\Search\SenseNet.Search.csproj">
      <Project>{0279705b-779d-485d-86b9-f7ab3dd1f2c3}</Project>
      <Name>SenseNet.Search</Name>
    </ProjectReference>
    <ProjectReference Include="..\TokenAuthentication\SenseNet.TokenAuthentication.csproj">
      <Project>{78febd73-8bc4-45b9-9b31-d512e1afad60}</Project>
      <Name>SenseNet.TokenAuthentication</Name>
    </ProjectReference>
    <ProjectReference Include="..\Storage\SenseNet.Storage.csproj">
      <Project>{5DB4DDBA-81F6-4D81-943A-18F3178B3355}</Project>
      <Name>SenseNet.Storage</Name>
    </ProjectReference>
  </ItemGroup>
  <ItemGroup>
    <BootstrapperPackage Include="Microsoft.Net.Client.3.5">
      <Visible>False</Visible>
      <ProductName>.NET Framework 3.5 SP1 Client Profile</ProductName>
      <Install>false</Install>
    </BootstrapperPackage>
    <BootstrapperPackage Include="Microsoft.Net.Framework.3.5.SP1">
      <Visible>False</Visible>
      <ProductName>.NET Framework 3.5 SP1</ProductName>
      <Install>true</Install>
    </BootstrapperPackage>
    <BootstrapperPackage Include="Microsoft.Windows.Installer.3.1">
      <Visible>False</Visible>
      <ProductName>Windows Installer 3.1</ProductName>
      <Install>true</Install>
    </BootstrapperPackage>
  </ItemGroup>
  <ItemGroup />
  <ItemGroup>
    <None Include="packages.config">
      <SubType>Designer</SubType>
    </None>
    <None Include="SenseNet.Services.Install.nuspec" />
    <None Include="SenseNet.Services.nuspec">
      <SubType>Designer</SubType>
    </None>
  </ItemGroup>
  <Import Project="$(MSBuildToolsPath)\Microsoft.CSharp.targets" />
  <!-- To modify your build process, add your task inside one of the targets below and uncomment it. 
       Other similar extension points exist, see Microsoft.Common.targets.
  <Target Name="BeforeBuild">
  </Target>
  <Target Name="AfterBuild">
  </Target>
  -->
  <PropertyGroup>
    <PostBuildEvent>
    </PostBuildEvent>
  </PropertyGroup>
</Project><|MERGE_RESOLUTION|>--- conflicted
+++ resolved
@@ -153,7 +153,7 @@
     <Compile Include="ApplicationModel\GenericODataApplication.cs" />
     <Compile Include="ApplicationModel\GenericODataOperation.cs" />
     <Compile Include="ApplicationModel\GetPermissionsAction.cs" />
-<<<<<<< HEAD
+    <Compile Include="Diagnostics\ContextEventPropertyCollector.cs" />
     <Compile Include="Configuration\FormsADAuth\AuthSettingElement.cs" />
     <Compile Include="Configuration\FormsADAuth\AuthSettingElementCollection.cs" />
     <Compile Include="Configuration\FormsADAuth\FormsAuthenticationFromADSection.cs" />
@@ -162,9 +162,6 @@
     <Compile Include="Configuration\UrlList\UrlElement.cs" />
     <Compile Include="Configuration\UrlList\UrlElementCollection.cs" />
     <Compile Include="Configuration\UrlList\UrlListSection.cs" />
-=======
-    <Compile Include="Diagnostics\ContextEventPropertyCollector.cs" />
->>>>>>> c53a198f
     <Compile Include="Metadata\IMetadataProvider.cs" />
     <Compile Include="Metadata\ClientMetadataProvider.cs" />
     <Compile Include="ApplicationModel\HasPermissionAction.cs" />
