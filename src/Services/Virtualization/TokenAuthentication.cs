﻿using System;
using System.Security.Authentication;
using System.Web;
using Newtonsoft.Json;
using SenseNet.ContentRepository.Storage.Security;
using SenseNet.Diagnostics;
using SenseNet.TokenAuthentication;
using System.Linq;
using System.Security.Principal;
using SenseNet.ContentRepository.Security;
using SenseNet.Services.Virtualization;

namespace SenseNet.Portal.Virtualization
{
    public class TokenAuthentication
    {
        private const string AccessSignatureCookieName = "as";
        private const string RefreshSignatureCookieName = "rs";
        private const string AccessHeadAndPayloadCookieName = "ahp";
        private const string AccessHeaderName = "X-Access-Data";
        private const string RefreshHeaderName = "X-Refresh-Data";
        private const string AuthenticationActionHeaderName = "X-Authentication-Action";
        private const string LoginActionName = "TokenLogin";
        private const string LogoutActionName = "TokenLogout";
        private const string AccessActionName = "TokenAccess";
        private const string RefreshActionName = "TokenRefresh";
        private const string TokenLoginPath = "/sn-token/login";
        private const string TokenLogoutPath = "/sn-token/logout";
        private const string TokenRefreshPath = "/sn-token/refresh";
        private static readonly string[] TokenPaths = {TokenLoginPath, TokenLogoutPath, TokenRefreshPath };
        private static readonly string[] TokenActions = {LoginActionName, LogoutActionName, AccessActionName, RefreshActionName };
        private static class HttpResponseStatusCode
        {
            public static int Unauthorized = 401;
            public static int Ok = 200;
        }

        internal TokenAuthentication(ILogoutExecutor logoutExecutor = null)
        {
            _logoutExecutor = logoutExecutor;
        }

        private enum TokenAction { TokenLogin, TokenLogout, TokenAccess, TokenRefresh }
        private static ISecurityKey _securityKey;
<<<<<<< HEAD
        private ILogoutExecutor _logoutExecutor;
=======
        private readonly ILogoutExecutor _logoutExecutor;
>>>>>>> ec3c4578
        private static readonly object _keyLock = new object();

        private ISecurityKey SecurityKey
        {
            get
            {
                if (_securityKey == null)
                {
                    lock (_keyLock)
                    {
                        if (_securityKey == null)
                        {
                            _securityKey =
                                EncryptionHelper.CreateSymmetricKey(Configuration.TokenAuthentication.SymmetricKeySecret);
                        }
                    }
                }
                return _securityKey;
            }
        }


        public bool Authenticate(HttpApplication application, bool basicAuthenticated, bool anonymAuthenticated)
        {
            var context = AuthenticationHelper.GetContext(application); //HttpContext.Current;
            var request = AuthenticationHelper.GetRequest(application);
            bool headerMark, uriMark;
            string actionHeader, uri, accessHeadAndPayload;

            if (IsTokenAuthenticationRequested(request, out headerMark, out uriMark, out actionHeader, out uri, out accessHeadAndPayload))
            {

                if (basicAuthenticated && anonymAuthenticated)
                {
                    SnLog.WriteException(new UnauthorizedAccessException("Invalid user."));
                    context.Response.StatusCode = HttpResponseStatusCode.Unauthorized;
                    context.Response.Flush();
                    if (application?.Context != null)
                    {
                        application.CompleteRequest();
                    }
                }
                else
                {
                    TokenAuthenticate(basicAuthenticated, headerMark, uriMark, actionHeader, uri, accessHeadAndPayload, context, application);
                }
                return true;
            }
            return false;
        }

        private void TokenAuthenticate(bool basicAuthenticated, bool headerMark, bool uriMark, string actionHeader, string uri, string headAndPayLoad, HttpContextBase context, HttpApplication application)
        {
            bool endRequest = false;
            try
            {
                TokenAction tokenAction;
                string tokenHeadAndPayload = headAndPayLoad;
                if (headerMark)
                {
                    if (!Enum.TryParse(actionHeader, true, out tokenAction))
                    {
                        throw new AuthenticationException("Invalid action header for header mark token authentication.");
                    }
                    if (tokenAction == TokenAction.TokenAccess || tokenAction == TokenAction.TokenLogout)
                    {
                        tokenHeadAndPayload = GetAccessHeader(context.Request);
                    }
                    else if (tokenAction == TokenAction.TokenRefresh)
                    {
                        tokenHeadAndPayload = GetRefreshHeader(context.Request);
                    }
                }
                else if (uriMark)
                {
                    switch (uri)
                    {
                        case TokenLoginPath:
                            tokenAction = TokenAction.TokenLogin;
                            break;
                        case TokenLogoutPath:
                            tokenAction = TokenAction.TokenLogout;
                            break;
                        case TokenRefreshPath:
                            tokenAction = TokenAction.TokenRefresh;
                            break;
                        default:
                            throw new AuthenticationException("Invalid login uri for token authentication.");
                    }
                }
                else if (!string.IsNullOrWhiteSpace(headAndPayLoad))
                {
                    tokenAction = TokenAction.TokenAccess;
                }
                else
                {
                    throw new AuthenticationException("Invalid method for token authentication.");
                }

                var validFrom = DateTime.UtcNow;
                var tokenManager = GetTokenManager(validFrom);

                switch (tokenAction)
                {
                    case TokenAction.TokenLogin:
                        endRequest = true;
                        TokenLogin(basicAuthenticated, validFrom, tokenManager, context);
                        break;
                    case TokenAction.TokenLogout:
                        endRequest = true;
                        TokenLogout(tokenHeadAndPayload, tokenManager, context);
                        break;
                    case TokenAction.TokenAccess:
                        TokenAccess(tokenHeadAndPayload, tokenManager, context);
                        break;
                    case TokenAction.TokenRefresh:
                        endRequest = true;
                        TokenRefresh(tokenHeadAndPayload, validFrom, tokenManager, context);
                        break;
                }
            }
            catch (Exception ex)
            {
                SnLog.WriteException(ex);
                if (endRequest)
                {
                    context.Response.StatusCode = HttpResponseStatusCode.Unauthorized;
                }
                else
                {
                    context.User = AuthenticationHelper.GetVisitorPrincipal();
                }
            }
            finally
            {
                if (endRequest)
                {
                    context.Response.Flush();
                    if (application.Context != null)
                    {
                        application.CompleteRequest();
                    }
                }
            }
        }


        /// <summary>
        /// Assembles the necessary artifacts (cookies and response tokens). This should be called only 
        /// if the user is already authenticated.
        /// </summary>
        internal void TokenLogin(HttpContextBase context, HttpApplication application)
        {
            var validFrom = DateTime.UtcNow;
            var tokenManager = GetTokenManager(validFrom);

            TokenLogin(true, validFrom, tokenManager, context);
        }

        private TokenManager GetTokenManager(DateTime validFrom)
        {
            var tokenHandler = new JwsSecurityTokenHandler();

            ITokenParameters generateTokenParameter = new TokenParameters
            {
                Audience = Configuration.TokenAuthentication.Audience,
                Issuer = Configuration.TokenAuthentication.Issuer,
                Subject = Configuration.TokenAuthentication.Subject,
                EncryptionAlgorithm = Configuration.TokenAuthentication.EncriptionAlgorithm,
                AccessLifeTimeInMinutes = Configuration.TokenAuthentication.AccessLifeTimeInMinutes,
                RefreshLifeTimeInMinutes = Configuration.TokenAuthentication.RefreshLifeTimeInMinutes,
                ClockSkewInMinutes = Configuration.TokenAuthentication.ClockSkewInMinutes,
                ValidFrom = validFrom,
                ValidateLifeTime = true
            };

            return new TokenManager(SecurityKey, tokenHandler, generateTokenParameter);
        }

        private void TokenLogin(bool basicAuthenticated, DateTime validFrom, TokenManager tokenManager, HttpContextBase context)
        {
            if (!basicAuthenticated)
            {
                throw new AuthenticationException("Missing basic authentication.");
            }
            // user has just authenticated by basic auth, so let's emit a set of tokens and cookies in response 
            var userName = context.User.Identity.Name;
            var roleName = String.Empty;

            // emit both access and refresh token and cookie 
            EmitTokensAndCookies(context, tokenManager, validFrom, userName, roleName, true);
            context.Response.StatusCode = HttpResponseStatusCode.Ok;
        }

        private void TokenLogout(string accessHeadAndPayload, TokenManager tokenManager, HttpContextBase context)
        {
            if (!String.IsNullOrWhiteSpace(accessHeadAndPayload))
            {
                var authCookie = CookieHelper.GetCookie(context.Request, AccessSignatureCookieName);
                if (authCookie == null)
                {
                    throw new UnauthorizedAccessException("Missing access cookie.");
                }

                var accessSignature = authCookie.Value;
                var principal = tokenManager.ValidateToken(accessHeadAndPayload + "." + accessSignature, false);
                if (principal == null)
                {
                    throw new UnauthorizedAccessException("Invalid access token.");
                }

                bool.TryParse(AuthenticationHelper.GetRequestParameterValue(context, "ultimateLogout"), out var ultimateLogout);

                // ultimately log out only if the user has not been logged out already, if he has, just a local logout executes
                if (ultimateLogout || Configuration.Security.DefaultUltimateLogout)
                {
                    ultimateLogout = !UserHasLoggedOut(tokenManager, principal.Identity.Name, accessHeadAndPayload, out var portalPrincipal);
                    using (AuthenticationHelper.GetSystemAccount())
                    {
                        context.User = portalPrincipal;
                    }
                }
<<<<<<< HEAD
                _logoutExecutor?.Logout(ultimateLogout);
                //AuthenticationHelper.Logout(ultimateLogout);
=======

                _logoutExecutor?.Logout(ultimateLogout);
                
>>>>>>> ec3c4578
                CookieHelper.DeleteCookie(context.Response, AccessSignatureCookieName);
                CookieHelper.DeleteCookie(context.Response, AccessHeadAndPayloadCookieName);
                CookieHelper.DeleteCookie(context.Response, RefreshSignatureCookieName);
                context.Response.StatusCode = HttpResponseStatusCode.Ok;
            }
        }

        private void TokenAccess(string accessHeadAndPayload, TokenManager tokenManager, HttpContextBase context)
        {
            if (!string.IsNullOrWhiteSpace(accessHeadAndPayload))
            {
                var authCookie = CookieHelper.GetCookie(context.Request, AccessSignatureCookieName);
                if (authCookie == null)
                {
                    throw new UnauthorizedAccessException("Missing access cookie.");
                }

                var accessSignature = authCookie.Value;
                var tokenPrincipal = tokenManager.ValidateToken(accessHeadAndPayload + "." + accessSignature);
                if (tokenPrincipal == null)
                {
                    throw new UnauthorizedAccessException("Invalid access token.");
                }
                var userName = tokenManager.GetPayLoadValue(accessHeadAndPayload.Split(Convert.ToChar("."))[1], "name");
                PortalPrincipal portalPrincipal;
                using (AuthenticationHelper.GetSystemAccount())
                {
                    portalPrincipal = AuthenticationHelper.LoadPortalPrincipal(userName);
                }
                AssertUserHasNotLoggedOut(tokenManager, portalPrincipal, accessHeadAndPayload);

                using (AuthenticationHelper.GetSystemAccount())
                {
                    context.User = portalPrincipal;
                }
            }
        }

        private void TokenRefresh(string refreshHeadAndPayload, DateTime validFrom, TokenManager tokenManager, HttpContextBase context)
        {
            var authCookie = CookieHelper.GetCookie(context.Request, RefreshSignatureCookieName);
            if (authCookie == null)
            {
                throw new UnauthorizedAccessException("Missing refresh cookie.");
            }

            var refreshSignature = authCookie.Value;
            var tokenPrincipal = tokenManager.ValidateToken(refreshHeadAndPayload + "." + refreshSignature);
            if (tokenPrincipal == null)
            {
                throw new UnauthorizedAccessException("Invalid access token.");
            }
            var userName = tokenPrincipal.Identity.Name;

            AssertUserHasNotLoggedOut(tokenManager, userName, refreshHeadAndPayload);

            var roleName = String.Empty;
            // emit access token and cookie only
            EmitTokensAndCookies(context, tokenManager, validFrom, userName, roleName, false);
            context.Response.StatusCode = HttpResponseStatusCode.Ok;
        }

        /// <summary>
        /// Checks whether the user has logged out previously.
        /// </summary>
        /// <param name="tokenManager">TokenManager instance</param>
        /// <param name="userName">name of the user to check</param>
        /// <param name="tokenheadAndPayload">the token head and payload value got from client</param>
        private void AssertUserHasNotLoggedOut(TokenManager tokenManager, string userName, string tokenheadAndPayload)
        {
            PortalPrincipal portalPrincipal;
            using (AuthenticationHelper.GetSystemAccount())
            {
                portalPrincipal = _logoutExecutor.LoadPortalPrincipalForLogout(userName);
            }
            AssertUserHasNotLoggedOut(tokenManager, portalPrincipal, tokenheadAndPayload);
        }

        /// <summary>
        /// Checks the user's logged in state.
        /// </summary>
        /// <param name="tokenManager">TokenManager instance.</param>
        /// <param name="portalPrincipal">PortalPrincipal of the user to check.</param>
        /// <param name="tokenheadAndPayload">The token head and payload value got from the client.</param>
        /// <exception cref="UnauthorizedAccessException">Thrown when the access token is invalid or unavailable.</exception>
        private void AssertUserHasNotLoggedOut(TokenManager tokenManager, PortalPrincipal portalPrincipal, string tokenheadAndPayload)
        {
            if (UserHasLoggedOut(tokenManager, portalPrincipal, tokenheadAndPayload))
            {
                throw new UnauthorizedAccessException("Invalid access token.");
            }
        }

        /// <summary>
        /// Tells if the user has been logged out.
        /// </summary>
        /// <param name="tokenManager">TokenManager instance.</param>
        /// <param name="userName">Name of the user to check.</param>
        /// <param name="tokenheadAndPayload">the token head and payload value got from the client.</param>
        /// <param name="portalPrincipal">Loaded PortalPrincipal of the user.</param>
        private bool UserHasLoggedOut(TokenManager tokenManager, string userName, string tokenheadAndPayload, out PortalPrincipal portalPrincipal)
        {
            using (AuthenticationHelper.GetSystemAccount())
            {
                portalPrincipal = _logoutExecutor.LoadPortalPrincipalForLogout(userName);
            }
            return UserHasLoggedOut(tokenManager, portalPrincipal, tokenheadAndPayload);
        }

        /// <summary>
        /// Tells if the user has been logged out.
        /// </summary>
        /// <param name="tokenManager">TokenManager instance.</param>
        /// <param name="portalPrincipal">Loaded PortalPrincipal of the user to check.</param>
        /// <param name="tokenheadAndPayload">The token head and payload value got from the client.</param>
        private bool UserHasLoggedOut(TokenManager tokenManager, PortalPrincipal portalPrincipal, string tokenheadAndPayload)
        {
            var lastLoggedOut = (portalPrincipal?.Identity as IUser)?.LastLoggedOut;
            return lastLoggedOut.HasValue && DateTime.Compare(lastLoggedOut.GetValueOrDefault(), TokenCreationTime(tokenManager, tokenheadAndPayload)) > 0;
        }

        private DateTime TokenCreationTime(TokenManager tokenManager, string headAndPayload)
        {
            var seconds = int.Parse(tokenManager.GetPayLoadValue(headAndPayload.Split(Convert.ToChar("."))[1], "iat"));
            return tokenManager.GetDateFromNumericDate(seconds);
        }

        private void EmitTokensAndCookies(HttpContextBase context, TokenManager tokenManager, DateTime validFrom, string userName, string roleName, bool refreshTokenAsWell)
        {
            string refreshToken;
            var token = tokenManager.GenerateToken(userName, roleName, out refreshToken, refreshTokenAsWell);
            var tokenResponse = new TokenResponse();
            var accessSignatureIndex = token.LastIndexOf('.');
            var accessSignature = token.Substring(accessSignatureIndex + 1);
            var accessHeadAndPayload = token.Substring(0, accessSignatureIndex);
            var accessExpiration = validFrom.AddMinutes(Configuration.TokenAuthentication.AccessLifeTimeInMinutes);

            CookieHelper.InsertSecureCookie(context.Response, accessSignature, AccessSignatureCookieName, accessExpiration);
            CookieHelper.InsertSecureCookie(context.Response, accessHeadAndPayload, AccessHeadAndPayloadCookieName, accessExpiration);

            tokenResponse.access = accessHeadAndPayload;

            if (refreshTokenAsWell)
            {
                var refreshSignatureIndex = refreshToken.LastIndexOf('.');
                var refreshSignature = refreshToken.Substring(refreshSignatureIndex + 1);
                var refreshHeadAndPayload = refreshToken.Substring(0, refreshSignatureIndex);
                var refreshExpiration = accessExpiration.AddMinutes(Configuration.TokenAuthentication.RefreshLifeTimeInMinutes);

                CookieHelper.InsertSecureCookie(context.Response, refreshSignature, RefreshSignatureCookieName, refreshExpiration);

                tokenResponse.refresh = refreshHeadAndPayload;
            }

            context.Response.Write(JsonConvert.SerializeObject(tokenResponse, new JsonSerializerSettings { DefaultValueHandling = DefaultValueHandling.Ignore }));
        }

        private bool IsTokenAuthenticationRequested(HttpRequestBase request, out bool headerMark, out bool uriMark, out string actionHeader, out string uri, out string headAndPayload)
        {
            actionHeader = GetAuthenticationActionHeader(request);
            uri = request.Url.AbsolutePath;
            headerMark = TokenActions.Contains(actionHeader, StringComparer.InvariantCultureIgnoreCase);
            uriMark = TokenPaths.Contains(uri, StringComparer.InvariantCultureIgnoreCase);
            var refreshHeader = request.Headers[RefreshHeaderName];
            if (refreshHeader == null)
            {
                var cookie = CookieHelper.GetCookie(request, AccessHeadAndPayloadCookieName);
                headAndPayload = cookie?.Value;
            }
            else
            {
                headAndPayload = refreshHeader;
            }
            return request.IsSecureConnection && (headerMark || uriMark || headAndPayload != null);
        }

        private string GetAuthenticationActionHeader(HttpRequestBase request)
        {
            return request.Headers[AuthenticationActionHeaderName] ??
                   request.Headers[AuthenticationActionHeaderName.ToLower()];
        }

        private string GetRefreshHeader(HttpRequestBase request)
        {
            return request.Headers[RefreshHeaderName] ?? request.Headers[RefreshHeaderName.ToLower()];
        }

        private string GetAccessHeader(HttpRequestBase request)
        {
            return request.Headers[AccessHeaderName] ?? request.Headers[AccessHeaderName.ToLower()];
        }

        private class TokenResponse
        {
            public string access;
            public string refresh;
        }
    }
}<|MERGE_RESOLUTION|>--- conflicted
+++ resolved
@@ -42,11 +42,7 @@
 
         private enum TokenAction { TokenLogin, TokenLogout, TokenAccess, TokenRefresh }
         private static ISecurityKey _securityKey;
-<<<<<<< HEAD
-        private ILogoutExecutor _logoutExecutor;
-=======
         private readonly ILogoutExecutor _logoutExecutor;
->>>>>>> ec3c4578
         private static readonly object _keyLock = new object();
 
         private ISecurityKey SecurityKey
@@ -269,14 +265,9 @@
                         context.User = portalPrincipal;
                     }
                 }
-<<<<<<< HEAD
-                _logoutExecutor?.Logout(ultimateLogout);
-                //AuthenticationHelper.Logout(ultimateLogout);
-=======
 
                 _logoutExecutor?.Logout(ultimateLogout);
                 
->>>>>>> ec3c4578
                 CookieHelper.DeleteCookie(context.Response, AccessSignatureCookieName);
                 CookieHelper.DeleteCookie(context.Response, AccessHeadAndPayloadCookieName);
                 CookieHelper.DeleteCookie(context.Response, RefreshSignatureCookieName);
