--- conflicted
+++ resolved
@@ -1,591 +1,587 @@
-using System;
-using System.Collections.Generic;
-using System.Text;
-using System.Web;
-using SenseNet.Preview;
-using SenseNet.ContentRepository.Storage;
-using System.Globalization;
-using System.IO;
-using SenseNet.Portal.AppModel;
-using System.Linq;
-using SenseNet.Diagnostics;
-using System.Threading;
-using SenseNet.ApplicationModel;
-//using SenseNet.Configuration;
-using SenseNet.ContentRepository.Storage.Security;
-using SenseNet.ContentRepository;
-
-namespace SenseNet.Portal.Virtualization
-{
-    public class PortalContextModule : IHttpModule
-    {
-        // ============================================================================================ Members
-        private static volatile bool _delayRequests;
-
-        // ============================================================================================ Properties
-
-        [Obsolete("After V6.5 PATCH 9: Use WebApplication.DenyCrossSiteAccessEnabled instead.")]
-        public static bool DenyCrossSiteAccessEnabled => Configuration.WebApplication.DenyCrossSiteAccessEnabled;
-
-        // ============================================================================================ IHttpModule
-        public void Init(HttpApplication context)
-        {
-            CounterManager.Reset("DelayingRequests");
-
-            context.BeginRequest += OnEnter;
-            context.EndRequest += OnEndRequest;
-            context.AuthenticateRequest += OnAuthenticate;
-            context.AuthorizeRequest += OnAuthorize;
-            context.PreSendRequestHeaders += new EventHandler(OnPreSendRequestHeaders);
-        }
-
-        private void OnPreSendRequestHeaders(object sender, EventArgs e)
-        {
-            // If the content type (MIME type) of the response should be set
-            // to a specific type (e.g. in case of images, fonts, etc.), we set 
-            // this variable in the RepositoryFile.Open method for the scope of this request.
-            if (HttpContext.Current != null && PortalContext.Current != null && HttpContext.Current.Items.Contains(RepositoryFile.RESPONSECONTENTTYPEKEY) && (string.IsNullOrEmpty(PortalContext.Current.ActionName) || PortalContext.Current.ActionName == "Browse"))
-            {
-                var contentType = HttpContext.Current.Items[RepositoryFile.RESPONSECONTENTTYPEKEY] as string;
-                if (!string.IsNullOrEmpty(contentType))
-                    HttpContext.Current.Response.ContentType = contentType;
-            }
-        }
-
-        private void OnEndRequest(object sender, EventArgs e)
-        {
-            var ctx = ((HttpApplication)sender).Context;
-            var originalPath = ctx.Items["OriginalPath"] as string;
-
-            var request = ctx.Request;
-            if (originalPath != null)
-                ctx.RewritePath(originalPath);
-
-            SnTrace.Web.Write("PCM.OnEndRequest {0} {1}", request.RequestType, request.Url);
-        }
-
-        private void OnEnter(object sender, EventArgs e)
-        {
-            HttpContext httpContext = (sender as HttpApplication).Context;
-
-            var request = httpContext.Request;
-            SnTrace.Web.Write("PCM.OnEnter {0} {1}", request.RequestType, request.Url);
-
-            // check if messages to process from msmq exceeds configured limit: delay current thread until it goes back to normal levels
-            DelayCurrentRequestIfNecessary();
-
-            var initInfo = PortalContext.CreateInitInfo(httpContext);
-
-            // Check for forbidden paths (custom request filtering), mainly for phisycal folders in the web folder. 
-            // The built-in Request filtering module is not capable of filtering folders only in the root, but let
-            // us have folders with the same name somewhere else in the Content Repository.
-            if (IsForbiddenFolder(initInfo))
-            {
-                AuthenticationHelper.ThrowNotFound();
-            }
-
-            // check if request came to a restricted site via another site
-            if (Configuration.WebApplication.DenyCrossSiteAccessEnabled)
-            {
-                if (initInfo.RequestedNodeSite != null && initInfo.RequestedSite != null)
-                {
-                    if (initInfo.RequestedNodeSite.DenyCrossSiteAccess && initInfo.RequestedSite.Id != initInfo.RequestedNodeSite.Id)
-                    {
-                        HttpContext.Current.Response.StatusCode = 404;
-                        HttpContext.Current.Response.Flush();
-                        HttpContext.Current.Response.End();
-                        return;
-                    }
-                }
-            }
-
-            // add cache-control headers and handle ismodifiedsince requests
-            HandleResponseForClientCache(initInfo);
-
-            PortalContext portalContext = PortalContext.Create(httpContext, initInfo);
-
-            // Cross-Origin Resource Sharing (CORS)
-            if (!HttpHeaderTools.TrySetAllowedOriginHeader())
-                AuthenticationHelper.ThrowForbidden("token auth");
-
-<<<<<<< HEAD
-            if (request.HttpMethod == "OPTIONS")
-=======
-            if (!portalContext.IsWebdavRequest && !portalContext.IsOfficeProtocolRequest && request.HttpMethod == "OPTIONS")
->>>>>>> 87549fb3
-            {
-                // set allowed methods and headers
-                HttpHeaderTools.SetPreflightResponse();
-                (sender as HttpApplication)?.CompleteRequest();
-                return;
-            }
-
-            var action = HttpActionManager.CreateAction(portalContext);
-            SnTrace.Web.Write("HTTP Action." + GetLoggedProperties(portalContext));
-
-
-            action.Execute();
-        }
-        private static string GetLoggedProperties(IHttpActionContext context)
-        {
-            var sb = new StringBuilder();
-            var action = context.CurrentAction;
-            sb.Append("ActionType: ").Append(action.GetType().Name).Append(", ");
-            sb.Append("TargetNode: ").Append(action.TargetNode == null ? "[null]" : action.TargetNode.Path).Append(", ");
-            sb.Append("AppNode: ").Append(action.AppNode == null ? "[null]" : action.AppNode.Path);
-
-            if (action is DefaultHttpAction)
-                sb.Append(", RequestUrl:").Append(context.RequestedUrl);
-
-            var redirectAction = action as RedirectHttpAction;
-            if (redirectAction != null)
-            {
-                sb.Append(", TargetUrl:").Append(redirectAction.TargetUrl);
-                sb.Append(", EndResponse:").Append(redirectAction.EndResponse);
-                return sb.ToString();
-            }
-
-            var remapAction = action as RemapHttpAction;
-            if (remapAction != null)
-            {
-                if (remapAction.HttpHandlerType != null)
-                    sb.Append(", HttpHandlerType:").Append(remapAction.HttpHandlerType.Name);
-                else
-                    sb.Append(", HttpHandlerNode:").Append(remapAction.HttpHandlerNode.Path);
-                return sb.ToString();
-            }
-
-            var rewriteAction = action as RewriteHttpAction;
-            if (rewriteAction != null)
-                sb.Append(", Path:").Append(rewriteAction.Path);
-
-            return sb.ToString();
-        }
-
-
-        private void OnAuthenticate(object sender, EventArgs e)
-        {
-            SetThreadCulture();
-        }
-
-        private void OnAuthorize(object sender, EventArgs e)
-        {
-            // At this point the user has at least some permissions for the requested content. This means
-            // we can respond with a 304 status if the content has not changed, without opening a security hole.
-
-            // This value could be set earlier by the HandleResponseForClientCache method
-            // (e.g. because of binaryhandler or application client cache values).
-            if (PortalContext.Current.ModificationDateForClient.HasValue)
-                HttpHeaderTools.EndResponseForClientCache(PortalContext.Current.ModificationDateForClient.Value);
-
-            // check requested nodehead
-            if (PortalContext.Current.ContextNodeHead == null)
-                return;
-
-            // Check if the requested content is executable (e.g. an aspx file) and has the correct file type. We must
-            // call this here instead of OnEnter because the user must be authenticated for the check algorithm to work.
-            CheckExecutableType(PortalContext.Current.ContextNodeHead, PortalContext.Current.ActionName);
-
-            var modificationDate = PortalContext.Current.ContextNodeHead.ModificationDate;
-
-            // If action name is given, do not do shortcircuit (eg. myimage.jpg?action=Edit 
-            // should be a server-rendered page) - except if this is an image resizer application.
-            if (!string.IsNullOrEmpty(PortalContext.Current.ActionName))
-            {
-                var remapAction = PortalContext.Current.CurrentAction as RemapHttpAction;
-                if (remapAction?.HttpHandlerNode == null)
-                    return;
-
-                if (!remapAction.HttpHandlerNode.GetNodeType().IsInstaceOfOrDerivedFrom("ImgResizeApplication"))
-                    return;
-
-                // check if the image resizer app was modified since the last request
-                if (remapAction.HttpHandlerNode.ModificationDate > modificationDate)
-                    modificationDate = remapAction.HttpHandlerNode.ModificationDate;
-            }
-
-            // set cache values for images, js/css files
-            var cacheSetting = GetCacheHeaderSetting(PortalContext.Current.RequestedUri, PortalContext.Current.ContextNodeHead);
-            if (cacheSetting.HasValue)
-            {
-                HttpHeaderTools.SetCacheControlHeaders(cacheSetting.Value);
-
-                // in case of preview images do NOT return 304, because _undetectable_ permission changes
-                // (on the image or on one of its parents) may change the preview image (e.g. display redaction or not).
-                if (DocumentPreviewProvider.Current == null || !DocumentPreviewProvider.Current.IsPreviewOrThumbnailImage(PortalContext.Current.ContextNodeHead))
-                {
-                    // end response, if the content has not changed since the value posted by the client
-                    HttpHeaderTools.EndResponseForClientCache(modificationDate);
-                }
-            }
-        }
-
-        public void Dispose()
-        {
-        }
-
-
-        // ============================================================================================ Methods
-        private static void SetThreadCulture()
-        {
-            // Set the CurrentCulture and the CurrentUICulture of the current thread based on the site language.
-            // If the site language was set to "FallbackToDefault", or was set to an empty value, the thread culture
-            // remain unmodified and will contain its default value (based on Web- and machine.config).
-            var portalContext = PortalContext.Current;
-            var site = portalContext.Site;
-            if (site == null)
-                return;
-
-            var cultureSet = false;
-
-            // the strongest setting: user property
-            if (site.EnableUserBasedCulture)
-            {
-                var currentUser = User.Current as User;
-                if (currentUser != null)
-                {
-                    cultureSet = TrySetThreadCulture(currentUser.Language);
-                }
-            }
-
-            // second try: browser based culture
-            if (!cultureSet && site.EnableClientBasedCulture)
-            {
-                // Set language to user's browser settings
-                var languages = HttpContext.Current.Request.UserLanguages;
-
-                if (languages != null)
-                {
-                    foreach (var language in languages.Where(lng => lng != null))
-                    {
-                        var formattedLang = language.ToLowerInvariant().Trim();
-
-                        // trim the q (quality) value from the end
-                        if (formattedLang.IndexOf(';') > 0)
-                            formattedLang = formattedLang.Substring(0, formattedLang.IndexOf(';'));
-
-                        cultureSet = TrySetThreadCulture(formattedLang);
-
-                        if (cultureSet)
-                            break;
-                    }
-                }
-            }
-
-            // culture is not yet resolved or resolution from user profile or client failed: use site language
-            if (!cultureSet)
-                TrySetThreadCulture(site.Language);
-        }
-
-        private static readonly DateTime _dateTimeMinValue = CultureInfo.InvariantCulture.DateTimeFormat.Calendar.MinSupportedDateTime;
-        private static readonly DateTime _dateTimeMaxValue = CultureInfo.InvariantCulture.DateTimeFormat.Calendar.MaxSupportedDateTime;
-
-        private static bool TrySetThreadCulture(string language)
-        {
-            // If the language was set to a non-empty value, and was not set to fallback, set the thread locale
-            // Otherwise do nothing (the ASP.NET engine already set the locale).
-            if (string.IsNullOrEmpty(language) || string.Compare(language, "FallbackToDefault", true) == 0)
-                return false;
-
-            CultureInfo specificCulture = null;
-            try
-            {
-                specificCulture = CultureInfo.CreateSpecificCulture(language);
-            }
-            catch (CultureNotFoundException)
-            {
-                return false;
-            }
-
-            Thread.CurrentThread.CurrentCulture = specificCulture;
-            Thread.CurrentThread.CurrentUICulture = specificCulture;
-            CheckCulture();
-
-            return true;
-        }
-        private static void CheckCulture()
-        {
-            var calendar = Thread.CurrentThread.CurrentCulture.DateTimeFormat.Calendar;
-            if (calendar.MinSupportedDateTime <= _dateTimeMinValue && calendar.MaxSupportedDateTime >= _dateTimeMaxValue)
-                return;
-
-            var logMsg = Thread.CurrentThread.CurrentCulture.Name + ": " + calendar + " is changed to ";
-            Calendar[] optCals = Thread.CurrentThread.CurrentCulture.OptionalCalendars;
-            foreach (var cal in optCals)
-            {
-                if (cal.MinSupportedDateTime <= _dateTimeMinValue && cal.MaxSupportedDateTime >= _dateTimeMaxValue)
-                {
-                    Thread.CurrentThread.CurrentCulture.DateTimeFormat.Calendar = cal;
-                    Thread.CurrentThread.CurrentUICulture.DateTimeFormat.Calendar = cal;
-                    SnLog.WriteInformation(logMsg + cal);
-                    return;
-                }
-            }
-            SnLog.WriteWarning("This locale cannot be used: " + Thread.CurrentThread.CurrentCulture.Name + ". Current culture is assigned to invariant culture.");
-            Thread.CurrentThread.CurrentCulture = CultureInfo.InvariantCulture;
-            Thread.CurrentThread.CurrentUICulture = CultureInfo.InvariantCulture;
-        }
-
-        private static IDictionary<string, object> CollectLoggedProperties(IHttpActionContext context)
-        {
-            var action = context.CurrentAction;
-            var props = new Dictionary<string, object>
-                {
-                    {"ActionType", action.GetType().Name},
-                    {"TargetNode",  action.TargetNode == null ? "[null]" : action.TargetNode.Path},
-                    {"AppNode",  action.AppNode == null ? "[null]" : action.AppNode.Path}
-                };
-
-            if (action is DefaultHttpAction)
-            {
-                props.Add("RequestUrl", context.RequestedUrl);
-                return props;
-            }
-            var redirectAction = action as RedirectHttpAction;
-            if (redirectAction != null)
-            {
-                props.Add("TargetUrl", redirectAction.TargetUrl);
-                props.Add("EndResponse", redirectAction.EndResponse);
-                return props;
-            }
-            var remapAction = action as RemapHttpAction;
-            if (remapAction != null)
-            {
-                if (remapAction.HttpHandlerType != null)
-                    props.Add("HttpHandlerType", remapAction.HttpHandlerType.Name);
-                else
-                    props.Add("HttpHandlerNode", remapAction.HttpHandlerNode.Path);
-                return props;
-            }
-            var rewriteAction = action as RewriteHttpAction;
-            if (rewriteAction != null)
-            {
-                props.Add("Path", rewriteAction.Path);
-                return props;
-            }
-            return props;
-        }
-
-        private bool CheckVisitorPermissions(NodeHead nodeHead)
-        {
-            if (nodeHead == null)
-                return false;
-
-            using (new SystemAccount())
-            {
-                return SecurityHandler.HasPermission((IUser)User.Visitor, nodeHead.Id, PermissionType.See, PermissionType.Open);
-            }
-        }
-
-        private void HandleResponseForClientCache(PortalContextInitInfo initInfo)
-        {
-            // binaryhandler
-            if (initInfo.BinaryHandlerRequestedNodeHead != null)
-            {
-                var bhMaxAge = Settings.GetValue(PortalSettings.SETTINGSNAME, PortalSettings.SETTINGS_BINARYHANDLER_MAXAGE, initInfo.RepositoryPath, 0);
-                if (bhMaxAge > 0)
-                {
-                    HttpHeaderTools.SetCacheControlHeaders(bhMaxAge);
-
-                    // We're only handling these if the visitor has permissions to the node
-                    if (CheckVisitorPermissions(initInfo.RequestedNodeHead))
-                    {
-                        // handle If-Modified-Since and Last-Modified headers
-                        HttpHeaderTools.EndResponseForClientCache(initInfo.BinaryHandlerRequestedNodeHead.ModificationDate);
-                    }
-                    else
-                    {
-                        // otherwise store the value for later use
-                        initInfo.ModificationDateForClient = initInfo.BinaryHandlerRequestedNodeHead.ModificationDate;
-                    }
-
-                    return;
-                }
-            }
-
-            if (initInfo.IsWebdavRequest || initInfo.IsOfficeProtocolRequest)
-            {
-                HttpContext.Current.Response.Headers.Add("Pragma", "no-cache"); // HTTP 1.0
-                HttpContext.Current.Response.Headers.Add("Expires", "Sat, 26 Jul 1997 05:00:00 GMT"); // Date in the past
-                return;
-            }
-
-            // get requested nodehead
-            if (initInfo.RequestedNodeHead == null)
-                return;
-
-            // if action name is given, do not do shortcircuit (eg. myscript.js?action=Edit should be a server-rendered page)
-            if (!string.IsNullOrEmpty(initInfo.ActionName))
-                return;
-
-            // **********************************************************
-            // Image content check is moved to OnAuthorize event handler, because it needs the
-            // fully loaded node. Here we handle only other content - e.g. js/css files.
-            // **********************************************************
-
-            if (!initInfo.RequestedNodeHead.GetNodeType().IsInstaceOfOrDerivedFrom(typeof(Image).Name))
-            {
-                var cacheSetting = GetCacheHeaderSetting(initInfo.RequestUri, initInfo.RequestedNodeHead);
-                if (cacheSetting.HasValue)
-                {
-                    HttpHeaderTools.SetCacheControlHeaders(cacheSetting.Value);
-
-                    // We're only handling these if the visitor has permissions to the node
-                    if (CheckVisitorPermissions(initInfo.RequestedNodeHead))
-                    {
-                        // handle If-Modified-Since and Last-Modified headers
-                        HttpHeaderTools.EndResponseForClientCache(initInfo.RequestedNodeHead.ModificationDate);
-                    }
-                    else
-                    {
-                        // otherwise store the value for later use
-                        initInfo.ModificationDateForClient = initInfo.RequestedNodeHead.ModificationDate;
-                    }
-
-                    return;
-                }
-            }
-
-            // applications
-            Application app;
-
-            // elevate to sysadmin, as we are startupuser here, and group 'everyone' should have permissions to application without elevation
-            using (new SystemAccount())
-            {
-                // load the application, or the node itself if it is an application
-                if (initInfo.RequestedNodeHead.GetNodeType().IsInstaceOfOrDerivedFrom("Application"))
-                    app = Node.LoadNode(initInfo.RequestedNodeHead) as Application;
-                else
-                    app = ApplicationStorage.Instance.GetApplication(initInfo.ActionName, initInfo.RequestedNodeHead, initInfo.DeviceName);
-            }
-
-            if (app == null)
-                return;
-
-            var maxAge = app.NumericMaxAge;
-            var cacheControl = app.CacheControlEnumValue;
-
-            if (cacheControl.HasValue && maxAge.HasValue)
-            {
-                HttpHeaderTools.SetCacheControlHeaders(maxAge.Value, cacheControl.Value);
-
-                // We're only handling these if the visitor has permissions to the node
-                if (CheckVisitorPermissions(initInfo.RequestedNodeHead))
-                {
-                    // handle If-Modified-Since and Last-Modified headers
-                    HttpHeaderTools.EndResponseForClientCache(initInfo.RequestedNodeHead.ModificationDate);
-                }
-                else
-                {
-                    // otherwise store the value for later use
-                    initInfo.ModificationDateForClient = initInfo.RequestedNodeHead.ModificationDate;
-                }
-            }
-        }
-        private void DelayCurrentRequestIfNecessary()
-        {
-            // check if messages to process from msmq exceeds configured limit: delay current thread until it goes back to normal levels
-            _delayRequests = IsDelayingRequestsNecessary(_delayRequests);
-            while (_delayRequests)
-            {
-                Thread.Sleep(100);
-                _delayRequests = IsDelayingRequestsNecessary(_delayRequests);
-            }
-        }
-        private static bool IsDelayingRequestsNecessary(bool requestsCurrentlyDelayed)
-        {
-            // by default we keep current working mode
-            var delayingRequestsNecessary = requestsCurrentlyDelayed;
-
-            // check if we need to switch off/on delaying
-            var incomingMessageCount = DistributedApplication.ClusterChannel.IncomingMessageCount;
-            if (!requestsCurrentlyDelayed && incomingMessageCount > Configuration.Messaging.DelayRequestsOnHighMessageCountUpperLimit)
-            {
-                delayingRequestsNecessary = true;
-            }
-            if (requestsCurrentlyDelayed && incomingMessageCount < Configuration.Messaging.DelayRequestsOnHighMessageCountLowerLimit)
-            {
-                delayingRequestsNecessary = false;
-            }
-
-            CounterManager.SetRawValue("DelayingRequests", delayingRequestsNecessary ? 1 : 0);
-            return delayingRequestsNecessary;
-        }
-
-        private static int? GetCacheHeaderSetting(Uri requestUri, NodeHead requestedNodeHead)
-        {
-            if (requestUri == null || requestedNodeHead == null)
-                return null;
-
-            var extension = Path.GetExtension(requestUri.AbsolutePath).ToLower().Trim(new[] { ' ', '.' });
-            var contentType = requestedNodeHead.GetNodeType().Name;
-
-            // shortcut: deal with real files only
-            if (string.IsNullOrEmpty(extension) || string.IsNullOrEmpty(contentType))
-                return null;
-
-            return HttpHeaderTools.GetCacheHeaderSetting(requestedNodeHead.Path, contentType, extension);
-        }
-
-        /// <summary>
-        /// These are forbidden folders in the web folder that cannot be served to any client.
-        /// </summary>
-        private static readonly string[] _forbiddenFolders = { "Admin", "TaskManagement", "Tools" };
-
-        private static bool IsForbiddenFolder(PortalContextInitInfo initInfo)
-        {
-            if (initInfo == null || string.IsNullOrEmpty(initInfo.SiteRelativePath))
-                return false;
-
-            // get the first folder name from the path
-            var folderNames = initInfo.SiteRelativePath.Trim('/').Split(new[] {'/'}, StringSplitOptions.RemoveEmptyEntries);
-            var firstFolderName = folderNames.Length > 0 ? folderNames[0] : string.Empty;
-            
-            if (!string.IsNullOrEmpty(firstFolderName) && _forbiddenFolders.Any(fp => string.CompareOrdinal(fp, firstFolderName) == 0))
-                return true;
-
-            // if it is a full path
-            if (initInfo.SiteRelativePath.StartsWith("/Root/", StringComparison.OrdinalIgnoreCase) && !string.IsNullOrEmpty(initInfo.SiteUrl))
-            {
-                // find the site above this content
-                var site = PortalContext.Sites.Values.FirstOrDefault(s => s.UrlList.ContainsKey(initInfo.SiteUrl));
-                if (site == null) 
-                    return false;
-
-                var siteRelative = PortalContext.GetSiteRelativePath(initInfo.SiteRelativePath, site);
-                folderNames = siteRelative.Trim('/').Split(new[] {'/'}, StringSplitOptions.RemoveEmptyEntries);
-                firstFolderName = folderNames.Length > 0 ? folderNames[0] : string.Empty;
-
-                if (!string.IsNullOrEmpty(firstFolderName) && _forbiddenFolders.Any(fp => string.CompareOrdinal(fp, firstFolderName) == 0))
-                    return true;
-            }
-
-            return false;
-        }
-
-        private static void CheckExecutableType(NodeHead nodeHead, string actioName)
-        {
-            if (nodeHead == null)
-                return;
-
-            // check if the extension interests us
-            if (!RepositoryTools.IsExecutableExtension(Path.GetExtension(nodeHead.Name)))
-                return;
-
-            // If this is not an action request: if the extension indicates an executable file, 
-            // but the type is wrong OR the user does not have Run application 
-            // permission: rewrite the action to simply return the text of the file.
-            if (string.IsNullOrEmpty(actioName) && (!RepositoryTools.IsExecutableType(nodeHead.GetNodeType()) || !SecurityHandler.HasPermission(nodeHead, PermissionType.RunApplication)))
-            {
-                PortalContext.Current.ActionName = "BinarySpecial";
-
-                // Workaround: at this point we cannot change the action in any other way: we need
-                // to rewrite the context to point to the binary highlighter page instead of the
-                // executable content itself. This is how we prevent executing the file and allow
-                // only showing the text content of the file (if Open permission is present).
-                var action = HttpActionManager.CreateAction(PortalContext.Current);
-                action.Execute();
-            }
-        }
-    }
-}
+using System;
+using System.Collections.Generic;
+using System.Text;
+using System.Web;
+using SenseNet.Preview;
+using SenseNet.ContentRepository.Storage;
+using System.Globalization;
+using System.IO;
+using SenseNet.Portal.AppModel;
+using System.Linq;
+using SenseNet.Diagnostics;
+using System.Threading;
+using SenseNet.ApplicationModel;
+//using SenseNet.Configuration;
+using SenseNet.ContentRepository.Storage.Security;
+using SenseNet.ContentRepository;
+
+namespace SenseNet.Portal.Virtualization
+{
+    public class PortalContextModule : IHttpModule
+    {
+        // ============================================================================================ Members
+        private static volatile bool _delayRequests;
+
+        // ============================================================================================ Properties
+
+        [Obsolete("After V6.5 PATCH 9: Use WebApplication.DenyCrossSiteAccessEnabled instead.")]
+        public static bool DenyCrossSiteAccessEnabled => Configuration.WebApplication.DenyCrossSiteAccessEnabled;
+
+        // ============================================================================================ IHttpModule
+        public void Init(HttpApplication context)
+        {
+            CounterManager.Reset("DelayingRequests");
+
+            context.BeginRequest += OnEnter;
+            context.EndRequest += OnEndRequest;
+            context.AuthenticateRequest += OnAuthenticate;
+            context.AuthorizeRequest += OnAuthorize;
+            context.PreSendRequestHeaders += new EventHandler(OnPreSendRequestHeaders);
+        }
+
+        private void OnPreSendRequestHeaders(object sender, EventArgs e)
+        {
+            // If the content type (MIME type) of the response should be set
+            // to a specific type (e.g. in case of images, fonts, etc.), we set 
+            // this variable in the RepositoryFile.Open method for the scope of this request.
+            if (HttpContext.Current != null && PortalContext.Current != null && HttpContext.Current.Items.Contains(RepositoryFile.RESPONSECONTENTTYPEKEY) && (string.IsNullOrEmpty(PortalContext.Current.ActionName) || PortalContext.Current.ActionName == "Browse"))
+            {
+                var contentType = HttpContext.Current.Items[RepositoryFile.RESPONSECONTENTTYPEKEY] as string;
+                if (!string.IsNullOrEmpty(contentType))
+                    HttpContext.Current.Response.ContentType = contentType;
+            }
+        }
+
+        private void OnEndRequest(object sender, EventArgs e)
+        {
+            var ctx = ((HttpApplication)sender).Context;
+            var originalPath = ctx.Items["OriginalPath"] as string;
+
+            var request = ctx.Request;
+            if (originalPath != null)
+                ctx.RewritePath(originalPath);
+
+            SnTrace.Web.Write("PCM.OnEndRequest {0} {1}", request.RequestType, request.Url);
+        }
+
+        private void OnEnter(object sender, EventArgs e)
+        {
+            HttpContext httpContext = (sender as HttpApplication).Context;
+
+            var request = httpContext.Request;
+            SnTrace.Web.Write("PCM.OnEnter {0} {1}", request.RequestType, request.Url);
+
+            // check if messages to process from msmq exceeds configured limit: delay current thread until it goes back to normal levels
+            DelayCurrentRequestIfNecessary();
+
+            var initInfo = PortalContext.CreateInitInfo(httpContext);
+
+            // Check for forbidden paths (custom request filtering), mainly for phisycal folders in the web folder. 
+            // The built-in Request filtering module is not capable of filtering folders only in the root, but let
+            // us have folders with the same name somewhere else in the Content Repository.
+            if (IsForbiddenFolder(initInfo))
+            {
+                AuthenticationHelper.ThrowNotFound();
+            }
+
+            // check if request came to a restricted site via another site
+            if (Configuration.WebApplication.DenyCrossSiteAccessEnabled)
+            {
+                if (initInfo.RequestedNodeSite != null && initInfo.RequestedSite != null)
+                {
+                    if (initInfo.RequestedNodeSite.DenyCrossSiteAccess && initInfo.RequestedSite.Id != initInfo.RequestedNodeSite.Id)
+                    {
+                        HttpContext.Current.Response.StatusCode = 404;
+                        HttpContext.Current.Response.Flush();
+                        HttpContext.Current.Response.End();
+                        return;
+                    }
+                }
+            }
+
+            // add cache-control headers and handle ismodifiedsince requests
+            HandleResponseForClientCache(initInfo);
+
+            PortalContext portalContext = PortalContext.Create(httpContext, initInfo);
+
+            // Cross-Origin Resource Sharing (CORS)
+            if (!HttpHeaderTools.TrySetAllowedOriginHeader())
+                AuthenticationHelper.ThrowForbidden("token auth");
+
+            if (!portalContext.IsWebdavRequest && !portalContext.IsOfficeProtocolRequest && request.HttpMethod == "OPTIONS")
+            {
+                // set allowed methods and headers
+                HttpHeaderTools.SetPreflightResponse();
+                (sender as HttpApplication)?.CompleteRequest();
+                return;
+            }
+
+            var action = HttpActionManager.CreateAction(portalContext);
+            SnTrace.Web.Write("HTTP Action." + GetLoggedProperties(portalContext));
+
+
+            action.Execute();
+        }
+        private static string GetLoggedProperties(IHttpActionContext context)
+        {
+            var sb = new StringBuilder();
+            var action = context.CurrentAction;
+            sb.Append("ActionType: ").Append(action.GetType().Name).Append(", ");
+            sb.Append("TargetNode: ").Append(action.TargetNode == null ? "[null]" : action.TargetNode.Path).Append(", ");
+            sb.Append("AppNode: ").Append(action.AppNode == null ? "[null]" : action.AppNode.Path);
+
+            if (action is DefaultHttpAction)
+                sb.Append(", RequestUrl:").Append(context.RequestedUrl);
+
+            var redirectAction = action as RedirectHttpAction;
+            if (redirectAction != null)
+            {
+                sb.Append(", TargetUrl:").Append(redirectAction.TargetUrl);
+                sb.Append(", EndResponse:").Append(redirectAction.EndResponse);
+                return sb.ToString();
+            }
+
+            var remapAction = action as RemapHttpAction;
+            if (remapAction != null)
+            {
+                if (remapAction.HttpHandlerType != null)
+                    sb.Append(", HttpHandlerType:").Append(remapAction.HttpHandlerType.Name);
+                else
+                    sb.Append(", HttpHandlerNode:").Append(remapAction.HttpHandlerNode.Path);
+                return sb.ToString();
+            }
+
+            var rewriteAction = action as RewriteHttpAction;
+            if (rewriteAction != null)
+                sb.Append(", Path:").Append(rewriteAction.Path);
+
+            return sb.ToString();
+        }
+
+
+        private void OnAuthenticate(object sender, EventArgs e)
+        {
+            SetThreadCulture();
+        }
+
+        private void OnAuthorize(object sender, EventArgs e)
+        {
+            // At this point the user has at least some permissions for the requested content. This means
+            // we can respond with a 304 status if the content has not changed, without opening a security hole.
+
+            // This value could be set earlier by the HandleResponseForClientCache method
+            // (e.g. because of binaryhandler or application client cache values).
+            if (PortalContext.Current.ModificationDateForClient.HasValue)
+                HttpHeaderTools.EndResponseForClientCache(PortalContext.Current.ModificationDateForClient.Value);
+
+            // check requested nodehead
+            if (PortalContext.Current.ContextNodeHead == null)
+                return;
+
+            // Check if the requested content is executable (e.g. an aspx file) and has the correct file type. We must
+            // call this here instead of OnEnter because the user must be authenticated for the check algorithm to work.
+            CheckExecutableType(PortalContext.Current.ContextNodeHead, PortalContext.Current.ActionName);
+
+            var modificationDate = PortalContext.Current.ContextNodeHead.ModificationDate;
+
+            // If action name is given, do not do shortcircuit (eg. myimage.jpg?action=Edit 
+            // should be a server-rendered page) - except if this is an image resizer application.
+            if (!string.IsNullOrEmpty(PortalContext.Current.ActionName))
+            {
+                var remapAction = PortalContext.Current.CurrentAction as RemapHttpAction;
+                if (remapAction?.HttpHandlerNode == null)
+                    return;
+
+                if (!remapAction.HttpHandlerNode.GetNodeType().IsInstaceOfOrDerivedFrom("ImgResizeApplication"))
+                    return;
+
+                // check if the image resizer app was modified since the last request
+                if (remapAction.HttpHandlerNode.ModificationDate > modificationDate)
+                    modificationDate = remapAction.HttpHandlerNode.ModificationDate;
+            }
+
+            // set cache values for images, js/css files
+            var cacheSetting = GetCacheHeaderSetting(PortalContext.Current.RequestedUri, PortalContext.Current.ContextNodeHead);
+            if (cacheSetting.HasValue)
+            {
+                HttpHeaderTools.SetCacheControlHeaders(cacheSetting.Value);
+
+                // in case of preview images do NOT return 304, because _undetectable_ permission changes
+                // (on the image or on one of its parents) may change the preview image (e.g. display redaction or not).
+                if (DocumentPreviewProvider.Current == null || !DocumentPreviewProvider.Current.IsPreviewOrThumbnailImage(PortalContext.Current.ContextNodeHead))
+                {
+                    // end response, if the content has not changed since the value posted by the client
+                    HttpHeaderTools.EndResponseForClientCache(modificationDate);
+                }
+            }
+        }
+
+        public void Dispose()
+        {
+        }
+
+
+        // ============================================================================================ Methods
+        private static void SetThreadCulture()
+        {
+            // Set the CurrentCulture and the CurrentUICulture of the current thread based on the site language.
+            // If the site language was set to "FallbackToDefault", or was set to an empty value, the thread culture
+            // remain unmodified and will contain its default value (based on Web- and machine.config).
+            var portalContext = PortalContext.Current;
+            var site = portalContext.Site;
+            if (site == null)
+                return;
+
+            var cultureSet = false;
+
+            // the strongest setting: user property
+            if (site.EnableUserBasedCulture)
+            {
+                var currentUser = User.Current as User;
+                if (currentUser != null)
+                {
+                    cultureSet = TrySetThreadCulture(currentUser.Language);
+                }
+            }
+
+            // second try: browser based culture
+            if (!cultureSet && site.EnableClientBasedCulture)
+            {
+                // Set language to user's browser settings
+                var languages = HttpContext.Current.Request.UserLanguages;
+
+                if (languages != null)
+                {
+                    foreach (var language in languages.Where(lng => lng != null))
+                    {
+                        var formattedLang = language.ToLowerInvariant().Trim();
+
+                        // trim the q (quality) value from the end
+                        if (formattedLang.IndexOf(';') > 0)
+                            formattedLang = formattedLang.Substring(0, formattedLang.IndexOf(';'));
+
+                        cultureSet = TrySetThreadCulture(formattedLang);
+
+                        if (cultureSet)
+                            break;
+                    }
+                }
+            }
+
+            // culture is not yet resolved or resolution from user profile or client failed: use site language
+            if (!cultureSet)
+                TrySetThreadCulture(site.Language);
+        }
+
+        private static readonly DateTime _dateTimeMinValue = CultureInfo.InvariantCulture.DateTimeFormat.Calendar.MinSupportedDateTime;
+        private static readonly DateTime _dateTimeMaxValue = CultureInfo.InvariantCulture.DateTimeFormat.Calendar.MaxSupportedDateTime;
+
+        private static bool TrySetThreadCulture(string language)
+        {
+            // If the language was set to a non-empty value, and was not set to fallback, set the thread locale
+            // Otherwise do nothing (the ASP.NET engine already set the locale).
+            if (string.IsNullOrEmpty(language) || string.Compare(language, "FallbackToDefault", true) == 0)
+                return false;
+
+            CultureInfo specificCulture = null;
+            try
+            {
+                specificCulture = CultureInfo.CreateSpecificCulture(language);
+            }
+            catch (CultureNotFoundException)
+            {
+                return false;
+            }
+
+            Thread.CurrentThread.CurrentCulture = specificCulture;
+            Thread.CurrentThread.CurrentUICulture = specificCulture;
+            CheckCulture();
+
+            return true;
+        }
+        private static void CheckCulture()
+        {
+            var calendar = Thread.CurrentThread.CurrentCulture.DateTimeFormat.Calendar;
+            if (calendar.MinSupportedDateTime <= _dateTimeMinValue && calendar.MaxSupportedDateTime >= _dateTimeMaxValue)
+                return;
+
+            var logMsg = Thread.CurrentThread.CurrentCulture.Name + ": " + calendar + " is changed to ";
+            Calendar[] optCals = Thread.CurrentThread.CurrentCulture.OptionalCalendars;
+            foreach (var cal in optCals)
+            {
+                if (cal.MinSupportedDateTime <= _dateTimeMinValue && cal.MaxSupportedDateTime >= _dateTimeMaxValue)
+                {
+                    Thread.CurrentThread.CurrentCulture.DateTimeFormat.Calendar = cal;
+                    Thread.CurrentThread.CurrentUICulture.DateTimeFormat.Calendar = cal;
+                    SnLog.WriteInformation(logMsg + cal);
+                    return;
+                }
+            }
+            SnLog.WriteWarning("This locale cannot be used: " + Thread.CurrentThread.CurrentCulture.Name + ". Current culture is assigned to invariant culture.");
+            Thread.CurrentThread.CurrentCulture = CultureInfo.InvariantCulture;
+            Thread.CurrentThread.CurrentUICulture = CultureInfo.InvariantCulture;
+        }
+
+        private static IDictionary<string, object> CollectLoggedProperties(IHttpActionContext context)
+        {
+            var action = context.CurrentAction;
+            var props = new Dictionary<string, object>
+                {
+                    {"ActionType", action.GetType().Name},
+                    {"TargetNode",  action.TargetNode == null ? "[null]" : action.TargetNode.Path},
+                    {"AppNode",  action.AppNode == null ? "[null]" : action.AppNode.Path}
+                };
+
+            if (action is DefaultHttpAction)
+            {
+                props.Add("RequestUrl", context.RequestedUrl);
+                return props;
+            }
+            var redirectAction = action as RedirectHttpAction;
+            if (redirectAction != null)
+            {
+                props.Add("TargetUrl", redirectAction.TargetUrl);
+                props.Add("EndResponse", redirectAction.EndResponse);
+                return props;
+            }
+            var remapAction = action as RemapHttpAction;
+            if (remapAction != null)
+            {
+                if (remapAction.HttpHandlerType != null)
+                    props.Add("HttpHandlerType", remapAction.HttpHandlerType.Name);
+                else
+                    props.Add("HttpHandlerNode", remapAction.HttpHandlerNode.Path);
+                return props;
+            }
+            var rewriteAction = action as RewriteHttpAction;
+            if (rewriteAction != null)
+            {
+                props.Add("Path", rewriteAction.Path);
+                return props;
+            }
+            return props;
+        }
+
+        private bool CheckVisitorPermissions(NodeHead nodeHead)
+        {
+            if (nodeHead == null)
+                return false;
+
+            using (new SystemAccount())
+            {
+                return SecurityHandler.HasPermission((IUser)User.Visitor, nodeHead.Id, PermissionType.See, PermissionType.Open);
+            }
+        }
+
+        private void HandleResponseForClientCache(PortalContextInitInfo initInfo)
+        {
+            // binaryhandler
+            if (initInfo.BinaryHandlerRequestedNodeHead != null)
+            {
+                var bhMaxAge = Settings.GetValue(PortalSettings.SETTINGSNAME, PortalSettings.SETTINGS_BINARYHANDLER_MAXAGE, initInfo.RepositoryPath, 0);
+                if (bhMaxAge > 0)
+                {
+                    HttpHeaderTools.SetCacheControlHeaders(bhMaxAge);
+
+                    // We're only handling these if the visitor has permissions to the node
+                    if (CheckVisitorPermissions(initInfo.RequestedNodeHead))
+                    {
+                        // handle If-Modified-Since and Last-Modified headers
+                        HttpHeaderTools.EndResponseForClientCache(initInfo.BinaryHandlerRequestedNodeHead.ModificationDate);
+                    }
+                    else
+                    {
+                        // otherwise store the value for later use
+                        initInfo.ModificationDateForClient = initInfo.BinaryHandlerRequestedNodeHead.ModificationDate;
+                    }
+
+                    return;
+                }
+            }
+
+            if (initInfo.IsWebdavRequest || initInfo.IsOfficeProtocolRequest)
+            {
+                HttpContext.Current.Response.Headers.Add("Pragma", "no-cache"); // HTTP 1.0
+                HttpContext.Current.Response.Headers.Add("Expires", "Sat, 26 Jul 1997 05:00:00 GMT"); // Date in the past
+                return;
+            }
+
+            // get requested nodehead
+            if (initInfo.RequestedNodeHead == null)
+                return;
+
+            // if action name is given, do not do shortcircuit (eg. myscript.js?action=Edit should be a server-rendered page)
+            if (!string.IsNullOrEmpty(initInfo.ActionName))
+                return;
+
+            // **********************************************************
+            // Image content check is moved to OnAuthorize event handler, because it needs the
+            // fully loaded node. Here we handle only other content - e.g. js/css files.
+            // **********************************************************
+
+            if (!initInfo.RequestedNodeHead.GetNodeType().IsInstaceOfOrDerivedFrom(typeof(Image).Name))
+            {
+                var cacheSetting = GetCacheHeaderSetting(initInfo.RequestUri, initInfo.RequestedNodeHead);
+                if (cacheSetting.HasValue)
+                {
+                    HttpHeaderTools.SetCacheControlHeaders(cacheSetting.Value);
+
+                    // We're only handling these if the visitor has permissions to the node
+                    if (CheckVisitorPermissions(initInfo.RequestedNodeHead))
+                    {
+                        // handle If-Modified-Since and Last-Modified headers
+                        HttpHeaderTools.EndResponseForClientCache(initInfo.RequestedNodeHead.ModificationDate);
+                    }
+                    else
+                    {
+                        // otherwise store the value for later use
+                        initInfo.ModificationDateForClient = initInfo.RequestedNodeHead.ModificationDate;
+                    }
+
+                    return;
+                }
+            }
+
+            // applications
+            Application app;
+
+            // elevate to sysadmin, as we are startupuser here, and group 'everyone' should have permissions to application without elevation
+            using (new SystemAccount())
+            {
+                // load the application, or the node itself if it is an application
+                if (initInfo.RequestedNodeHead.GetNodeType().IsInstaceOfOrDerivedFrom("Application"))
+                    app = Node.LoadNode(initInfo.RequestedNodeHead) as Application;
+                else
+                    app = ApplicationStorage.Instance.GetApplication(initInfo.ActionName, initInfo.RequestedNodeHead, initInfo.DeviceName);
+            }
+
+            if (app == null)
+                return;
+
+            var maxAge = app.NumericMaxAge;
+            var cacheControl = app.CacheControlEnumValue;
+
+            if (cacheControl.HasValue && maxAge.HasValue)
+            {
+                HttpHeaderTools.SetCacheControlHeaders(maxAge.Value, cacheControl.Value);
+
+                // We're only handling these if the visitor has permissions to the node
+                if (CheckVisitorPermissions(initInfo.RequestedNodeHead))
+                {
+                    // handle If-Modified-Since and Last-Modified headers
+                    HttpHeaderTools.EndResponseForClientCache(initInfo.RequestedNodeHead.ModificationDate);
+                }
+                else
+                {
+                    // otherwise store the value for later use
+                    initInfo.ModificationDateForClient = initInfo.RequestedNodeHead.ModificationDate;
+                }
+            }
+        }
+        private void DelayCurrentRequestIfNecessary()
+        {
+            // check if messages to process from msmq exceeds configured limit: delay current thread until it goes back to normal levels
+            _delayRequests = IsDelayingRequestsNecessary(_delayRequests);
+            while (_delayRequests)
+            {
+                Thread.Sleep(100);
+                _delayRequests = IsDelayingRequestsNecessary(_delayRequests);
+            }
+        }
+        private static bool IsDelayingRequestsNecessary(bool requestsCurrentlyDelayed)
+        {
+            // by default we keep current working mode
+            var delayingRequestsNecessary = requestsCurrentlyDelayed;
+
+            // check if we need to switch off/on delaying
+            var incomingMessageCount = DistributedApplication.ClusterChannel.IncomingMessageCount;
+            if (!requestsCurrentlyDelayed && incomingMessageCount > Configuration.Messaging.DelayRequestsOnHighMessageCountUpperLimit)
+            {
+                delayingRequestsNecessary = true;
+            }
+            if (requestsCurrentlyDelayed && incomingMessageCount < Configuration.Messaging.DelayRequestsOnHighMessageCountLowerLimit)
+            {
+                delayingRequestsNecessary = false;
+            }
+
+            CounterManager.SetRawValue("DelayingRequests", delayingRequestsNecessary ? 1 : 0);
+            return delayingRequestsNecessary;
+        }
+
+        private static int? GetCacheHeaderSetting(Uri requestUri, NodeHead requestedNodeHead)
+        {
+            if (requestUri == null || requestedNodeHead == null)
+                return null;
+
+            var extension = Path.GetExtension(requestUri.AbsolutePath).ToLower().Trim(new[] { ' ', '.' });
+            var contentType = requestedNodeHead.GetNodeType().Name;
+
+            // shortcut: deal with real files only
+            if (string.IsNullOrEmpty(extension) || string.IsNullOrEmpty(contentType))
+                return null;
+
+            return HttpHeaderTools.GetCacheHeaderSetting(requestedNodeHead.Path, contentType, extension);
+        }
+
+        /// <summary>
+        /// These are forbidden folders in the web folder that cannot be served to any client.
+        /// </summary>
+        private static readonly string[] _forbiddenFolders = { "Admin", "TaskManagement", "Tools" };
+
+        private static bool IsForbiddenFolder(PortalContextInitInfo initInfo)
+        {
+            if (initInfo == null || string.IsNullOrEmpty(initInfo.SiteRelativePath))
+                return false;
+
+            // get the first folder name from the path
+            var folderNames = initInfo.SiteRelativePath.Trim('/').Split(new[] {'/'}, StringSplitOptions.RemoveEmptyEntries);
+            var firstFolderName = folderNames.Length > 0 ? folderNames[0] : string.Empty;
+            
+            if (!string.IsNullOrEmpty(firstFolderName) && _forbiddenFolders.Any(fp => string.CompareOrdinal(fp, firstFolderName) == 0))
+                return true;
+
+            // if it is a full path
+            if (initInfo.SiteRelativePath.StartsWith("/Root/", StringComparison.OrdinalIgnoreCase) && !string.IsNullOrEmpty(initInfo.SiteUrl))
+            {
+                // find the site above this content
+                var site = PortalContext.Sites.Values.FirstOrDefault(s => s.UrlList.ContainsKey(initInfo.SiteUrl));
+                if (site == null) 
+                    return false;
+
+                var siteRelative = PortalContext.GetSiteRelativePath(initInfo.SiteRelativePath, site);
+                folderNames = siteRelative.Trim('/').Split(new[] {'/'}, StringSplitOptions.RemoveEmptyEntries);
+                firstFolderName = folderNames.Length > 0 ? folderNames[0] : string.Empty;
+
+                if (!string.IsNullOrEmpty(firstFolderName) && _forbiddenFolders.Any(fp => string.CompareOrdinal(fp, firstFolderName) == 0))
+                    return true;
+            }
+
+            return false;
+        }
+
+        private static void CheckExecutableType(NodeHead nodeHead, string actioName)
+        {
+            if (nodeHead == null)
+                return;
+
+            // check if the extension interests us
+            if (!RepositoryTools.IsExecutableExtension(Path.GetExtension(nodeHead.Name)))
+                return;
+
+            // If this is not an action request: if the extension indicates an executable file, 
+            // but the type is wrong OR the user does not have Run application 
+            // permission: rewrite the action to simply return the text of the file.
+            if (string.IsNullOrEmpty(actioName) && (!RepositoryTools.IsExecutableType(nodeHead.GetNodeType()) || !SecurityHandler.HasPermission(nodeHead, PermissionType.RunApplication)))
+            {
+                PortalContext.Current.ActionName = "BinarySpecial";
+
+                // Workaround: at this point we cannot change the action in any other way: we need
+                // to rewrite the context to point to the binary highlighter page instead of the
+                // executable content itself. This is how we prevent executing the file and allow
+                // only showing the text content of the file (if Open permission is present).
+                var action = HttpActionManager.CreateAction(PortalContext.Current);
+                action.Execute();
+            }
+        }
+    }
+}