<?xml version="1.0" encoding="utf-8"?>
<package xmlns="http://schemas.microsoft.com/packaging/2012/06/nuspec.xsd">
  <metadata>
    <id>SenseNet.Services</id>
    <version>7.5.1.3</version>
    <title>sensenet Services</title>
    <authors>kavics,aniko,lajos,tusmester</authors>
    <owners>Sense/Net</owners>
    <licenseUrl>https://github.com/SenseNet/sensenet/blob/master/LICENSE</licenseUrl>
    <projectUrl>https://github.com/SenseNet/sensenet</projectUrl>
    <iconUrl>https://raw.githubusercontent.com/SenseNet/sn-resources/master/images/sn-icon/sensenet-icon-64.png</iconUrl>
    <requireLicenseAcceptance>false</requireLicenseAcceptance>
    <description>sensenet is an Enterprise Content Services platform for .Net</description>
    <releaseNotes>See release notes on GitHub.</releaseNotes>
    <copyright>Copyright © Sense/Net Inc.</copyright>
    <tags>sensenet ecm ecms csp content platform</tags>
    <dependencies>
      <dependency id="Newtonsoft.Json" version="11.0.2" />
      <dependency id="Microsoft.IdentityModel.Tokens" version="5.2.4" />
      <dependency id="System.IdentityModel.Tokens.Jwt" version="5.2.4" />
      <dependency id="SenseNet.Tools" version="3.1.0" />
      <dependency id="SenseNet.Search" version="2.1.0" />
      <dependency id="SenseNet.Preview" version="7.0.0" />
      <dependency id="SenseNet.BlobStorage" version="7.3.2.1" />
      <dependency id="SenseNet.Common" version="7.2.0.2" />
      <dependency id="SenseNet.Security" version="4.0.0" />
      <dependency id="SenseNet.TaskManagement.Core" version="1.1.0.0" />
      <dependency id="SenseNet.TokenAuthentication" version="7.4.0.0" />
    </dependencies>
  </metadata>
  <files>
<<<<<<< HEAD
    <file src="bin\Release\Microsoft.Exchange.WebServices.*" target="lib\net461" />
=======
    <file src="bin\Release\itextsharp.*" target="lib\net461" />
>>>>>>> a26862fb
    <file src="bin\Release\SenseNet.ContentRepository.*" target="lib\net461" />
    <file src="bin\Release\SenseNet.Services.*" target="lib\net461" />
    <file src="bin\Release\SenseNet.Storage.*" target="lib\net461" />
  </files>
</package><|MERGE_RESOLUTION|>--- conflicted
+++ resolved
@@ -29,11 +29,6 @@
     </dependencies>
   </metadata>
   <files>
-<<<<<<< HEAD
-    <file src="bin\Release\Microsoft.Exchange.WebServices.*" target="lib\net461" />
-=======
-    <file src="bin\Release\itextsharp.*" target="lib\net461" />
->>>>>>> a26862fb
     <file src="bin\Release\SenseNet.ContentRepository.*" target="lib\net461" />
     <file src="bin\Release\SenseNet.Services.*" target="lib\net461" />
     <file src="bin\Release\SenseNet.Storage.*" target="lib\net461" />
