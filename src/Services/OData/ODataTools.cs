--- conflicted
+++ resolved
@@ -1,154 +1,150 @@
-﻿using System;
-using System.Collections.Generic;
-using System.Linq;
-using System.Web;
-using SenseNet.ApplicationModel;
-using SenseNet.ContentRepository;
-using SenseNet.ContentRepository.Storage;
-using SenseNet.Portal.Virtualization;
-
-namespace SenseNet.Portal.OData
-{
-    public class ODataTools
-    {
-        /// <summary>
-        /// Returns the OData service url for the specified content. Eg.: /OData/Root/Sites/Default_Site('test.txt')"
-        /// </summary>
-        /// <param name="content">Requested content</param>
-        /// <param name="escapeApostrophes">Replaces ' with escaped form so it can be used in javascript in form '(url)'</param>
-        /// <returns></returns>
-        public static string GetODataUrl(Content content, bool escapeApostrophes = false)
-        {
-            var url = string.Concat("/" + Configuration.Services.ODataServiceToken, content.ContentHandler.ParentPath, "('", content.Name, "')");
-            return escapeApostrophes ? url.Replace("'", "\\'") : url;
-        }
-        /// <summary>
-        /// Returns the OData service url for the specified content. Eg.: /OData/Root/Sites/Default_Site('test.txt')"
-        /// </summary>
-        /// <param name="path">Path of requested content</param>
-        /// <param name="escapeApostrophes">Replaces ' with escaped form so it can be used in javascript in form '(url)'</param>
-        /// <returns></returns>
-        public static string GetODataUrl(string path, bool escapeApostrophes = false)
-        {
-            var parentPath = RepositoryPath.GetParentPath(path);
-
-            // this is to make sure that the constructed odata url will be correct in case of Root
-            if (string.IsNullOrEmpty(parentPath))
-                parentPath = "/";
-
-            var url = string.Concat("/" + Configuration.Services.ODataServiceToken, parentPath, "('", RepositoryPath.GetFileName(path), "')");
-            return escapeApostrophes ? url.Replace("'", "\\'") : url;
-        }
-        /// <summary>
-        /// Returns the OData service operation url for the specified content and operation name. Eg.: /OData/Root/Sites/Default_Site('test.txt')/MoveTo"
-        /// </summary>
-        /// <param name="content">Requested content</param>
-        /// <param name="operationName">Name of requested operation</param>
-        /// <param name="escapeApostrophes">Replaces ' with escaped form so it can be used in javascript in form '(url)'</param>
-        /// <returns></returns>
-        public static string GetODataOperationUrl(Content content, string operationName, bool escapeApostrophes = false)
-        {
-            return string.Concat(GetODataUrl(content, escapeApostrophes), "/", operationName);
-        }
-        /// <summary>
-        /// Returns the OData service operation url for the specified content and operation name. Eg.: /OData/Root/Sites/Default_Site('test.txt')/MoveTo"
-        /// </summary>
-        /// <param name="path">Path of requested content</param>
-        /// <param name="operationName">Name of requested operation</param>
-        /// <param name="escapeApostrophes">Replaces ' with escaped form so it can be used in javascript in form '(url)'</param>
-        /// <returns></returns>
-        public static string GetODataOperationUrl(string path, string operationName, bool escapeApostrophes = false)
-        {
-            return string.Concat(GetODataUrl(path, escapeApostrophes), "/", operationName);
-        }
-
-        internal static IEnumerable<ActionBase> GetActions(Content content, ODataRequest request)
-        {
-            // Use the back url provided by the client. If it is empty, use
-            // the url of the caller page (the referrer provided by ASP.NET).
-            // The back url can be omitted (switched off) by the client if it provides the
-            // appropriate request parameter (includebackurl false).
-            var backUrl = PortalContext.Current != null && (request == null || request.IncludeBackUrl)
-                ? PortalContext.Current.BackUrl
-                : null;
-
-            if (string.IsNullOrEmpty(backUrl) &&
-                (request == null || request.IncludeBackUrl) &&
-                HttpContext.Current != null &&
-                HttpContext.Current.Request.UrlReferrer != null)
-                backUrl = HttpContext.Current.Request.UrlReferrer.ToString();
-
-            return ODataHandler.ActionResolver.GetActions(content,
-                request != null ? request.Scenario : null,
-                string.IsNullOrEmpty(backUrl) ? null : backUrl);
-        }
-        internal static IEnumerable<ODataActionItem> GetHtmlActionItems(Content content, ODataRequest request)
-        {
-            return GetActions(content, request).Where(a => a.IsHtmlOperation).Select(a => new ODataActionItem
-            {
-                Name = a.Name,
-                DisplayName = SNSR.GetString(a.Text),
-                Icon = a.Icon,
-                Index = a.Index,
-                Url = a.Uri,
-                IncludeBackUrl = a.GetApplication() == null ? 0 : (int)a.GetApplication().IncludeBackUrl,
-                ClientAction = !string.IsNullOrEmpty((a as ClientAction)?.Callback),
-                Forbidden = a.Forbidden
-            });
-        }
-
-        internal static IEnumerable<ODataActionItem> GetActionItems(Content content, ODataRequest request)
-        {
-            return GetActionsWithScenario(content, request).Select(a => new ODataActionItem
-            {
-                Name = a.Action.Name,
-                DisplayName = SNSR.GetString(a.Action.Text),
-                Icon = a.Action.Icon,
-                Index = a.Action.Index,
-                Url = a.Action.Uri,
-                IncludeBackUrl = a.Action.GetApplication() == null ? 0 : (int)a.Action.GetApplication().IncludeBackUrl,
-                ClientAction = !string.IsNullOrEmpty((a.Action as ClientAction)?.Callback),
-                Forbidden = a.Action.Forbidden,
-                IsODataAction = a.Action.IsODataOperation,
-                ActionParameters = a.Action.ActionParameters.Select(p => p.Name).ToArray(),
-                Scenario = a.Scenario
-            });
-        }
-
-        private struct ScenarioAction
-        {
-            public ActionBase Action { get; set; }
-            public string Scenario { get; set; }
-        }
-
-        private static IEnumerable<ScenarioAction> GetActionsWithScenario(Content content, ODataRequest request)
-        {
-            // Use the back url provided by the client. If it is empty, use
-            // the url of the caller page (the referrer provided by ASP.NET).
-            // The back url can be omitted (switched off) by the client if it provides the
-            // appropriate request parameter (includebackurl false).
-            var backUrl = PortalContext.Current != null && (request == null || request.IncludeBackUrl)
-                ? PortalContext.Current.BackUrl
-                : null;
-
-            if (string.IsNullOrEmpty(backUrl) && (request == null || request.IncludeBackUrl) &&
-                HttpContext.Current?.Request?.UrlReferrer != null)
-            {
-                backUrl = HttpContext.Current.Request.UrlReferrer.ToString();
-            }
-
-            var scenario = request?.Scenario;
-<<<<<<< HEAD
-            var actions = ActionFramework.GetActions(content, scenario, string.IsNullOrEmpty(backUrl) ? null : backUrl);
-=======
-            var actions = ActionFramework.GetActions(content, scenario, null, string.IsNullOrEmpty(backUrl) ? null : backUrl);
->>>>>>> 87549fb3
-
-            return actions.Select(action => new ScenarioAction
-            {
-                Action = action,
-                Scenario = scenario
-            });
-        }
-    }
-}
+﻿using System;
+using System.Collections.Generic;
+using System.Linq;
+using System.Web;
+using SenseNet.ApplicationModel;
+using SenseNet.ContentRepository;
+using SenseNet.ContentRepository.Storage;
+using SenseNet.Portal.Virtualization;
+
+namespace SenseNet.Portal.OData
+{
+    public class ODataTools
+    {
+        /// <summary>
+        /// Returns the OData service url for the specified content. Eg.: /OData/Root/Sites/Default_Site('test.txt')"
+        /// </summary>
+        /// <param name="content">Requested content</param>
+        /// <param name="escapeApostrophes">Replaces ' with escaped form so it can be used in javascript in form '(url)'</param>
+        /// <returns></returns>
+        public static string GetODataUrl(Content content, bool escapeApostrophes = false)
+        {
+            var url = string.Concat("/" + Configuration.Services.ODataServiceToken, content.ContentHandler.ParentPath, "('", content.Name, "')");
+            return escapeApostrophes ? url.Replace("'", "\\'") : url;
+        }
+        /// <summary>
+        /// Returns the OData service url for the specified content. Eg.: /OData/Root/Sites/Default_Site('test.txt')"
+        /// </summary>
+        /// <param name="path">Path of requested content</param>
+        /// <param name="escapeApostrophes">Replaces ' with escaped form so it can be used in javascript in form '(url)'</param>
+        /// <returns></returns>
+        public static string GetODataUrl(string path, bool escapeApostrophes = false)
+        {
+            var parentPath = RepositoryPath.GetParentPath(path);
+
+            // this is to make sure that the constructed odata url will be correct in case of Root
+            if (string.IsNullOrEmpty(parentPath))
+                parentPath = "/";
+
+            var url = string.Concat("/" + Configuration.Services.ODataServiceToken, parentPath, "('", RepositoryPath.GetFileName(path), "')");
+            return escapeApostrophes ? url.Replace("'", "\\'") : url;
+        }
+        /// <summary>
+        /// Returns the OData service operation url for the specified content and operation name. Eg.: /OData/Root/Sites/Default_Site('test.txt')/MoveTo"
+        /// </summary>
+        /// <param name="content">Requested content</param>
+        /// <param name="operationName">Name of requested operation</param>
+        /// <param name="escapeApostrophes">Replaces ' with escaped form so it can be used in javascript in form '(url)'</param>
+        /// <returns></returns>
+        public static string GetODataOperationUrl(Content content, string operationName, bool escapeApostrophes = false)
+        {
+            return string.Concat(GetODataUrl(content, escapeApostrophes), "/", operationName);
+        }
+        /// <summary>
+        /// Returns the OData service operation url for the specified content and operation name. Eg.: /OData/Root/Sites/Default_Site('test.txt')/MoveTo"
+        /// </summary>
+        /// <param name="path">Path of requested content</param>
+        /// <param name="operationName">Name of requested operation</param>
+        /// <param name="escapeApostrophes">Replaces ' with escaped form so it can be used in javascript in form '(url)'</param>
+        /// <returns></returns>
+        public static string GetODataOperationUrl(string path, string operationName, bool escapeApostrophes = false)
+        {
+            return string.Concat(GetODataUrl(path, escapeApostrophes), "/", operationName);
+        }
+
+        internal static IEnumerable<ActionBase> GetActions(Content content, ODataRequest request)
+        {
+            // Use the back url provided by the client. If it is empty, use
+            // the url of the caller page (the referrer provided by ASP.NET).
+            // The back url can be omitted (switched off) by the client if it provides the
+            // appropriate request parameter (includebackurl false).
+            var backUrl = PortalContext.Current != null && (request == null || request.IncludeBackUrl)
+                ? PortalContext.Current.BackUrl
+                : null;
+
+            if (string.IsNullOrEmpty(backUrl) &&
+                (request == null || request.IncludeBackUrl) &&
+                HttpContext.Current != null &&
+                HttpContext.Current.Request.UrlReferrer != null)
+                backUrl = HttpContext.Current.Request.UrlReferrer.ToString();
+
+            return ODataHandler.ActionResolver.GetActions(content,
+                request != null ? request.Scenario : null,
+                string.IsNullOrEmpty(backUrl) ? null : backUrl);
+        }
+        internal static IEnumerable<ODataActionItem> GetHtmlActionItems(Content content, ODataRequest request)
+        {
+            return GetActions(content, request).Where(a => a.IsHtmlOperation).Select(a => new ODataActionItem
+            {
+                Name = a.Name,
+                DisplayName = SNSR.GetString(a.Text),
+                Icon = a.Icon,
+                Index = a.Index,
+                Url = a.Uri,
+                IncludeBackUrl = a.GetApplication() == null ? 0 : (int)a.GetApplication().IncludeBackUrl,
+                ClientAction = !string.IsNullOrEmpty((a as ClientAction)?.Callback),
+                Forbidden = a.Forbidden
+            });
+        }
+
+        internal static IEnumerable<ODataActionItem> GetActionItems(Content content, ODataRequest request)
+        {
+            return GetActionsWithScenario(content, request).Select(a => new ODataActionItem
+            {
+                Name = a.Action.Name,
+                DisplayName = SNSR.GetString(a.Action.Text),
+                Icon = a.Action.Icon,
+                Index = a.Action.Index,
+                Url = a.Action.Uri,
+                IncludeBackUrl = a.Action.GetApplication() == null ? 0 : (int)a.Action.GetApplication().IncludeBackUrl,
+                ClientAction = !string.IsNullOrEmpty((a.Action as ClientAction)?.Callback),
+                Forbidden = a.Action.Forbidden,
+                IsODataAction = a.Action.IsODataOperation,
+                ActionParameters = a.Action.ActionParameters.Select(p => p.Name).ToArray(),
+                Scenario = a.Scenario
+            });
+        }
+
+        private struct ScenarioAction
+        {
+            public ActionBase Action { get; set; }
+            public string Scenario { get; set; }
+        }
+
+        private static IEnumerable<ScenarioAction> GetActionsWithScenario(Content content, ODataRequest request)
+        {
+            // Use the back url provided by the client. If it is empty, use
+            // the url of the caller page (the referrer provided by ASP.NET).
+            // The back url can be omitted (switched off) by the client if it provides the
+            // appropriate request parameter (includebackurl false).
+            var backUrl = PortalContext.Current != null && (request == null || request.IncludeBackUrl)
+                ? PortalContext.Current.BackUrl
+                : null;
+
+            if (string.IsNullOrEmpty(backUrl) && (request == null || request.IncludeBackUrl) &&
+                HttpContext.Current?.Request?.UrlReferrer != null)
+            {
+                backUrl = HttpContext.Current.Request.UrlReferrer.ToString();
+            }
+
+            var scenario = request?.Scenario;
+            var actions = ActionFramework.GetActions(content, scenario, null, string.IsNullOrEmpty(backUrl) ? null : backUrl);
+
+            return actions.Select(action => new ScenarioAction
+            {
+                Action = action,
+                Scenario = scenario
+            });
+        }
+    }
+}