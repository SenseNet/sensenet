﻿using System;
using System.Collections.Generic;
using System.Linq;
using System.Text;
using Newtonsoft.Json;

//TODO: Rename Json.cs to more generalized name
namespace SenseNet.Portal.OData
{
    internal class ODataSimpleMeta
    {
        [JsonProperty(PropertyName = "uri", Order = 1)]
        public string Uri { get; set; }
        [JsonProperty(PropertyName = "type", Order = 2)]
        public string Type { get; set; }
    }
    internal class ODataFullMeta : ODataSimpleMeta
    {
        [JsonProperty(PropertyName = "actions", Order = 3)]
        public ODataOperation[] Actions { get; set; }
        [JsonProperty(PropertyName = "functions", Order = 4)]
        public ODataOperation[] Functions { get; set; }
    }
    internal class ODataOperation
    {
        [JsonProperty(PropertyName = "title", Order = 1)]
        public string Title { get; set; }
        [JsonProperty(PropertyName = "name", Order = 2)]
        public string Name { get; set; }
        [JsonProperty(PropertyName = "target", Order = 3)]
        public string Target { get; set; }
        [JsonProperty(PropertyName = "forbidden", Order = 4)]
        public bool Forbidden { get; set; }
        [JsonProperty(PropertyName = "parameters", Order = 5)]
        public ODataOperationParameter[] Parameters { get; set; }
    }
    internal class ODataOperationParameter
    {
        [JsonProperty(PropertyName = "name", Order = 1)]
        public string Name { get; set; }
        [JsonProperty(PropertyName = "type", Order = 2)]
        public string Type { get; set; }
        [JsonProperty(PropertyName = "required", Order = 3)]
        public bool Required { get; set; }
    }

    internal class ODataSingleContent
    {
        [JsonProperty(PropertyName = "d", Order = 1)]
        public Dictionary<string, object> FieldData { get; set; }
    }
    internal class ODataMultipleContent
    {
        [JsonProperty(PropertyName = "d", Order = 1)]
        public Dictionary<string, object> Contents { get; private set; }
        public static ODataMultipleContent Create(IEnumerable<Dictionary<string, object>> data, int count)
        {
            var array = data.ToArray();
            var dict = new Dictionary<string, object>
            {
                {"__count", count == 0 ? array.Length : count},
                {"results", array}
            };
            return new ODataMultipleContent { Contents = dict };
        }
    }

    internal class ODataReference
    {
        [JsonProperty(PropertyName = "__deferred", Order = 1)]
        public ODataUri Reference { get; private set; }
        public static ODataReference Create(string uri)
        {
            return new ODataReference { Reference = new ODataUri { Uri = uri } };
        }
    }

    internal class ODataUri
    {
        [JsonProperty(PropertyName = "uri", Order = 1)]
        public string Uri { get; set; }
    }
    internal class ODataBinary
    {
        [JsonProperty(PropertyName = "__mediaresource", Order = 1)]
        public ODataMediaResource Resource { get; private set; }
        public static ODataBinary Create(string url, string editUrl, string mimeType, string etag)
        {
            return new ODataBinary { Resource = new ODataMediaResource { EditMediaUri = editUrl, MediaUri = url, MimeType = mimeType, MediaETag = etag } };
        }
    }
    internal class ODataMediaResource
    {
        [JsonProperty(PropertyName = "edit_media", Order = 1)]
        public string EditMediaUri { get; set; }
        [JsonProperty(PropertyName = "media_src", Order = 2)]
        public string MediaUri { get; set; }
        [JsonProperty(PropertyName = "content_type", Order = 3)]
        public string MimeType { get; set; }
        [JsonProperty(PropertyName = "media_etag", Order = 4)]
        public string MediaETag { get; set; }
    }

    /// <summary>
    /// Represents an item in the Actions list of the OData Content metadata.
    /// </summary>
    public class ODataActionItem
    {
        /// <summary>
        /// Gets or sets the name of the Action.
        /// </summary>
        public string Name { get; set; }
        /// <summary>
        /// Gets or sets the human readable name of the Action.
        /// </summary>
        public string DisplayName { get; set; }
        /// <summary>
        /// Gets os sets the value that helps sorting the items.
        /// </summary>
        public int Index { get; set; }
        /// <summary>
        /// Gets or sets the icon name of the Action.
        /// </summary>
        public string Icon { get; set; }
        /// <summary>
        /// Gets or sets the URL of the Action.
        /// </summary>
        public string Url { get; set; }
        /// <summary>
        /// Gets or sets a value that is true when the back URL argument is provided.
        /// </summary>
        public int IncludeBackUrl { get; set; }
        //UNDONE: XMLDOC: ODataActionItem.ClientAction
        public bool ClientAction { get; set; }
        /// <summary>
        /// Gets or sets a value that is true if the Action is an <see cref="ODataOperation"/>.
        /// </summary>
        public bool IsODataAction { get; set; }
        /// <summary>
        /// Gets or sets the parameter names of the Action.
        /// </summary>
        public string[] ActionParameters { get; set; }
<<<<<<< HEAD
        public string Scenario { get; set; }
=======
        /// <summary>
        /// Gets or sets the scenarios when the Action can be applied.
        /// </summary>
        public string[] Scenarios { get; set; }
        /// <summary>
        /// Gets or sets a value that is true if the Action is
        /// visible but not executable for the current user.
        /// </summary>
>>>>>>> c5181725
        public bool Forbidden { get; set; }
    }

    /// <summary>
    /// Represents a JSON-serializable OData error.
    /// </summary>
    /// <example>
    /// The general message format is the following (JSON):
    /// <code>
    /// {
    ///    "error": {
    ///        "code": "NotSpecified",
    ///        "exceptiontype": "SenseNetSecurityException",
    ///        "message": {
    ///            "lang": "en-us",
    ///            "value": "Access denied. Path: /Root/...
    ///        },
    ///        "innererror": {
    ///            "trace": "ODataException: Access denied. Path: /Root/...
    ///        }
    ///    }
    /// }
    /// </code>
    /// </example>
    public class Error
    {
        /// <summary>
        /// Gets or sets the code of the error.
        /// </summary>
        [JsonProperty(PropertyName="code", Order=1)]
        public string Code { get; set; }
        /// <summary>
        /// Gets or sets the (not fully qualified) type name of the exception.
        /// </summary>
        [JsonProperty(PropertyName = "exceptiontype", Order = 2)]
        public string ExceptionType { get; set; }
        /// <summary>
        /// Gets or sets the message of the OData error.
        /// </summary>
        [JsonProperty(PropertyName = "message", Order = 3)]
        public ErrorMessage Message { get; set; }
        /// <summary>
        /// Gets or sets all information for debugger users.
        /// Contains the whole exception chain with messages and stack traces.
        /// </summary>
        [JsonProperty(PropertyName = "innererror", Order = 4)]
        public StackInfo InnerError { get; set; }
    }
    /// <summary>
    /// Represents the message of the OData error.
    /// </summary>
    public class ErrorMessage
    {
        /// <summary>
        /// Gets or sets the language code of the message (e.g. en-us).
        /// </summary>
        [JsonProperty(PropertyName = "lang", Order = 1)]
        public string Lang { get; set; }
        /// <summary>
        /// Gets or sets the message of the OData error.
        /// </summary>
        [JsonProperty(PropertyName = "value", Order = 1)]
        public string Value { get; set; }
    }
    /// <summary>
    /// Represents a stack trace information of the OData error.
    /// </summary>
    public class StackInfo
    {
        /// <summary>
        /// Gets or sets the stack trace information of an OData error.
        /// </summary>
        [JsonProperty(PropertyName = "trace", Order = 1)]
        public string Trace { get; set; }
    }

}
<|MERGE_RESOLUTION|>--- conflicted
+++ resolved
@@ -1,231 +1,227 @@
-﻿using System;
-using System.Collections.Generic;
-using System.Linq;
-using System.Text;
-using Newtonsoft.Json;
-
-//TODO: Rename Json.cs to more generalized name
-namespace SenseNet.Portal.OData
-{
-    internal class ODataSimpleMeta
-    {
-        [JsonProperty(PropertyName = "uri", Order = 1)]
-        public string Uri { get; set; }
-        [JsonProperty(PropertyName = "type", Order = 2)]
-        public string Type { get; set; }
-    }
-    internal class ODataFullMeta : ODataSimpleMeta
-    {
-        [JsonProperty(PropertyName = "actions", Order = 3)]
-        public ODataOperation[] Actions { get; set; }
-        [JsonProperty(PropertyName = "functions", Order = 4)]
-        public ODataOperation[] Functions { get; set; }
-    }
-    internal class ODataOperation
-    {
-        [JsonProperty(PropertyName = "title", Order = 1)]
-        public string Title { get; set; }
-        [JsonProperty(PropertyName = "name", Order = 2)]
-        public string Name { get; set; }
-        [JsonProperty(PropertyName = "target", Order = 3)]
-        public string Target { get; set; }
-        [JsonProperty(PropertyName = "forbidden", Order = 4)]
-        public bool Forbidden { get; set; }
-        [JsonProperty(PropertyName = "parameters", Order = 5)]
-        public ODataOperationParameter[] Parameters { get; set; }
-    }
-    internal class ODataOperationParameter
-    {
-        [JsonProperty(PropertyName = "name", Order = 1)]
-        public string Name { get; set; }
-        [JsonProperty(PropertyName = "type", Order = 2)]
-        public string Type { get; set; }
-        [JsonProperty(PropertyName = "required", Order = 3)]
-        public bool Required { get; set; }
-    }
-
-    internal class ODataSingleContent
-    {
-        [JsonProperty(PropertyName = "d", Order = 1)]
-        public Dictionary<string, object> FieldData { get; set; }
-    }
-    internal class ODataMultipleContent
-    {
-        [JsonProperty(PropertyName = "d", Order = 1)]
-        public Dictionary<string, object> Contents { get; private set; }
-        public static ODataMultipleContent Create(IEnumerable<Dictionary<string, object>> data, int count)
-        {
-            var array = data.ToArray();
-            var dict = new Dictionary<string, object>
-            {
-                {"__count", count == 0 ? array.Length : count},
-                {"results", array}
-            };
-            return new ODataMultipleContent { Contents = dict };
-        }
-    }
-
-    internal class ODataReference
-    {
-        [JsonProperty(PropertyName = "__deferred", Order = 1)]
-        public ODataUri Reference { get; private set; }
-        public static ODataReference Create(string uri)
-        {
-            return new ODataReference { Reference = new ODataUri { Uri = uri } };
-        }
-    }
-
-    internal class ODataUri
-    {
-        [JsonProperty(PropertyName = "uri", Order = 1)]
-        public string Uri { get; set; }
-    }
-    internal class ODataBinary
-    {
-        [JsonProperty(PropertyName = "__mediaresource", Order = 1)]
-        public ODataMediaResource Resource { get; private set; }
-        public static ODataBinary Create(string url, string editUrl, string mimeType, string etag)
-        {
-            return new ODataBinary { Resource = new ODataMediaResource { EditMediaUri = editUrl, MediaUri = url, MimeType = mimeType, MediaETag = etag } };
-        }
-    }
-    internal class ODataMediaResource
-    {
-        [JsonProperty(PropertyName = "edit_media", Order = 1)]
-        public string EditMediaUri { get; set; }
-        [JsonProperty(PropertyName = "media_src", Order = 2)]
-        public string MediaUri { get; set; }
-        [JsonProperty(PropertyName = "content_type", Order = 3)]
-        public string MimeType { get; set; }
-        [JsonProperty(PropertyName = "media_etag", Order = 4)]
-        public string MediaETag { get; set; }
-    }
-
-    /// <summary>
-    /// Represents an item in the Actions list of the OData Content metadata.
-    /// </summary>
-    public class ODataActionItem
-    {
-        /// <summary>
-        /// Gets or sets the name of the Action.
-        /// </summary>
-        public string Name { get; set; }
-        /// <summary>
-        /// Gets or sets the human readable name of the Action.
-        /// </summary>
-        public string DisplayName { get; set; }
-        /// <summary>
-        /// Gets os sets the value that helps sorting the items.
-        /// </summary>
-        public int Index { get; set; }
-        /// <summary>
-        /// Gets or sets the icon name of the Action.
-        /// </summary>
-        public string Icon { get; set; }
-        /// <summary>
-        /// Gets or sets the URL of the Action.
-        /// </summary>
-        public string Url { get; set; }
-        /// <summary>
-        /// Gets or sets a value that is true when the back URL argument is provided.
-        /// </summary>
-        public int IncludeBackUrl { get; set; }
-        //UNDONE: XMLDOC: ODataActionItem.ClientAction
-        public bool ClientAction { get; set; }
-        /// <summary>
-        /// Gets or sets a value that is true if the Action is an <see cref="ODataOperation"/>.
-        /// </summary>
-        public bool IsODataAction { get; set; }
-        /// <summary>
-        /// Gets or sets the parameter names of the Action.
-        /// </summary>
-        public string[] ActionParameters { get; set; }
-<<<<<<< HEAD
-        public string Scenario { get; set; }
-=======
-        /// <summary>
-        /// Gets or sets the scenarios when the Action can be applied.
-        /// </summary>
-        public string[] Scenarios { get; set; }
-        /// <summary>
-        /// Gets or sets a value that is true if the Action is
-        /// visible but not executable for the current user.
-        /// </summary>
->>>>>>> c5181725
-        public bool Forbidden { get; set; }
-    }
-
-    /// <summary>
-    /// Represents a JSON-serializable OData error.
-    /// </summary>
-    /// <example>
-    /// The general message format is the following (JSON):
-    /// <code>
-    /// {
-    ///    "error": {
-    ///        "code": "NotSpecified",
-    ///        "exceptiontype": "SenseNetSecurityException",
-    ///        "message": {
-    ///            "lang": "en-us",
-    ///            "value": "Access denied. Path: /Root/...
-    ///        },
-    ///        "innererror": {
-    ///            "trace": "ODataException: Access denied. Path: /Root/...
-    ///        }
-    ///    }
-    /// }
-    /// </code>
-    /// </example>
-    public class Error
-    {
-        /// <summary>
-        /// Gets or sets the code of the error.
-        /// </summary>
-        [JsonProperty(PropertyName="code", Order=1)]
-        public string Code { get; set; }
-        /// <summary>
-        /// Gets or sets the (not fully qualified) type name of the exception.
-        /// </summary>
-        [JsonProperty(PropertyName = "exceptiontype", Order = 2)]
-        public string ExceptionType { get; set; }
-        /// <summary>
-        /// Gets or sets the message of the OData error.
-        /// </summary>
-        [JsonProperty(PropertyName = "message", Order = 3)]
-        public ErrorMessage Message { get; set; }
-        /// <summary>
-        /// Gets or sets all information for debugger users.
-        /// Contains the whole exception chain with messages and stack traces.
-        /// </summary>
-        [JsonProperty(PropertyName = "innererror", Order = 4)]
-        public StackInfo InnerError { get; set; }
-    }
-    /// <summary>
-    /// Represents the message of the OData error.
-    /// </summary>
-    public class ErrorMessage
-    {
-        /// <summary>
-        /// Gets or sets the language code of the message (e.g. en-us).
-        /// </summary>
-        [JsonProperty(PropertyName = "lang", Order = 1)]
-        public string Lang { get; set; }
-        /// <summary>
-        /// Gets or sets the message of the OData error.
-        /// </summary>
-        [JsonProperty(PropertyName = "value", Order = 1)]
-        public string Value { get; set; }
-    }
-    /// <summary>
-    /// Represents a stack trace information of the OData error.
-    /// </summary>
-    public class StackInfo
-    {
-        /// <summary>
-        /// Gets or sets the stack trace information of an OData error.
-        /// </summary>
-        [JsonProperty(PropertyName = "trace", Order = 1)]
-        public string Trace { get; set; }
-    }
-
-}
+﻿using System;
+using System.Collections.Generic;
+using System.Linq;
+using System.Text;
+using Newtonsoft.Json;
+
+//TODO: Rename Json.cs to more generalized name
+namespace SenseNet.Portal.OData
+{
+    internal class ODataSimpleMeta
+    {
+        [JsonProperty(PropertyName = "uri", Order = 1)]
+        public string Uri { get; set; }
+        [JsonProperty(PropertyName = "type", Order = 2)]
+        public string Type { get; set; }
+    }
+    internal class ODataFullMeta : ODataSimpleMeta
+    {
+        [JsonProperty(PropertyName = "actions", Order = 3)]
+        public ODataOperation[] Actions { get; set; }
+        [JsonProperty(PropertyName = "functions", Order = 4)]
+        public ODataOperation[] Functions { get; set; }
+    }
+    internal class ODataOperation
+    {
+        [JsonProperty(PropertyName = "title", Order = 1)]
+        public string Title { get; set; }
+        [JsonProperty(PropertyName = "name", Order = 2)]
+        public string Name { get; set; }
+        [JsonProperty(PropertyName = "target", Order = 3)]
+        public string Target { get; set; }
+        [JsonProperty(PropertyName = "forbidden", Order = 4)]
+        public bool Forbidden { get; set; }
+        [JsonProperty(PropertyName = "parameters", Order = 5)]
+        public ODataOperationParameter[] Parameters { get; set; }
+    }
+    internal class ODataOperationParameter
+    {
+        [JsonProperty(PropertyName = "name", Order = 1)]
+        public string Name { get; set; }
+        [JsonProperty(PropertyName = "type", Order = 2)]
+        public string Type { get; set; }
+        [JsonProperty(PropertyName = "required", Order = 3)]
+        public bool Required { get; set; }
+    }
+
+    internal class ODataSingleContent
+    {
+        [JsonProperty(PropertyName = "d", Order = 1)]
+        public Dictionary<string, object> FieldData { get; set; }
+    }
+    internal class ODataMultipleContent
+    {
+        [JsonProperty(PropertyName = "d", Order = 1)]
+        public Dictionary<string, object> Contents { get; private set; }
+        public static ODataMultipleContent Create(IEnumerable<Dictionary<string, object>> data, int count)
+        {
+            var array = data.ToArray();
+            var dict = new Dictionary<string, object>
+            {
+                {"__count", count == 0 ? array.Length : count},
+                {"results", array}
+            };
+            return new ODataMultipleContent { Contents = dict };
+        }
+    }
+
+    internal class ODataReference
+    {
+        [JsonProperty(PropertyName = "__deferred", Order = 1)]
+        public ODataUri Reference { get; private set; }
+        public static ODataReference Create(string uri)
+        {
+            return new ODataReference { Reference = new ODataUri { Uri = uri } };
+        }
+    }
+
+    internal class ODataUri
+    {
+        [JsonProperty(PropertyName = "uri", Order = 1)]
+        public string Uri { get; set; }
+    }
+    internal class ODataBinary
+    {
+        [JsonProperty(PropertyName = "__mediaresource", Order = 1)]
+        public ODataMediaResource Resource { get; private set; }
+        public static ODataBinary Create(string url, string editUrl, string mimeType, string etag)
+        {
+            return new ODataBinary { Resource = new ODataMediaResource { EditMediaUri = editUrl, MediaUri = url, MimeType = mimeType, MediaETag = etag } };
+        }
+    }
+    internal class ODataMediaResource
+    {
+        [JsonProperty(PropertyName = "edit_media", Order = 1)]
+        public string EditMediaUri { get; set; }
+        [JsonProperty(PropertyName = "media_src", Order = 2)]
+        public string MediaUri { get; set; }
+        [JsonProperty(PropertyName = "content_type", Order = 3)]
+        public string MimeType { get; set; }
+        [JsonProperty(PropertyName = "media_etag", Order = 4)]
+        public string MediaETag { get; set; }
+    }
+
+    /// <summary>
+    /// Represents an item in the Actions list of the OData Content metadata.
+    /// </summary>
+    public class ODataActionItem
+    {
+        /// <summary>
+        /// Gets or sets the name of the Action.
+        /// </summary>
+        public string Name { get; set; }
+        /// <summary>
+        /// Gets or sets the human readable name of the Action.
+        /// </summary>
+        public string DisplayName { get; set; }
+        /// <summary>
+        /// Gets os sets the value that helps sorting the items.
+        /// </summary>
+        public int Index { get; set; }
+        /// <summary>
+        /// Gets or sets the icon name of the Action.
+        /// </summary>
+        public string Icon { get; set; }
+        /// <summary>
+        /// Gets or sets the URL of the Action.
+        /// </summary>
+        public string Url { get; set; }
+        /// <summary>
+        /// Gets or sets a value that is true when the back URL argument is provided.
+        /// </summary>
+        public int IncludeBackUrl { get; set; }
+        //UNDONE: XMLDOC: ODataActionItem.ClientAction
+        public bool ClientAction { get; set; }
+        /// <summary>
+        /// Gets or sets a value that is true if the Action is an <see cref="ODataOperation"/>.
+        /// </summary>
+        public bool IsODataAction { get; set; }
+        /// <summary>
+        /// Gets or sets the parameter names of the Action.
+        /// </summary>
+        public string[] ActionParameters { get; set; }
+        /// <summary>
+        /// Gets or sets the scenario in which the Action was found.
+        /// </summary>
+        public string Scenario { get; set; }
+        /// <summary>
+        /// Gets or sets a value that is true if the Action is
+        /// visible but not executable for the current user.
+        /// </summary>
+        public bool Forbidden { get; set; }
+    }
+
+    /// <summary>
+    /// Represents a JSON-serializable OData error.
+    /// </summary>
+    /// <example>
+    /// The general message format is the following (JSON):
+    /// <code>
+    /// {
+    ///    "error": {
+    ///        "code": "NotSpecified",
+    ///        "exceptiontype": "SenseNetSecurityException",
+    ///        "message": {
+    ///            "lang": "en-us",
+    ///            "value": "Access denied. Path: /Root/...
+    ///        },
+    ///        "innererror": {
+    ///            "trace": "ODataException: Access denied. Path: /Root/...
+    ///        }
+    ///    }
+    /// }
+    /// </code>
+    /// </example>
+    public class Error
+    {
+        /// <summary>
+        /// Gets or sets the code of the error.
+        /// </summary>
+        [JsonProperty(PropertyName="code", Order=1)]
+        public string Code { get; set; }
+        /// <summary>
+        /// Gets or sets the (not fully qualified) type name of the exception.
+        /// </summary>
+        [JsonProperty(PropertyName = "exceptiontype", Order = 2)]
+        public string ExceptionType { get; set; }
+        /// <summary>
+        /// Gets or sets the message of the OData error.
+        /// </summary>
+        [JsonProperty(PropertyName = "message", Order = 3)]
+        public ErrorMessage Message { get; set; }
+        /// <summary>
+        /// Gets or sets all information for debugger users.
+        /// Contains the whole exception chain with messages and stack traces.
+        /// </summary>
+        [JsonProperty(PropertyName = "innererror", Order = 4)]
+        public StackInfo InnerError { get; set; }
+    }
+    /// <summary>
+    /// Represents the message of the OData error.
+    /// </summary>
+    public class ErrorMessage
+    {
+        /// <summary>
+        /// Gets or sets the language code of the message (e.g. en-us).
+        /// </summary>
+        [JsonProperty(PropertyName = "lang", Order = 1)]
+        public string Lang { get; set; }
+        /// <summary>
+        /// Gets or sets the message of the OData error.
+        /// </summary>
+        [JsonProperty(PropertyName = "value", Order = 1)]
+        public string Value { get; set; }
+    }
+    /// <summary>
+    /// Represents a stack trace information of the OData error.
+    /// </summary>
+    public class StackInfo
+    {
+        /// <summary>
+        /// Gets or sets the stack trace information of an OData error.
+        /// </summary>
+        [JsonProperty(PropertyName = "trace", Order = 1)]
+        public string Trace { get; set; }
+    }
+
+}