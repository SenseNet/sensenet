<?xml version="1.0" encoding="utf-8"?>
<package xmlns="http://schemas.microsoft.com/packaging/2012/06/nuspec.xsd">
  <metadata>
    <id>SenseNet.Services.Install</id>
<<<<<<< HEAD
    <version>7.6.3.2</version>
=======
    <version>7.6.4</version>
>>>>>>> 178ed365
    <title>sensenet Services install package</title>
    <authors>kavics,aniko,lajos,tusmester</authors>
    <owners>Sense/Net</owners>
    <licenseUrl>https://github.com/SenseNet/sensenet/blob/master/LICENSE</licenseUrl>
    <projectUrl>https://github.com/SenseNet/sensenet</projectUrl>
    <iconUrl>https://raw.githubusercontent.com/SenseNet/sn-resources/master/images/sn-icon/sensenet-icon-64.png</iconUrl>
    <requireLicenseAcceptance>false</requireLicenseAcceptance>
    <description>sensenet is an Enterprise Content Services platform for .Net. This package contains installation items and should be installed only in a single web project. All other projects should reference the SenseNet.Services dll-only package.</description>
    <releaseNotes>See release notes on GitHub.</releaseNotes>
    <copyright>Copyright © Sense/Net Inc.</copyright>
    <tags>sensenet ecm ecms csp content platform</tags>
    <dependencies>
<<<<<<< HEAD
      <dependency id="SenseNet.Services" version="7.6.3.2" />
=======
      <dependency id="SenseNet.Services" version="7.6.4" />
>>>>>>> 178ed365
      <dependency id="SenseNet.SnAdmin" version="1.4.4" />
      <dependency id="SenseNet.Search.Lucene29.Local" version="7.2.1" />
      <dependency id="SenseNet.Security.EF6SecurityStore" version="4.0.0" />
    </dependencies>
  </metadata>
  <files>
    <file src="..\nuget\readme.txt" target="" />
    <file src="..\nuget\content\**" target="content" />
    <file src="..\Tools\SnAdminRuntime\bin\Release\SnAdminRuntime.*" target="content\Tools" />
  </files>
</package><|MERGE_RESOLUTION|>--- conflicted
+++ resolved
@@ -2,11 +2,7 @@
 <package xmlns="http://schemas.microsoft.com/packaging/2012/06/nuspec.xsd">
   <metadata>
     <id>SenseNet.Services.Install</id>
-<<<<<<< HEAD
-    <version>7.6.3.2</version>
-=======
     <version>7.6.4</version>
->>>>>>> 178ed365
     <title>sensenet Services install package</title>
     <authors>kavics,aniko,lajos,tusmester</authors>
     <owners>Sense/Net</owners>
@@ -19,11 +15,7 @@
     <copyright>Copyright © Sense/Net Inc.</copyright>
     <tags>sensenet ecm ecms csp content platform</tags>
     <dependencies>
-<<<<<<< HEAD
-      <dependency id="SenseNet.Services" version="7.6.3.2" />
-=======
       <dependency id="SenseNet.Services" version="7.6.4" />
->>>>>>> 178ed365
       <dependency id="SenseNet.SnAdmin" version="1.4.4" />
       <dependency id="SenseNet.Search.Lucene29.Local" version="7.2.1" />
       <dependency id="SenseNet.Security.EF6SecurityStore" version="4.0.0" />
