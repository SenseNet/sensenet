--- conflicted
+++ resolved
@@ -1,50 +1,46 @@
-<?xml version="1.0" encoding="utf-8"?>
-<package xmlns="http://schemas.microsoft.com/packaging/2012/06/nuspec.xsd">
-  <metadata>
-    <id>SenseNet.Services</id>
-<<<<<<< HEAD
-    <version>7.0.0</version>
-=======
-    <version>7.0.1</version>
->>>>>>> 87549fb3
-    <title>sensenet ECM Services</title>
-    <authors>kavics,aniko,laci,borsi,lajos,tusmester</authors>
-    <owners>Sense/Net</owners>
-    <licenseUrl>https://github.com/SenseNet/sensenet/blob/master/LICENSE</licenseUrl>
-    <projectUrl>https://github.com/SenseNet/sensenet</projectUrl>
-    <iconUrl>https://raw.githubusercontent.com/SenseNet/sn-resources/master/images/sn-icon/sensenet-icon-64.png</iconUrl>
-    <requireLicenseAcceptance>false</requireLicenseAcceptance>
-    <description>sensenet ECM is an Enterprise Content Management platform for .Net</description>
-    <releaseNotes>See release notes on GitHub.</releaseNotes>
-    <copyright>Copyright © Sense/Net Inc.</copyright>
-    <tags>sensenet ecm ecms</tags>
-    <dependencies>
-      <dependency id="Newtonsoft.Json" version="9.0.1" />
-      <dependency id="Microsoft.IdentityModel.Tokens" version="5.1.3" />
-      <dependency id="System.IdentityModel.Tokens.Jwt" version="5.1.3" />
-      <dependency id="OpenPop.NET" version="2.0.6.1120" />
-      <dependency id="SenseNet.Tools" version="2.1.1" />
-      <dependency id="SenseNet.Preview" version="7.0.0" />
-      <dependency id="SenseNet.BlobStorage" version="7.0.0" />
-      <dependency id="SenseNet.Common" version="7.0.0" />
-      <dependency id="SenseNet.Security.EF6SecurityStore" version="2.3.0" />
-      <dependency id="SenseNet.TaskManagement.Core" version="1.1.0.0" />
-    </dependencies>
-  </metadata>
-  <files>
-    <file src="bin\Release\ICSharpCode.SharpZipLib.*" target="lib\net451" />
-    <file src="bin\Release\Ionic.Zip.*" target="lib\net451" />
-    <file src="bin\Release\itextsharp.*" target="lib\net451" />
-    <file src="bin\Release\Lucene.Net.*" target="lib\net451" />
-    <file src="bin\Release\Microsoft.Exchange.WebServices.*" target="lib\net451" />
-    <file src="bin\Release\Microsoft.Practices.EnterpriseLibrary.*" target="lib\net451" />
-    <file src="bin\Release\Microsoft.Practices.ServiceLocation.*" target="lib\net451" />
-    <file src="bin\Release\Microsoft.Practices.Unity.*" target="lib\net451" />
-    <file src="bin\Release\SenseNet.Configuration.*" target="lib\net451" />
-    <file src="bin\Release\SenseNet.ContentRepository.*" target="lib\net451" />
-    <file src="bin\Release\SenseNet.Search.*" target="lib\net451" />
-    <file src="bin\Release\SenseNet.Services.*" target="lib\net451" />
-    <file src="bin\Release\SenseNet.Storage.*" target="lib\net451" />
-    <file src="bin\Release\SenseNet.TokenAuthentication.*" target="lib\net451" />
-  </files>
+<?xml version="1.0" encoding="utf-8"?>
+<package xmlns="http://schemas.microsoft.com/packaging/2012/06/nuspec.xsd">
+  <metadata>
+    <id>SenseNet.Services</id>
+    <version>7.0.1</version>
+    <title>sensenet ECM Services</title>
+    <authors>kavics,aniko,laci,borsi,lajos,tusmester</authors>
+    <owners>Sense/Net</owners>
+    <licenseUrl>https://github.com/SenseNet/sensenet/blob/master/LICENSE</licenseUrl>
+    <projectUrl>https://github.com/SenseNet/sensenet</projectUrl>
+    <iconUrl>https://raw.githubusercontent.com/SenseNet/sn-resources/master/images/sn-icon/sensenet-icon-64.png</iconUrl>
+    <requireLicenseAcceptance>false</requireLicenseAcceptance>
+    <description>sensenet ECM is an Enterprise Content Management platform for .Net</description>
+    <releaseNotes>See release notes on GitHub.</releaseNotes>
+    <copyright>Copyright © Sense/Net Inc.</copyright>
+    <tags>sensenet ecm ecms</tags>
+    <dependencies>
+      <dependency id="Newtonsoft.Json" version="9.0.1" />
+      <dependency id="Microsoft.IdentityModel.Tokens" version="5.1.3" />
+      <dependency id="System.IdentityModel.Tokens.Jwt" version="5.1.3" />
+      <dependency id="OpenPop.NET" version="2.0.6.1120" />
+      <dependency id="SenseNet.Tools" version="2.1.1" />
+      <dependency id="SenseNet.Preview" version="7.0.0" />
+      <dependency id="SenseNet.BlobStorage" version="7.0.0" />
+      <dependency id="SenseNet.Common" version="7.0.0" />
+      <dependency id="SenseNet.Security.EF6SecurityStore" version="2.3.0" />
+      <dependency id="SenseNet.TaskManagement.Core" version="1.1.0.0" />
+    </dependencies>
+  </metadata>
+  <files>
+    <file src="bin\Release\ICSharpCode.SharpZipLib.*" target="lib\net451" />
+    <file src="bin\Release\Ionic.Zip.*" target="lib\net451" />
+    <file src="bin\Release\itextsharp.*" target="lib\net451" />
+    <file src="bin\Release\Lucene.Net.*" target="lib\net451" />
+    <file src="bin\Release\Microsoft.Exchange.WebServices.*" target="lib\net451" />
+    <file src="bin\Release\Microsoft.Practices.EnterpriseLibrary.*" target="lib\net451" />
+    <file src="bin\Release\Microsoft.Practices.ServiceLocation.*" target="lib\net451" />
+    <file src="bin\Release\Microsoft.Practices.Unity.*" target="lib\net451" />
+    <file src="bin\Release\SenseNet.Configuration.*" target="lib\net451" />
+    <file src="bin\Release\SenseNet.ContentRepository.*" target="lib\net451" />
+    <file src="bin\Release\SenseNet.Search.*" target="lib\net451" />
+    <file src="bin\Release\SenseNet.Services.*" target="lib\net451" />
+    <file src="bin\Release\SenseNet.Storage.*" target="lib\net451" />
+    <file src="bin\Release\SenseNet.TokenAuthentication.*" target="lib\net451" />
+  </files>
 </package>