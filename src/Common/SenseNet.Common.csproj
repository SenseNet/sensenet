--- conflicted
+++ resolved
@@ -5,11 +5,7 @@
     <RootNamespace>SenseNet.Common</RootNamespace>
     <TargetFramework>netstandard2.0</TargetFramework>
     <PackageId>SenseNet.Common</PackageId>
-<<<<<<< HEAD
-    <Version>7.3.0.1</Version>
-=======
-    <Version>7.3.1</Version>
->>>>>>> cb97cd0f
+    <Version>7.3.1.1</Version>
     <Company>Sense/Net Inc.</Company>
     <Copyright>Copyright © Sense/Net Inc.</Copyright>
     <GeneratePackageOnBuild>true</GeneratePackageOnBuild>
