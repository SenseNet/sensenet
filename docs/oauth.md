# OAuth in sensenet ECM
[OAuth 2.0](https://oauth.net/2/) is the industry-standard protocol for authorization. In [sensenet ECM](https://github.com/SenseNet/sensenet) we use it as an extension to our [web token authentication](https://community.sensenet.com/docs/web-token-authentication) to let users **authenticate** using well-known services (such as *Google* or *Facebook*).

The benefit is that users are able to sign in to a sensenet ECM application with a single click, **without manual registration**.

## How it works?
When new users come to the site, they will be able to sign in by clicking the Google or Facebook button (or a similar custom experience implemented by the developer). The workflow is the following:

- User signs in to the 3rd party service.
- User authorizes the application with the service (e.g. let the application access basic user data like name and email). This is usually a click of a button in the Google or Facebook popup window.
- The client **receives a token from the service**. 
- The client sends the token to the sensenet ECM server, where the appropriate **OAuth provider verifies the token**.
- If the token has been verified, we load or create the corresponding *User* content in the Content Repository. User content items are connected to the 3rd party service by storing the unique user identifier in a provider-specific separate field (e.g. *GoogleUserId*).
<<<<<<< HEAD
- sensenet ECM assembles a [JWT token](https://community.sensenet.com/docs/web-token-authentication) for the client and considers the user as correctly signed in.
=======
- sensenet ECM assembles a [JWT token](https://community.sensenet.com/docs/web-token-authentication) for the client and consideres the user as correctly signed in.
>>>>>>> 802b4063

From that point on the user will be able to use the application as a regular user.

### Configuration
You can specify where new users are created and their content type using the *OAuth* settings content in the usual global *Settings* folder.

```json
{
   UserType: "User",
   Domain: "Public"
}
```

New users are created under the domain above separated into organizational units named by the provider.

## OAuth providers
A sensenet ECM OAuth provider is a small plugin that is designed to verify a token using a particular service. Out of the box we offer the following OAuth provider for sensenet ECM:

- Google [![NuGet](https://img.shields.io/nuget/v/SenseNet.OAuth.Google.svg)](https://www.nuget.org/packages/SenseNet.OAuth.Google)

These providers are available as nuget packages on the server side and npm packages on the client. Please follow the instructions in the nuget readme, these packages usually involve executing an install command before you can use them.

## Custom OAuth provider
The OAuth provider feature is extendable by design, so developers may create a custom provider for any 3rd party service by implementing a simple api. For detailed explanation of the api elements to implement please refer to the source code documentation.

```csharp
public class CustomOAuthProvider : OAuthProvider
{
    public override string IdentifierFieldName { get; } = "CustomUserId";
    public override string ProviderName { get; } = "myservicename";

    public override IOAuthIdentity GetUserData(object tokenData)
    {
        return tokenData as OAuthIdentity;
    }

    public override string VerifyToken(HttpRequestBase request, out object tokenData)
    {
        dynamic userData;

        try
        {
            userData = GetUserDataFromToken(request);
        }
        catch (Exception)
        {
            throw new InvalidOperationException("OAuth error: cannot parse user data from the request.");
        }

        tokenData = new OAuthIdentity
        {
            Identifier = userData.sub,
            Email = userData.email,
            Username = userData.sub,
            FullName = userData.name
        };

        return userData.sub;
    }

    private static dynamic GetUserDataFromToken(HttpRequestBase request)
    {
        string body;
        using (var reader = new StreamReader(request.InputStream))
        {
            body = reader.ReadToEnd();
        }

        dynamic requestBody = JsonConvert.DeserializeObject(body);
        string token = requestBody.token;

        //TODO: verify token and extract basic user data
        // return userData        
    }
}
```

The example above assumes that there is a field on the User content type called *CustomUserId*. Registering this field is the responsibility of the provider install process.

To start using your custom provider you only have to add a reference to your provider library and sensenet ECM will automatically discover and register your class.

## Client api
If you are using the [JavaScript client SDK](https://github.com/SenseNet/sn-client-js) (as it is recommended), you do not have to deal with sending OAuth tokens to the server, it will do it for you.

## REST api
As an alternative, you can use the native REST api when authenticating with a 3rd party OAuth service. After receiving the service-specific token, that token has to be sent to the server for verification. The api is the following:

```text
/sn-oauth/login?provider=providername
```

For example:

```javascript
$.ajax({
    url: "/sn-oauth/login?provider=google",
    dataType: "json",
    type: 'POST',
    data: JSON.stringify({ 'token':id_token }),
    success: function () {
        console.log('Success');
    }
});
```<|MERGE_RESOLUTION|>--- conflicted
+++ resolved
@@ -11,11 +11,7 @@
 - The client **receives a token from the service**. 
 - The client sends the token to the sensenet ECM server, where the appropriate **OAuth provider verifies the token**.
 - If the token has been verified, we load or create the corresponding *User* content in the Content Repository. User content items are connected to the 3rd party service by storing the unique user identifier in a provider-specific separate field (e.g. *GoogleUserId*).
-<<<<<<< HEAD
 - sensenet ECM assembles a [JWT token](https://community.sensenet.com/docs/web-token-authentication) for the client and considers the user as correctly signed in.
-=======
-- sensenet ECM assembles a [JWT token](https://community.sensenet.com/docs/web-token-authentication) for the client and consideres the user as correctly signed in.
->>>>>>> 802b4063
 
 From that point on the user will be able to use the application as a regular user.
 
