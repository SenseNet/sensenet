# OAuth in sensenet ECM
[OAuth 2.0](https://oauth.net/2/) is the industry-standard protocol for authorization. In [sensenet ECM](https://github.com/SenseNet/sensenet) we use it as an extension to our [web token authentication](https://community.sensenet.com/docs/web-token-authentication) to let users **authenticate** using well-known services (such as *Google* or *Facebook*).

The benefit is that users are able to sign in to a sensenet ECM application with a single click, **without manual registration**.

## How it works?
When new users come to the site, they will be able to sign in by clicking the Google or Facebook button (or a similar custom experience implemented by the developer). The workflow is the following:

- User signs in to the 3rd party service.
- User authorizes the application with the service (e.g. let the application access basic user data like name and email). This is usually a click of a button in the Google or Facebook popup window.
- The client **receives a token from the service**. 
- The client sends the token to the sensenet ECM server, where the appropriate **OAuth provider verifies the token**.
- If the token has been verified, we load or create the corresponding *User* content in the Content Repository. User content items are connected to the 3rd party service by storing the unique user identifier in a provider-specific separate field (e.g. *GoogleUserId*).
- sensenet ECM assembles a [JWT token](https://community.sensenet.com/docs/web-token-authentication) for the client and considers the user as correctly signed in.

From that point on the user will be able to use the application as a regular user.

### Configuration
You can specify where new users are created and their content type using the *OAuth* settings content in the usual global *Settings* folder.

```json
{
   UserType: "User",
   Domain: "Public"
}
```

New users are created under the domain above separated into organizational units named by the provider.

## OAuth providers
A sensenet ECM OAuth provider is a small plugin that is designed to verify a token using a particular service. Out of the box, we offer the following OAuth provider for sensenet ECM:

- Google [![NuGet](https://img.shields.io/nuget/v/SenseNet.OAuth.Google.svg)](https://www.nuget.org/packages/SenseNet.OAuth.Google)

<<<<<<< HEAD
These providers are available as nuget packages on the server-side and npm packages on the client. Please follow the instructions in the nuget readme, these packages usually involve executing an install command before you can use them.

## Custom OAuth provider
The OAuth provider feature is extendable by design, so developers may create a custom provider for any 3rd party service by implementing a simple api. For a detailed explanation of the api elements to implement please refer to the source code documentation.
=======
These providers are available as nuget packages on the server side and npm packages on the client. Please follow the instructions in the nuget readme; these packages usually involve executing an install command before you can use them.

## Custom OAuth provider
The OAuth provider feature is extendable by design, so developers may create a custom provider for any 3rd party service by implementing a simple API. For detailed explanation of the API elements to implement please refer to the source code documentation.
>>>>>>> 7f5e4d0c

```csharp
public class CustomOAuthProvider : OAuthProvider
{
    public override string IdentifierFieldName { get; } = "CustomUserId";
    public override string ProviderName { get; } = "myservicename";

    public override IOAuthIdentity GetUserData(object tokenData)
    {
        return tokenData as OAuthIdentity;
    }

    public override string VerifyToken(HttpRequestBase request, out object tokenData)
    {
        dynamic userData;

        try
        {
            userData = GetUserDataFromToken(request);
        }
        catch (Exception)
        {
            throw new InvalidOperationException("OAuth error: cannot parse user data from the request.");
        }

        tokenData = new OAuthIdentity
        {
            Identifier = userData.sub,
            Email = userData.email,
            Username = userData.sub,
            FullName = userData.name
        };

        return userData.sub;
    }

    private static dynamic GetUserDataFromToken(HttpRequestBase request)
    {
        string body;
        using (var reader = new StreamReader(request.InputStream))
        {
            body = reader.ReadToEnd();
        }

        dynamic requestBody = JsonConvert.DeserializeObject(body);
        string token = requestBody.token;

        //TODO: verify token and extract basic user data
        // return userData        
    }
}
```

The example above assumes that there is a field on the User content type called *CustomUserId*. Registering this field is the responsibility of the provider install process.

To start using your custom provider you only have to add a reference to your provider library and sensenet ECM will automatically discover and register your class.

## Client API
If you are using the [JavaScript client SDK](https://github.com/SenseNet/sn-client-js) (as it is recommended), you do not have to deal with sending OAuth tokens to the server, it will do it for you.

## REST API
As an alternative, you can use the native REST api when authenticating with a 3rd party OAuth service. After receiving the service-specific token, that token has to be sent to the server for verification. The api is the following:

```text
/sn-oauth/login?provider=providername
```

For example:

```javascript
$.ajax({
    url: "/sn-oauth/login?provider=google",
    dataType: "json",
    type: 'POST',
    data: JSON.stringify({ 'token':id_token }),
    success: function () {
        console.log('Success');
    }
});
```<|MERGE_RESOLUTION|>--- conflicted
+++ resolved
@@ -32,17 +32,10 @@
 
 - Google [![NuGet](https://img.shields.io/nuget/v/SenseNet.OAuth.Google.svg)](https://www.nuget.org/packages/SenseNet.OAuth.Google)
 
-<<<<<<< HEAD
-These providers are available as nuget packages on the server-side and npm packages on the client. Please follow the instructions in the nuget readme, these packages usually involve executing an install command before you can use them.
-
-## Custom OAuth provider
-The OAuth provider feature is extendable by design, so developers may create a custom provider for any 3rd party service by implementing a simple api. For a detailed explanation of the api elements to implement please refer to the source code documentation.
-=======
 These providers are available as nuget packages on the server side and npm packages on the client. Please follow the instructions in the nuget readme; these packages usually involve executing an install command before you can use them.
 
 ## Custom OAuth provider
 The OAuth provider feature is extendable by design, so developers may create a custom provider for any 3rd party service by implementing a simple API. For detailed explanation of the API elements to implement please refer to the source code documentation.
->>>>>>> 7f5e4d0c
 
 ```csharp
 public class CustomOAuthProvider : OAuthProvider
