--- conflicted
+++ resolved
@@ -234,11 +234,7 @@
 - **DisplayName**: the displayed user friendly name of the type
 - **Description**: the short description of the type
 - **Icon**: icon of the type. Icons reside in the /Root/Global/images/icons folder. An icon is referred with its name here.
-<<<<<<< HEAD
-- **Preview**: whether the system needs to generate preview images for this type of content. Currently, this works only for file types. This setting is not inheritable, you should set it explicitly in every CTD where you want to have preview images. Possible values are *yes/no* or *true/false*.
-=======
 - **Preview**: whether the system needs to generate preview images for this type of content. Currently this works only for file types. This setting is not inheritable, you should set it explicitly in every CTD where you want to have preview images. Possible values are *yes/no* or *true/false*.
->>>>>>> 7f5e4d0c
 - **AllowIndexing**: whether the instances of this type should be indexed or not. Possible values are *yes/no* or *true/false*. The default is true. If set to false, the index will be smaller, but nobody will be able to find the items of this type using content query. They will still be accessible through a direct request of course. In the default installation preview images are not indexed, for example.
 - **AppInfo**: custom text or xml fragment for CTD extensibility
 - **AllowIncrementalNaming**: boolean property for allowing the incremental name suffix generation during content creation when a Content with the same name already exists. Default is false - in this case an error message is shown when saving the Content with an existing name. See [Content naming](content-naming.md#Incremental-naming) for details.
@@ -269,11 +265,7 @@
 - **AppInfo**: custom text or xml fragment for CTD extensibility
 - **Bind**: name of the storage property the field is bound to. By default the bound property name is the name of the field. You can define composite fields by binding them to multiple properties. An example for this is Image Field. Within a content multiple fields can be bound to the same property. For more info read [Field - for Developers](field-for-developers.md#Connection) between Field and Property.
 - **Indexing**: indexing settings of the field. Please refer to [Field Indexing](field-indexing.md) for detailed information.
-<<<<<<< HEAD
-- **Configuration**: configuration settings of the field. This varies with the actual [Field Setting](field-setting.md). See detailed information on field configuration at articles of specific Fields. The following optional elements are available in all types of Field Settings:
-=======
 - **Configuration**: configuration settings of the field. This varies with the actual [Field Setting](field-setting.md). See detailed information on field configuration articles of specific Fields. The following optional elements are available in all types of Field Settings:
->>>>>>> 7f5e4d0c
     - **ReadOnly**: indicates if the field is read-only
     - **Compulsory**: indicates if the field is compulsory
     - **OutputMethod**: defines the field output type. It can be Default, Raw, Text, Html. Plays an important role in [XSS Protection](xss-protection.md).
