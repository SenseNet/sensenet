---
title:  "Configuration of Web Token Authentication"
source_url: 'https://github.com/SenseNet/sensenet/blob/jwt/docs/web-token-authentication.md'
category: Development
version: v7.0.0
tags: webtoken jwt authentication sn7
description: Configuration of Web Token Authentication
---

# Configuration of Web Token Authentication #

<<<<<<< HEAD
In a sensenet ECM web application (on all instances) you need to configure the token authentication in the _web.config_ file.
Find the _SymmetricKeySecret_ parameter in the `tokenAuthentication` section of the sensenet section group. Give it a value of random string (16 - 64 in length) in order to make the authentication work.
=======
In a sensenet ECM web application (on all instances) you need to configure the token authentication in the `web.config` file.
Find the `SymmetricKeySecret` parameter in the `tokenAuthentication` section of the sensenet section group. Give it a value of random string (16 - 64 in length) in order to make the authentication work.
>>>>>>> 87549fb3

All your instances in the NLB should have the same value as their SymmetricKeySecret. Without this your authentication wouldn't work. Also very important to keep this random string a secret, otherwise someone can exploit it as a security breach. It is a good practice to encrypt the whole tokenAuthentication section in the web.config file.

Example of token authentication configuration settings:
```xml
<sensenet>
...
   <tokenAuthentication>
     <add key="SymmetricKeySecret" value="<random secret string>" />
   </tokenAuthentication>
...
</sensenet>
```
There are a few other parameters in the tokenAuthentication section that you can update to alter the behaviour of the token authentication:
```xml
<tokenAuthentication>
  <add key="SymmetricKeySecret" value="<random secret string>" />
  <add key="Audience" value="client" />
  <add key="Issuer" value="sensenet" />
  <add key="Subject" value="auth" />
  <add key="AccessLifeTimeInMinutes" value="5" />
  <add key="RefreshLifeTimeInMinutes" value="1440" />
  <add key="ClockSkewInMinutes" value="1"/>
</tokenAuthentication>
```
**_Audience, Issuer, Subject_**: environment constants to include in the token (further information at the end of the Token Authentication Protocol part)  
**_AccessLifeTimeInMinutes_**: the time span within the access token is valid from its creation  
**_RefreshLifeTimeInMinutes_**: the time span within the refresh token is valid from its creation  
**_ClockSkewInMinutes_**: the possible maximum difference in actual times between servers

## Web Token Authentication Protocol ##
### Protocol overview ### 

The token authentication needs a username and password pair for its first move. After it was 
given and the user was successfully identified, the service generates an access token and a 
refresh token and sends it to the client. The client can use the access token to get to the 
content allowed only for authenticated users. Every token has its expiration time, so when 
the access token is expired the client cannot access protected content. The same applies after 
a client issued a successful logout request. The client has to use the refresh token to obtain 
a new access token. When it is received, the client can use it to 
access content again. The refresh token could be expired too. In that case the client has to 
re-authenticate with a username and password and regain access to protected content.

### Protocol use cases in detail ###

_Steps of an authentication process from the clients' point of view:_
1. Login with username and password by basic authentication on the login endpoint
2. Receive a new access token and refresh token
3. Access content using the access token

_Steps of a token refresh process from the clients' point of view:_
1. Send the refresh token to the refresh endpoint
2. Receive a new access token
3. Access content using the access token

All the communication are sent through SSL (https). The used cookies are all HtmlOnly and Secure. There are two types of communication: header marked and uri marked (without header mark). Either of them can be choosen freely by a client developer. However the two could be mixed, but we advice to choose one and stick to it.

<<<<<<< HEAD
![web token authentication protocol](images/SensenetTokenAuthentication.png) _figure 1: web token authentication protocol_
=======
![web token authentication protocol](images/SensenetTokenAuthentication.png)
_figure 1:web token authentication protocol_
>>>>>>> 87549fb3

**LoginRequest with header mark:**  
_uri:_  
`https://<yourhost>/<indifferentpath>`  
_headers:_  
X-Authentication-Action: TokenLogin  
Authorization: Basic `<base64CodedCredentials>`

**LoginRequest with uri mark:**   
_uri:_  
`https://<yourhost>/sn-token/login`   
_headers:_  
Authorization: Basic `<base64CodedCredentials>`

**LoginResponse:**  
_cookies:_  
<<<<<<< HEAD
Set-Cookie: rs=```<refreshSignature>```  
Set-Cookie: ahp=```<accessHeadAndPayload>```  
Set-Cookie: as=```<accessSignature>```  
=======
Set-Cookie: rs=`<refreshSignature>`  
Set-Cookie: as=`<accessSignature>`  
>>>>>>> 87549fb3
_body:_  
```json 
{"access":"<accessHeadAndPayload>", "refresh":"<refreshHeadAndPayload>"}
```
***LogoutRequest with header mark:***  
_uri:_   
```https://<yourhost>/<indifferentpath>```  
_headers:_  
X-Authentication-Action: ```TokenLogout```  
X-Access-Data: ```<accessHeadAndPayload>```  
_cookies:_  
Cookie: as=```<accessSignature> ```  
Cookie: ahp=```<accessHeadAndPayload>```  
Cookie: rs=```<refreshSignature>``` 

***LogoutRequest with uri mark:***  
_uri:_  
```https://<yourhost>//sn-token/logout```  
_headers:_  
_cookies:_  
Cookie: as=```<accessSignature>```  
Cookie: ahp=```<accessHeadAndPayload>```  
Cookie: rs=```<refreshSignature>```  

**LogoutRequest with header mark:**  
_uri:_  
`https://<yourhost>/<indifferentpath>`  
_headers:_  
X-Authentication-Action: TokenLogout  
X-Access-Data: `<accessHeadAndPayload>`  
_cookies:_  
Cookie: as=`<accessSignature>`  
Cookie: ahp=`<accessHeadAndPayload>`  
Cookie: rs=`<refreshSignature>`

**LogoutRequest with uri mark:**   
_uri:_  
`https://<yourhost>/sn-token/logout`  
_headers:_  
_cookies:_  
Cookie: as=`<accessSignature>`  
Cookie: ahp=`<accessHeadAndPayload>`  
Cookie: rs=`<refreshSignature>`


**AuthenticatedServiceRequest with header mark:**  
_uri:_  
`https://<yourhost>/<contentpath>`  
headers:  
<<<<<<< HEAD
X-Authentication-Action: ```TokenAccess```  
X-Access-Data: ```<accessHeadAndPayload>```  
_cookies:_  
Cookie: as=```<accessSignature>```  
Cookie: ahp=```<accessHeadAndPayload>```  
Cookie: rs=```<refreshSignature>```
=======
`X-Authentication-Action: TokenAccess`  
`X-Access-Data: <accessHeadAndPayload>`  
_cookies:_  
Cookie: as=`<accessSignature>`
Cookie: ahp=`<accessHeadAndPayload>`  
Cookie: rs=`<refreshSignature>`  
>>>>>>> 87549fb3

**AuthenticatedServiceRequest without header mark:**  
_uri:_  
`https://<yourhost>/<contentpath>`  
_headers:_  
`X-Access-Data: <accessHeadAndPayload>`  
_cookies:_  
Cookie: rs=`<refreshSignature>`  
Cookie: ahp=`<accessHeadAndPayload>`  
Cookie: as=`<accessSignature>`

**UnauthenticatedServiceRequest with header mark:**  
_uri:_   
`https://<yourhost>/<contentpath>`  
_headers:_  
<<<<<<< HEAD
_cookies:_  
Cookie: as=```<accessSignature>```  
Cookie: ahp=```<accessHeadAndPayload>```  
Cookie: rs=```<refreshSignature>```
=======
`X-Authentication-Action: TokenAccess`  
`X-Access-Data: <expiredAccessHeadAndPayload>`  
_cookies:_  
Cookie: as=`<expiredAccessSignature>`  
Cookie: ahp=`<expiredAccessHeadAndPayload>`  
Cookie: rs=`<refreshSignature>`  
>>>>>>> 87549fb3

**UnauthenticatedServiceRequest without header mark:**  
_uri:_   
`https://<yourhost>/<contentpath>`  
_headers:_  
_cookies:_  
<<<<<<< HEAD
Cookie: as=```<accessSignature>```  
Cookie: ahp=```<expiredAccessHeadAndPayload>```  
Cookie: rs=```<refreshSignature>```
=======
Cookie: as=`<expiredAccessSignature>`  
Cookie: ahp=`<expiredAccessHeadAndPayload>`  
Cookie: rs=`<refreshSignature>`  
>>>>>>> 87549fb3

**ServiceResponse:**  
_body:_  
`<contentData>`

**RefreshRequest with header mark:**  
_uri:_  
`https://<yourhost>/<indifferentpath>`  
_headers:_  
<<<<<<< HEAD
X-Authentication-Action: ```TokenRefresh```  
X-Refresh-Data: ```<refreshHeadAndPayload>```  
_cookies:_  
Cookie: as=```<accessSignature>```  
Cookie: ahp=```<accessHeadAndPayload>```  
Cookie: rs=```<refreshSignature>```
=======
X-Authentication-Action: TokenRefresh    
X-Refresh-Data: `<refreshHeadAndPayload>`  
_cookies:_  
Cookie: as=`<expiredAccessSignature>`  
Cookie: ahp=`<expiredAccessHeadAndPayload>`  
Cookie: rs=`<refreshSignature>`  
>>>>>>> 87549fb3

**RefreshRequest with uri mark:**  
_uri:_  
`https://<yourhost>/sn-token/refresh`  
_headers:_  
X-Refresh-Data: `<refreshHeadAndPayload>`  
_cookies:_  
<<<<<<< HEAD
Cookie: as=```<accessSignature>```  
Cookie: ahp=```<accessHeadAndPayload>```  
Cookie: rs=```<refreshSignature>```

**RefreshResponse:**  
_cookies:_  
Set-Cookie: as=```<accessSignature>```  
Set-Cookie: ahp=```<accessHeadAndPayload>```  
=======
Cookie: as=`<expiredAccessSignature>`  
Cookie: ahp=`<expiredAccessHeadAndPayload>`  
Cookie: rs=`<refreshSignature>`  

**RefreshResponse:**  
_cookies:_  
Set-Cookie: as=`<accessSignature>`  
Set-Cookie: ahp=`<accessHeadAndPayload>`  
>>>>>>> 87549fb3
_body:_  
```json 
{"access":"<accessHeadAndPayload>"}
```

**<200>:**  
HTTP response with status 200 (OK). On the diagram it is used to sign an empty response in case of a not authenticated request. It is important that sensenet ECM does not throw an exception here.

**<401>:**  
HTTP response with status 401 (Unauthorized). On the diagram it is used to sign a response to an unsuccessful login, logout or refresh request.

### The used headers in detail ###  
**_Authorization_**: this header is a standard HTTP header and tells the service, that a client would like to authenticate. Its value always begins with "Basic ", that signes a basic type authentication requires a valid username and password.  
**_X-Access-Data_**: this header tells the service, that a client tries to access a content with a token. Its value is an access token head and payload.  
<<<<<<< HEAD
**_X-Authentication-Action_**: this header tells the service in case of header marked communication, that a token authentication action is requested. Its value can be "TokenLogin", "TokenLogout", "TokenAccess", "TokenRefresh".  
=======
**_X-Authentication-Action_**: this header tells the service in case of header marked communication, that a token authentication action is requested. Its value can be `TokenLogin`, `TokenLogout`, `TokenAccess`, `TokenRefresh`.  
>>>>>>> 87549fb3
**_X-Refresh-Data_**: this header tells the service, that a client tries to refresh its expired access token. Its value is a refresh token head and payload.

### The used cookies ###  
**_as, ahp, rs_**: technical HttpOnly and Secure cookies for token authentication. They are emitted by token authentication service. The client does not need them and they are not subjects of change.

`<refreshSignature>, <accessSignature>`: signature strings used by the authentication service.  
`<accessHeadAndPayload>, <refreshHeadAndPayload>`: base64 and URL encoded strings.

The access head and payload are the public part of a token, that consists of two parts separated by a full stop.
The first one is a technical like header that you do not have to care about. The second one - the payload - contains claims about the authenticated user and about some authentication concerning data. Once the payload has been decoded from base64 it will be a string representation of a JSON object, so it can be easily used in Javascript.

**Example of a typical payload:**  
```json
{
  "iss":"sensenet-token-service",
  "sub":"sensenet",
  "aud":"client",
  "exp":1490577801,
  "iat":1490577501,
  "nbf":1490577501,
  "name":"Joe"
}
```

### The used claims in the sensenet ECM tokens:
**_iss_**: `issuer` identifies the principal that issued the token  
**_sub_**: `subject` identifies the principal that is the subject of the token  
**_aud_**: `audience` identifies the recipients that the token is intended for  
**_exp_**: `expiration time` identifies the time whereupon the token will not be accepted  
**_iat_**: `issued at` identifies the time when the token was issued  
**_nbf_**: `not before` identifies the time before that the token can not be accepted  
**_name_**: `name` identifies the name of the user whom the token was issued to

The `iss, sub, aud` claims can be configured and remains the same unless you change them in the web.config. The other claims dinamically change on new token creation.

## Considerations for client developers ##

<<<<<<< HEAD
Once the client application has got the access token and the refresh token, 
it has to persist them preferably in some local browser storage for later usage. 
(The access token will have any use if the client applies header mark communication.) 
However the refresh token also contains the same claims as the access token, its claims - 
at least _iat, nbf_ and _exp_ - have different values. It happens because of their different 
use. An access token will be immediately valid and accepted after its creation, but the 
refresh token is not. The refresh token will be valid and accepted by the service only when 
the access token is expired. Therefore the client should extract the expiration time of the 
tokens into an application lifetime variable and constantly check it when the client tries to 
access a content. Content access request have to include the access token into the according 
HTTP header (specified as _AuthenticatedServiceRequest_ earlier). In case when the access 
tokens expiration check results true the client must check the refresh token's expiration. 
If this results false, the client have to send a _RefreshRequest_ (specified earlier) to the 
service. A _RefreshRequest_ will reply with a new access token, that must replace the old one. 
If the check results true, the client cannot access protected content unless sending a new 
_LoginRequest_ to the service with the username and password of the user. Because of the 
sensitive nature of user's credentials, we do not recommend the client to persist them. 
As the lifetime of both tokens can be changed in the service's configuration, it is very 
important to choose them wisely to support the fluent communication between the two part. 
Wrong settings can disrupt efficiency of turn arounds and slow down the whole system.
=======
Once the client application has got the access token and the refresh token, it has to persist them preferably in some local browser storage for later usage. However the refresh token also contains the same claims as the access token, its claims - at least `iat, nbf` and `exp` - have different values. It happens because of their different use. An access token will be immediately valid and accepted after its creation, but the refresh token is not. The refresh token will be valid and accepted by the service only when the access token is expired. Therefore the client should extract the expiration time of the tokens into an application lifetime variable and constantly check it when the client try to access a content. Content access request have to include the access token into the according HTTP header (specified as `AuthenticatedServiceRequest` earlier). In case when the access tokens expiration check results true the client must check the refresh token's expiration. If this results false, the client have to send a `RefreshRequest` (specified earlier) to the service. A `RefreshRequest` will reply with a new access token, that must replace the old one. If the check results true, the client cannot access protected content unless sending a new `LoginRequest` to the service with the username and password of the user. Because of the sensitive nature of user's credentials, we do not recommend the client to persist them. When the client wants to log out, a `LogoutRequest` must be sent and if it responds in a status 200 the client stored credentials should be deleted. As the lifetime of both the access and refresh tokens can be changed in the service's configuration, it is very important to choose them wisely to support the fluent communication between the two part. Wrong settings can disrupt efficiency of turn arounds and slow down the whole system.

You can learn more about how you can use Web Token Authentication in sn-client-js from the [following tutorial](/docs/tutorials/how-to-use-jwt-in-sn-client-js.md).
>>>>>>> 87549fb3
<|MERGE_RESOLUTION|>--- conflicted
+++ resolved
@@ -9,13 +9,8 @@
 
 # Configuration of Web Token Authentication #
 
-<<<<<<< HEAD
-In a sensenet ECM web application (on all instances) you need to configure the token authentication in the _web.config_ file.
-Find the _SymmetricKeySecret_ parameter in the `tokenAuthentication` section of the sensenet section group. Give it a value of random string (16 - 64 in length) in order to make the authentication work.
-=======
 In a sensenet ECM web application (on all instances) you need to configure the token authentication in the `web.config` file.
 Find the `SymmetricKeySecret` parameter in the `tokenAuthentication` section of the sensenet section group. Give it a value of random string (16 - 64 in length) in order to make the authentication work.
->>>>>>> 87549fb3
 
 All your instances in the NLB should have the same value as their SymmetricKeySecret. Without this your authentication wouldn't work. Also very important to keep this random string a secret, otherwise someone can exploit it as a security breach. It is a good practice to encrypt the whole tokenAuthentication section in the web.config file.
 
@@ -49,15 +44,7 @@
 ## Web Token Authentication Protocol ##
 ### Protocol overview ### 
 
-The token authentication needs a username and password pair for its first move. After it was 
-given and the user was successfully identified, the service generates an access token and a 
-refresh token and sends it to the client. The client can use the access token to get to the 
-content allowed only for authenticated users. Every token has its expiration time, so when 
-the access token is expired the client cannot access protected content. The same applies after 
-a client issued a successful logout request. The client has to use the refresh token to obtain 
-a new access token. When it is received, the client can use it to 
-access content again. The refresh token could be expired too. In that case the client has to 
-re-authenticate with a username and password and regain access to protected content.
+The token authentication needs a username and password pair for its first move. After it was given and the user was successfully identified, the service generates an access token and a refresh token and sends it to the client. The client can use the access token to get to the content allowed only for authenticated users. Every token has its expiration time, so when the access token is expired the client cannot access protected content. The client has to use the refresh token to obtain a new access token. When it is received, the client can use it to access content again. The refresh token could be expired too. In that case the client has to re-authenticate with a username and password and regain access to protected content.
 
 ### Protocol use cases in detail ###
 
@@ -73,12 +60,8 @@
 
 All the communication are sent through SSL (https). The used cookies are all HtmlOnly and Secure. There are two types of communication: header marked and uri marked (without header mark). Either of them can be choosen freely by a client developer. However the two could be mixed, but we advice to choose one and stick to it.
 
-<<<<<<< HEAD
-![web token authentication protocol](images/SensenetTokenAuthentication.png) _figure 1: web token authentication protocol_
-=======
 ![web token authentication protocol](images/SensenetTokenAuthentication.png)
 _figure 1:web token authentication protocol_
->>>>>>> 87549fb3
 
 **LoginRequest with header mark:**  
 _uri:_  
@@ -95,37 +78,12 @@
 
 **LoginResponse:**  
 _cookies:_  
-<<<<<<< HEAD
-Set-Cookie: rs=```<refreshSignature>```  
-Set-Cookie: ahp=```<accessHeadAndPayload>```  
-Set-Cookie: as=```<accessSignature>```  
-=======
 Set-Cookie: rs=`<refreshSignature>`  
 Set-Cookie: as=`<accessSignature>`  
->>>>>>> 87549fb3
 _body:_  
 ```json 
 {"access":"<accessHeadAndPayload>", "refresh":"<refreshHeadAndPayload>"}
 ```
-***LogoutRequest with header mark:***  
-_uri:_   
-```https://<yourhost>/<indifferentpath>```  
-_headers:_  
-X-Authentication-Action: ```TokenLogout```  
-X-Access-Data: ```<accessHeadAndPayload>```  
-_cookies:_  
-Cookie: as=```<accessSignature> ```  
-Cookie: ahp=```<accessHeadAndPayload>```  
-Cookie: rs=```<refreshSignature>``` 
-
-***LogoutRequest with uri mark:***  
-_uri:_  
-```https://<yourhost>//sn-token/logout```  
-_headers:_  
-_cookies:_  
-Cookie: as=```<accessSignature>```  
-Cookie: ahp=```<accessHeadAndPayload>```  
-Cookie: rs=```<refreshSignature>```  
 
 **LogoutRequest with header mark:**  
 _uri:_  
@@ -152,21 +110,12 @@
 _uri:_  
 `https://<yourhost>/<contentpath>`  
 headers:  
-<<<<<<< HEAD
-X-Authentication-Action: ```TokenAccess```  
-X-Access-Data: ```<accessHeadAndPayload>```  
-_cookies:_  
-Cookie: as=```<accessSignature>```  
-Cookie: ahp=```<accessHeadAndPayload>```  
-Cookie: rs=```<refreshSignature>```
-=======
 `X-Authentication-Action: TokenAccess`  
 `X-Access-Data: <accessHeadAndPayload>`  
 _cookies:_  
 Cookie: as=`<accessSignature>`
 Cookie: ahp=`<accessHeadAndPayload>`  
 Cookie: rs=`<refreshSignature>`  
->>>>>>> 87549fb3
 
 **AuthenticatedServiceRequest without header mark:**  
 _uri:_  
@@ -182,34 +131,21 @@
 _uri:_   
 `https://<yourhost>/<contentpath>`  
 _headers:_  
-<<<<<<< HEAD
-_cookies:_  
-Cookie: as=```<accessSignature>```  
-Cookie: ahp=```<accessHeadAndPayload>```  
-Cookie: rs=```<refreshSignature>```
-=======
 `X-Authentication-Action: TokenAccess`  
 `X-Access-Data: <expiredAccessHeadAndPayload>`  
 _cookies:_  
 Cookie: as=`<expiredAccessSignature>`  
 Cookie: ahp=`<expiredAccessHeadAndPayload>`  
 Cookie: rs=`<refreshSignature>`  
->>>>>>> 87549fb3
 
 **UnauthenticatedServiceRequest without header mark:**  
 _uri:_   
 `https://<yourhost>/<contentpath>`  
 _headers:_  
 _cookies:_  
-<<<<<<< HEAD
-Cookie: as=```<accessSignature>```  
-Cookie: ahp=```<expiredAccessHeadAndPayload>```  
-Cookie: rs=```<refreshSignature>```
-=======
-Cookie: as=`<expiredAccessSignature>`  
-Cookie: ahp=`<expiredAccessHeadAndPayload>`  
-Cookie: rs=`<refreshSignature>`  
->>>>>>> 87549fb3
+Cookie: as=`<expiredAccessSignature>`  
+Cookie: ahp=`<expiredAccessHeadAndPayload>`  
+Cookie: rs=`<refreshSignature>`  
 
 **ServiceResponse:**  
 _body:_  
@@ -219,21 +155,12 @@
 _uri:_  
 `https://<yourhost>/<indifferentpath>`  
 _headers:_  
-<<<<<<< HEAD
-X-Authentication-Action: ```TokenRefresh```  
-X-Refresh-Data: ```<refreshHeadAndPayload>```  
-_cookies:_  
-Cookie: as=```<accessSignature>```  
-Cookie: ahp=```<accessHeadAndPayload>```  
-Cookie: rs=```<refreshSignature>```
-=======
 X-Authentication-Action: TokenRefresh    
 X-Refresh-Data: `<refreshHeadAndPayload>`  
 _cookies:_  
 Cookie: as=`<expiredAccessSignature>`  
 Cookie: ahp=`<expiredAccessHeadAndPayload>`  
 Cookie: rs=`<refreshSignature>`  
->>>>>>> 87549fb3
 
 **RefreshRequest with uri mark:**  
 _uri:_  
@@ -241,16 +168,6 @@
 _headers:_  
 X-Refresh-Data: `<refreshHeadAndPayload>`  
 _cookies:_  
-<<<<<<< HEAD
-Cookie: as=```<accessSignature>```  
-Cookie: ahp=```<accessHeadAndPayload>```  
-Cookie: rs=```<refreshSignature>```
-
-**RefreshResponse:**  
-_cookies:_  
-Set-Cookie: as=```<accessSignature>```  
-Set-Cookie: ahp=```<accessHeadAndPayload>```  
-=======
 Cookie: as=`<expiredAccessSignature>`  
 Cookie: ahp=`<expiredAccessHeadAndPayload>`  
 Cookie: rs=`<refreshSignature>`  
@@ -259,7 +176,6 @@
 _cookies:_  
 Set-Cookie: as=`<accessSignature>`  
 Set-Cookie: ahp=`<accessHeadAndPayload>`  
->>>>>>> 87549fb3
 _body:_  
 ```json 
 {"access":"<accessHeadAndPayload>"}
@@ -274,11 +190,7 @@
 ### The used headers in detail ###  
 **_Authorization_**: this header is a standard HTTP header and tells the service, that a client would like to authenticate. Its value always begins with "Basic ", that signes a basic type authentication requires a valid username and password.  
 **_X-Access-Data_**: this header tells the service, that a client tries to access a content with a token. Its value is an access token head and payload.  
-<<<<<<< HEAD
-**_X-Authentication-Action_**: this header tells the service in case of header marked communication, that a token authentication action is requested. Its value can be "TokenLogin", "TokenLogout", "TokenAccess", "TokenRefresh".  
-=======
 **_X-Authentication-Action_**: this header tells the service in case of header marked communication, that a token authentication action is requested. Its value can be `TokenLogin`, `TokenLogout`, `TokenAccess`, `TokenRefresh`.  
->>>>>>> 87549fb3
 **_X-Refresh-Data_**: this header tells the service, that a client tries to refresh its expired access token. Its value is a refresh token head and payload.
 
 ### The used cookies ###  
@@ -288,7 +200,7 @@
 `<accessHeadAndPayload>, <refreshHeadAndPayload>`: base64 and URL encoded strings.
 
 The access head and payload are the public part of a token, that consists of two parts separated by a full stop.
-The first one is a technical like header that you do not have to care about. The second one - the payload - contains claims about the authenticated user and about some authentication concerning data. Once the payload has been decoded from base64 it will be a string representation of a JSON object, so it can be easily used in Javascript.
+The first one is a technical like header that you do not have to care about. The second one - the payload - contains claims about the authenticated user and about some authentication concerning data. Once the payload has been decoded from base64 it will be a string representation of a JSON object, so it can be easily use in Javascript.
 
 **Example of a typical payload:**  
 ```json
@@ -316,29 +228,6 @@
 
 ## Considerations for client developers ##
 
-<<<<<<< HEAD
-Once the client application has got the access token and the refresh token, 
-it has to persist them preferably in some local browser storage for later usage. 
-(The access token will have any use if the client applies header mark communication.) 
-However the refresh token also contains the same claims as the access token, its claims - 
-at least _iat, nbf_ and _exp_ - have different values. It happens because of their different 
-use. An access token will be immediately valid and accepted after its creation, but the 
-refresh token is not. The refresh token will be valid and accepted by the service only when 
-the access token is expired. Therefore the client should extract the expiration time of the 
-tokens into an application lifetime variable and constantly check it when the client tries to 
-access a content. Content access request have to include the access token into the according 
-HTTP header (specified as _AuthenticatedServiceRequest_ earlier). In case when the access 
-tokens expiration check results true the client must check the refresh token's expiration. 
-If this results false, the client have to send a _RefreshRequest_ (specified earlier) to the 
-service. A _RefreshRequest_ will reply with a new access token, that must replace the old one. 
-If the check results true, the client cannot access protected content unless sending a new 
-_LoginRequest_ to the service with the username and password of the user. Because of the 
-sensitive nature of user's credentials, we do not recommend the client to persist them. 
-As the lifetime of both tokens can be changed in the service's configuration, it is very 
-important to choose them wisely to support the fluent communication between the two part. 
-Wrong settings can disrupt efficiency of turn arounds and slow down the whole system.
-=======
 Once the client application has got the access token and the refresh token, it has to persist them preferably in some local browser storage for later usage. However the refresh token also contains the same claims as the access token, its claims - at least `iat, nbf` and `exp` - have different values. It happens because of their different use. An access token will be immediately valid and accepted after its creation, but the refresh token is not. The refresh token will be valid and accepted by the service only when the access token is expired. Therefore the client should extract the expiration time of the tokens into an application lifetime variable and constantly check it when the client try to access a content. Content access request have to include the access token into the according HTTP header (specified as `AuthenticatedServiceRequest` earlier). In case when the access tokens expiration check results true the client must check the refresh token's expiration. If this results false, the client have to send a `RefreshRequest` (specified earlier) to the service. A `RefreshRequest` will reply with a new access token, that must replace the old one. If the check results true, the client cannot access protected content unless sending a new `LoginRequest` to the service with the username and password of the user. Because of the sensitive nature of user's credentials, we do not recommend the client to persist them. When the client wants to log out, a `LogoutRequest` must be sent and if it responds in a status 200 the client stored credentials should be deleted. As the lifetime of both the access and refresh tokens can be changed in the service's configuration, it is very important to choose them wisely to support the fluent communication between the two part. Wrong settings can disrupt efficiency of turn arounds and slow down the whole system.
 
-You can learn more about how you can use Web Token Authentication in sn-client-js from the [following tutorial](/docs/tutorials/how-to-use-jwt-in-sn-client-js.md).
->>>>>>> 87549fb3
+You can learn more about how you can use Web Token Authentication in sn-client-js from the [following tutorial](/docs/tutorials/how-to-use-jwt-in-sn-client-js.md).