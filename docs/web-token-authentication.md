--- conflicted
+++ resolved
@@ -66,11 +66,7 @@
 3. Access content using the access token
 4. Logout using the access token
 
-<<<<<<< HEAD
 All the communication are sent through SSL (https). The used cookies are all HtmlOnly and Secure. There are two types of communication: header marked and uri marked (without header mark). Either of them can be chosen freely by a client developer. However, the two could be mixed, but we advice to choose one and stick to it.
-=======
-All the communication are sent through SSL (https). The used cookies are all HtmlOnly and Secure. There are two types of communication: header marked and uri marked (without header mark). Either of them can be chosen freely by a client developer. However the two could be mixed, but we advice to choose one and stick to it.
->>>>>>> 5d28b71b
 
 ![web token authentication protocol](images/SensenetTokenAuthentication.png)
 _figure 1:web token authentication protocol_
