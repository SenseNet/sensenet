--- conflicted
+++ resolved
@@ -1,69 +1,3 @@
-<<<<<<< HEAD
-# How to contribute
-Thank you for checking out our project! :star2: :sunny: :deciduous_tree: :earth_americas:
-
-All kinds of contributions are welcome, including ideas, requests for improvement (be it code or [documentation](http://wiki.sensenet.com)), bugfixes or features. We are happy if you simply use these projects, but it is marvelous :sparkling_heart: if you decide to make your changes public for the benefit of others.
-
-Please start by **creating an issue** (if you do not find an existing one) either in the [main repository](https://github.com/SenseNet/sensenet) or in one of the [smaller ones](https://github.com/SenseNet). Issues may vary from a small bug to a discussion about a large architectural change, feel free to create them! 
-
-## Enterprise customers
-sensenet ECM has an *Enterprise Edition* containing all the modules in the *Community Edition*. The source code is identical in case of these editions - and it is published here on GitHub.
-
-> The Enterprise Edition may contain some additional modules that are not published here. If you have an issue with one of those, please contact us to sort it out. 
-
-If you work with the Enterprise Edition and want to report an urgent issue, you can file tickets in our [support system](http://support.sensenet.com), or you can create an issue here on GitHub, if you are OK with discussing it in public.
-
-If you already have an exact source code change in your mind, it is easier (and more agile) if you make that change here the same way as others - it will flow through the pipes to the same place and will be included in the next patch.
-
-## sensenet and its components
-This is a huge project that consists of multiple repositories:
-- main [sensenet github repository](https://github.com/SenseNet/sensenet) for the core product
-- many [smaller repositories](https://github.com/SenseNet) for optional components that can be installed on top of the main prodoct
-- an [awesome list](https://github.com/SenseNet/awesome-sensenet) of sensenet-related tools and plugins
-
-These components have their own version number and they are developed and released independently of the main product. Some of them (e.g. [Tools](https://github.com/SenseNet/sn-tools) or [Task Management](https://github.com/SenseNet/sn-taskmanagement)) can be used in any project, others (e.g. [sensenet Client for .Net](https://github.com/SenseNet/sn-client-dotnet)) are more closely tied to the core product.
-
-## Reporting a bug
-When creating a bug report, please:
-
-- Provide a short, clear **title** and **description**.
-- State the exact **version number** of the project you are using (look for it in dll properties or *AssemblyInfo.cs* files if you have the source code).
-- Provide some details on the environment (browser type in case of client-side issues, dev machine or server, stuff like that).
-- List the steps you took (where did you click? what input did you provide? which method did you call?).
-- Code samples, screenshots, **log entries** (Event log, [SnTrace](https://github.com/SenseNet/sn-tools/tree/master/src/SenseNet.Tools/Diagnostics), UI error messages in text format) are welcome!
-
-## Participate in the discussion
-It also helps if you share your experience, thoughts or opinion on existing issues, filed by others (and commenting on others' pull requests). You may also consider helping out others by checking out sensenet-related posts in [Stack Overflow](http://stackoverflow.com/questions/tagged/sensenet).
-
-## Making a change
-
-1. Github has a cool [overview](https://guides.github.com) of the workflows and basic git stuff, please check it out if you are not familiar with how things work here :ok_hand:.
-2. If possible, avoid making broad changes (e.g. a huge refactor) before talking to us; the more files you change, the harder it is to review and merge the commit.
-3. Start work by [forking](https://help.github.com/articles/working-with-forks) the repository you want to improve, then make a *branch* for the fix/feature.
-4. The dev environment is usually not complicated in case of smaller components (for example [sensenet Tools](https://github.com/SenseNet/sn-tools) or [Client for .Net](https://github.com/SenseNet/sn-client-dotnet)) - just build it, and you're good to go. In case of bigger components you may install them in a web application, build a custom library and try it out in your environment.
-5. We have a list of [Coding Conventions](http://wiki.sensenet.com/Coding_Conventions) for sensenet projects. Please try to follow that guide when you write code (it contains the usual stuff: code formatting, best practices and common mistakes).
-6. Unit tests are nice, please execute existing tests and add new ones if possible.
-7. You may also use our [benchmark tool](https://github.com/SenseNet/sn-benchmark) to measure the performance of the product before and after the change, if necessary.
-7. When you are confident with your fix/feature, create a [pull request](https://help.github.com/articles/creating-a-pull-request-from-a-fork). We will get notified right away :smiley:.
-
-Please be patient if we do not accept the pull request immediately or ask for changes. We'll try to justify our change requests so that you know our intentions. It may speed up the process, if you [allow us to modify your branch](https://help.github.com/articles/allowing-changes-to-a-pull-request-branch-created-from-a-fork) when you create the pull request.
-
-## How can I be awesome?
-Do you have a sensenet-related tool, plugin or sample library? We would be happy to include it in our awesome [awesome list](https://github.com/SenseNet/awesome-sensenet)! We collect all sensenet components and cool 3rd party repos there that make our community strong. Just drop us a message and let us share your magic with others!
-
-Please follow these guidelines in your repo to make your stuff more accessible (a good example for an informative readme is the [Client JS repo](https://github.com/SenseNet/sn-client-js)):
-- When creating the repo, please choose a license that fits your plans. We use **GPL v2**, but you can choose any of the usual permissive ones.
-- Please provide a short description for your project on the top so that others can see at a glance what your tool does
-- Write a detailed README file that contains essential stuff for the community:
-  - the problem you solved
-  - the technology you used (is it a Javascript plugin, a server component or a command line tool?)
-  - an install guide: is it just a NuGet or npm package, or do we have to compile the source or execute additional steps - e.g. install a sensenet SnAdmin package - before using it?
-  - a few source code examples (if there is coding involved) so that other developers have something to start with
-
-Thanks!
-
-*snteam*
-=======
 # How to contribute
 Thank you for checking out our project! :star2: :sunny: :deciduous_tree: :earth_americas:
 
@@ -86,7 +20,7 @@
 - many [smaller repositories](https://github.com/SenseNet) for optional components that can be installed on top of the main product
 - an [awesome list](https://github.com/SenseNet/awesome-sensenet) of sensenet-related tools and plugins
 
-These components have their own version number and they are developed and released independently from the main product. Some of them (e.g. [Tools](https://github.com/SenseNet/sn-tools) or [Task Management](https://github.com/SenseNet/sn-taskmanagement)) can be used in any project, others (e.g. [sensenet Client for .Net](https://github.com/SenseNet/sn-client-dotnet)) are more closely tied to the core product.
+These components have their own version number and they are developed and released independently of the main product. Some of them (e.g. [Tools](https://github.com/SenseNet/sn-tools) or [Task Management](https://github.com/SenseNet/sn-taskmanagement)) can be used in any project, others (e.g. [sensenet Client for .Net](https://github.com/SenseNet/sn-client-dotnet)) are more closely tied to the core product.
 
 ## Reporting a bug
 When creating a bug report, please:
@@ -121,9 +55,9 @@
 Do you have a sensenet-related tool, plugin or sample library? We would be happy to include it in our awesome [awesome list](https://github.com/SenseNet/awesome-sensenet)! We collect all sensenet components and cool 3rd party repos there that make our community strong. Just drop us a message and let us share your magic with others!
 
 Please follow these guidelines in your repo to make your stuff more accessible (a good example for an informative readme is the [Client JS repo](https://github.com/SenseNet/sn-client-js)):
-- when creating the repo, please choose a license that fits your plans. We use **GPL v2**, but you can choose any of the usual permissive ones.
-- please provide a short description for your project on the top so that others can see at a glance what your tool does
-- write a detailed README file that contains essential stuff for the community:
+- When creating the repo, please choose a license that fits your plans. We use **GPL v2**, but you can choose any of the usual permissive ones.
+- Please provide a short description for your project on the top so that others can see at a glance what your tool does
+- Write a detailed README file that contains essential stuff for the community:
   - the problem you solved
   - the technology you used (is it a Javascript plugin, a server component or a command-line tool?)
   - an install guide: is it just a NuGet or npm package, or do we have to compile the source or execute additional steps - e.g. install a sensenet SnAdmin package - before using it?
@@ -131,5 +65,4 @@
 
 Thanks!
 
-*snteam*
->>>>>>> 372ed102
+*snteam*