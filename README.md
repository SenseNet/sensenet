--- conflicted
+++ resolved
@@ -63,11 +63,7 @@
 
 Consider using the following client projects to manipulate data in the Content Repository through its REST API:
 
-<<<<<<< HEAD
-- [sensenet JavaScript Client](https://github.com/SenseNet/sn-client-js)
-=======
 - [sensenet JavaScript Client](https://github.com/SenseNet/sn-client)
->>>>>>> f43d3674
 - [sensenet .Net Client](https://github.com/SenseNet/sn-client-dotnet)
 
 For detailed client side examples, please visit the [REST API article](http://wiki.sensenet.com/OData_REST_API).
@@ -82,10 +78,6 @@
 - [Getting started - developing applications](http://wiki.sensenet.com/Getting_started_-_developing_applications)
 
 ## Contributing
-<<<<<<< HEAD
 All kinds of contributions are welcome! We are happy if you have an idea, bugfix or feature request to share with others. Please check out our [Contribution guide](CONTRIBUTING.md) for details.
 
-*This article can also be read in [Brazilian Portuguese](README-pt-BR.md).*
-=======
-All kinds of contributions are welcome! We are happy if you have an idea, bugfix or feature request to share with others. Please check out our [Contribution guide](CONTRIBUTING.md) for details.
->>>>>>> f43d3674
+*This article can also be read in [Brazilian Portuguese](README-pt-BR.md).*